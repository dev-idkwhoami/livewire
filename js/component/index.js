--- conflicted
+++ resolved
@@ -224,15 +224,11 @@
             return
         }
 
-<<<<<<< HEAD
         store.callHook('responseReceived', this, response)
 
         if (response.effects.html) {
             this.replaceDom(response.effects.html)
         }
-=======
-        this.replaceDom(response.dom, response.dirtyInputs)
->>>>>>> 457f9021
 
         if (response.effects.dirty) {
             this.forceRefreshDataBoundElementsMarkedAsDirty(
