import Message from '@/Message'
import PrefetchMessage from '@/PrefetchMessage'
import { dispatch, debounce, walk } from '@/util'
import morphdom from '@/dom/morphdom'
import DOM from '@/dom/dom'
import DOMElement from '@/dom/dom_element'
import nodeInitializer from '@/node_initializer'
import store from '@/Store'
import PrefetchManager from './PrefetchManager'
import UploadManager from './UploadManager'
import MethodAction from '@/action/method'
import ModelAction from '@/action/model'
import DeferredModelAction from '@/action/deferred-model'
import MessageBus from '../MessageBus'

export default class Component {
    constructor(el, connection) {
        el.rawNode().__livewire = this

        this.id = el.getAttribute('id')

        this.connection = connection

        const initialData = JSON.parse(this.el.getAttribute('initial-data'))
        this.el.removeAttribute(name)

        this.fingerprint = initialData.fingerprint
        this.serverMemo = initialData.serverMemo
        this.effects = initialData.effects

        this.listeners = this.effects.listeners
        this.updateQueue = []
        this.deferredActions = {}
        this.tearDownCallbacks = []
        this.messageInTransit = undefined

        this.scopedListeners = new MessageBus()
        this.prefetchManager = new PrefetchManager(this)
        this.uploadManager = new UploadManager(this)
        this.watchers = {}

        store.callHook('componentInitialized', this)

        this.initialize()

        this.uploadManager.registerListeners()

        if (this.effects.redirect) return this.redirect(this.effects.redirect)
    }

    get el() {
        return DOM.getByAttributeAndValue('id', this.id)
    }

    get name() {
        return this.fingerprint.name
    }

    get data() {
        return this.serverMemo.data
    }

    initialize() {
        this.walk(
            // Will run for every node in the component tree (not child component nodes).
            el => nodeInitializer.initialize(el, this),
            // When new component is encountered in the tree, add it.
            el => store.addComponent(new Component(el, this.connection))
        )
    }

    get(name) {
        // The .split() stuff is to support dot-notation.
        return name
            .split('.')
            .reduce((carry, segment) => carry[segment], this.data)
    }

    updateDataAndMemo(newData, newMemo) {
        Object.entries(newData || {}).forEach(([key, value]) => {
            let oldValue = this.memo.data[key]

            if (oldValue !== undefined && oldValue !== value) {
                this.memo.data[key] = value

                let watchers = this.watchers[key] || []

                watchers.forEach(watcher => watcher(value))
            }
        })

        // Only update the memo properties that exist in the returning payload.
        Object.entries(newMemo).forEach(([key, value]) => {
            if (key === 'data') return

            this.memo[key] = value
        })
    }

    watch(name, callback) {
        if (! this.watchers[name]) this.watchers[name] = []

        this.watchers[name].push(callback)
    }

    set(name, value) {
        this.addAction(new MethodAction('$set', [name, value], this.el))
    }

    sync(name, value) {
        this.addAction(new ModelAction(name, value, this.el))
    }

    call(method, ...params) {
        return new Promise((resolve, reject) => {
            let action = new MethodAction(method, params, this.el)

            this.addAction(action)

            action.onResolve((thing) => resolve(thing))
            action.onReject((thing) => reject(thing))
        })
    }

    on(event, callback) {
        this.scopedListeners.register(event, callback)
    }

    addAction(action) {
        if (action instanceof DeferredModelAction) {
            this.deferredActions[action.name] = action

            return
        }

        if (
            this.prefetchManager.actionHasPrefetch(action) &&
            this.prefetchManager.actionPrefetchResponseHasBeenReceived(action)
        ) {
            const message = this.prefetchManager.getPrefetchMessageByAction(
                action
            )

            this.handleResponse(message.response)

            this.prefetchManager.clearPrefetches()

            return
        }

        this.updateQueue.push(action)

        // This debounce is here in-case two events fire at the "same" time:
        // For example: if you are listening for a click on element A,
        // and a "blur" on element B. If element B has focus, and then,
        // you click on element A, the blur event will fire before the "click"
        // event. This debounce captures them both in the actionsQueue and sends
        // them off at the same time.
        // Note: currently, it's set to 5ms, that might not be the right amount, we'll see.
        debounce(this.fireMessage, 5).apply(this)

        // Clear prefetches.
        this.prefetchManager.clearPrefetches()
    }

    fireMessage() {
        if (this.messageInTransit) return

        Object.entries(this.deferredActions).forEach(([modelName, action]) => {
            this.updateQueue.unshift(action)
        })
        this.deferredActions = {}

        this.messageInTransit = new Message(this, this.updateQueue)

        let sendMessage = () => {
            this.connection.sendMessage(this.messageInTransit)


<<<<<<< HEAD
        this.updateQueue = []
=======
            store.callHook('messageSent', this, this.messageInTransit)

            this.actionQueue = []
        }

        if (window.capturedRequestsForDusk) {
            window.capturedRequestsForDusk.push(sendMessage)
        } else {
            sendMessage()
        }

>>>>>>> 282ea547
    }

    messageSendFailed() {
        store.callHook('messageFailed', this)

        this.messageInTransit.reject()

        this.messageInTransit = null
    }

    receiveMessage(message, payload) {
        var response = message.storeResponse(payload)

        if (message instanceof PrefetchMessage) return

        this.handleResponse(response)

        // This bit of logic ensures that if actions were queued while a request was
        // out to the server, they are sent when the request comes back.
        if (this.updateQueue.length > 0) {
            this.fireMessage()
        }

        dispatch('livewire:update')
    }

    handleResponse(response) {
<<<<<<< HEAD
        // Only update the memo properties that exist in the returning payload.
        Object.entries(response.serverMemo).forEach(([key, value]) => {
            this.serverMemo[key] = value
        })
=======
        this.updateDataAndMemo(response.memo.data, response.memo)
>>>>>>> 282ea547

        // This means "$this->redirect()" was called in the component. let's just bail and redirect.
        if (response.effects.redirect) {
            this.redirect(response.effects.redirect)

            return
        }

        store.callHook('responseReceived', this, response)

        if (response.effects.html) {
            this.replaceDom(response.effects.html)
        }

        if (response.effects.dirty) {
            this.forceRefreshDataBoundElementsMarkedAsDirty(
                response.effects.dirty
            )
        }

        this.messageInTransit.resolve()

        this.messageInTransit = null

        if (response.effects.emits && response.effects.emits.length > 0) {
            response.effects.emits.forEach(event => {
                this.scopedListeners.call(event.event, ...event.params)

                if (event.selfOnly) {
                    store.emitSelf(this.id, event.event, ...event.params)
                } else if (event.to) {
                    store.emitTo(event.to, event.event, ...event.params)
                } else if (event.ancestorsOnly) {
                    store.emitUp(this.el, event.event, ...event.params)
                } else {
                    store.emit(event.event, ...event.params)
                }
            })
        }

        if (
            response.effects.dispatches &&
            response.effects.dispatches.length > 0
        ) {
            response.effects.dispatches.forEach(event => {
                const data = event.data ? event.data : {}
                const e = new CustomEvent(event.event, {
                    bubbles: true,
                    detail: data,
                })
                this.el.el.dispatchEvent(e)
            })
        }
    }

    redirect(url) {
        if (window.Turbolinks && window.Turbolinks.supported) {
            window.Turbolinks.visit(url)
        } else {
            window.location.href = url
        }
    }

    forceRefreshDataBoundElementsMarkedAsDirty(dirtyInputs) {
        this.walk(el => {
            if (el.directives.missing('model')) return

            const modelValue = el.directives.get('model').value

            if (el.isFocused() && !dirtyInputs.includes(modelValue)) return

            el.setInputValueFromModel(this)
        })
    }

    replaceDom(rawDom) {
        let objectContainingRawDomToFakePassingByReferenceToBeAbleToMutateFromWithinAHook = {
            html: rawDom,
        }
        store.callHook(
            'beforeDomUpdate',
            this,
            objectContainingRawDomToFakePassingByReferenceToBeAbleToMutateFromWithinAHook
        )

        this.handleMorph(
            objectContainingRawDomToFakePassingByReferenceToBeAbleToMutateFromWithinAHook.html.trim()
        )

        store.callHook('afterDomUpdate', this)
    }

    addPrefetchAction(action) {
        if (this.prefetchManager.actionHasPrefetch(action)) {
            return
        }

        const message = new PrefetchMessage(this, action)

        this.prefetchManager.addMessage(message)

        this.connection.sendMessage(message)
    }

    handleMorph(dom) {
        this.morphChanges = { changed: [], added: [], removed: [] }

        morphdom(this.el.rawNode(), dom, {
            childrenOnly: false,

            getNodeKey: node => {
                // This allows the tracking of elements by the "key" attribute, like in VueJs.
                return node.hasAttribute(`wire:key`)
                    ? node.getAttribute(`wire:key`)
                    : // If no "key", then first check for "wire:id", then "id"
                    node.hasAttribute(`wire:id`)
                    ? node.getAttribute(`wire:id`)
                    : node.id
            },

            onBeforeNodeAdded: node => {
                //
            },

            onBeforeNodeDiscarded: node => {
                // If the node is from x-if with a transition.
                if (node.__x_inserted_me && Array.from(node.attributes).some(attr => /x-transition/.test(attr.name))) {
                    return false
                }
            },

            onNodeDiscarded: node => {
                const el = new DOMElement(node)

                store.callHook('elementRemoved', el, this)

                if (node.__livewire) {
                    store.removeComponent(node.__livewire)
                }

                this.morphChanges.removed.push(node)
            },

            onBeforeElChildrenUpdated: node => {
                //
            },

            onBeforeElUpdated: (from, to) => {
                // Because morphdom also supports vDom nodes, it uses isSameNode to detect
                // sameness. When dealing with DOM nodes, we want isEqualNode, otherwise
                // isSameNode will ALWAYS return false.
                if (from.isEqualNode(to)) {
                    return false
                }

                store.callHook('beforeElementUpdate', from, to, this)

                const fromEl = new DOMElement(from)

                // Reset the index of wire:modeled select elements in the
                // "to" node before doing the diff, so that the options
                // have the proper in-memory .selected value set.
                if (
                    fromEl.hasAttribute('model') &&
                    fromEl.rawNode().tagName.toUpperCase() === 'SELECT'
                ) {
                    to.selectedIndex = -1
                }

                // If the element is x-show.transition.
                if (Array.from(from.attributes).map(attr => attr.name).some(
                    name => /x-show.transition/.test(name) || /x-transition/.test(name)
                )) {
                    from.__livewire_transition = true
                }

                // Honor the "wire:ignore" attribute or the .__livewire_ignore element property.
                if (
                    fromEl.directives.has('ignore') ||
                    from.__livewire_ignore === true ||
                    from.__livewire_ignore_self === true
                ) {
                    if (
                        (fromEl.directives.has('ignore') &&
                            fromEl.directives
                                .get('ignore')
                                .modifiers.includes('self')) ||
                        from.__livewire_ignore_self === true
                    ) {
                        // Don't update children of "wire:ingore.self" attribute.
                        from.skipElUpdatingButStillUpdateChildren = true
                    } else {
                        return false
                    }
                }

                // Children will update themselves.
                if (
                    fromEl.isComponentRootEl() &&
                    fromEl.getAttribute('id') !== this.id
                )
                    return false

                // If the element we are updating is an Alpine component...
                if (from.__x) {
                    // Then temporarily clone it (with it's data) to the "to" element.
                    // This should simulate backend Livewire being aware of Alpine changes.
                    window.Alpine.clone(from.__x, to)
                }
            },

            onElUpdated: node => {
                this.morphChanges.changed.push(node)

                store.callHook('afterElementUpdate', node, this)
            },

            onNodeAdded: node => {
                const el = new DOMElement(node)

                const closestComponentId = el.closestRoot().getAttribute('id')

                if (closestComponentId === this.id) {
                    if (nodeInitializer.initialize(el, this) === false) {
                        return false
                    }
                } else if (el.isComponentRootEl()) {
                    store.addComponent(new Component(el, this.connection))

                    // We don't need to initialize children, the
                    // new Component constructor will do that for us.
                    node.skipAddingChildren = true
                }

                this.morphChanges.added.push(node)
            },
        })
    }

    walk(callback, callbackWhenNewComponentIsEncountered = el => {}) {
        walk(this.el.rawNode(), node => {
            const el = new DOMElement(node)

            // Skip the root component element.
            if (el.isSameNode(this.el)) {
                callback(el)
                return
            }

            // If we encounter a nested component, skip walking that tree.
            if (el.isComponentRootEl()) {
                callbackWhenNewComponentIsEncountered(el)

                return false
            }

            if (callback(el) === false) {
                return false
            }
        })
    }

    modelSyncDebounce(callback, time) {
        // Prepare yourself for what's happening here.
        // Any text input with wire:model on it should be "debounced" by ~150ms by default.
        // We can't use a simple debounce function because we need a way to clear all the pending
        // debounces if a user submits a form or performs some other action.
        // This is a modified debounce function that acts just like a debounce, except it stores
        // the pending callbacks in a global property so we can "clear them" on command instead
        // of waiting for their setTimeouts to expire. I know.
        if (!this.modelDebounceCallbacks) this.modelDebounceCallbacks = []

        // This is a "null" callback. Each wire:model will resister one of these upon initialization.
        let callbackRegister = { callback: () => {} }
        this.modelDebounceCallbacks.push(callbackRegister)

        // This is a normal "timeout" for a debounce function.
        var timeout

        return e => {
            clearTimeout(timeout)

            timeout = setTimeout(() => {
                callback(e)
                timeout = undefined

                // Because we just called the callback, let's return the
                // callback register to it's normal "null" state.
                callbackRegister.callback = () => {}
            }, time)

            // Register the current callback in the register as a kind-of "escape-hatch".
            callbackRegister.callback = () => {
                clearTimeout(timeout)
                callback(e)
            }
        }
    }

    callAfterModelDebounce(callback) {
        // This is to protect against the following scenario:
        // A user is typing into a debounced input, and hits the enter key.
        // If the enter key submits a form or something, the submission
        // will happen BEFORE the model input finishes syncing because
        // of the debounce. This makes sure to clear anything in the debounce queue.

        if (this.modelDebounceCallbacks) {
            this.modelDebounceCallbacks.forEach(callbackRegister => {
                callbackRegister.callback()
                callbackRegister = () => {}
            })
        }

        callback()
    }

    addListenerForTeardown(teardownCallback) {
        this.tearDownCallbacks.push(teardownCallback)
    }

    tearDown() {
        this.tearDownCallbacks.forEach(callback => callback())
    }

    upload(
        name,
        file,
        finishCallback = () => {},
        errorCallback = () => {},
        progressCallback = () => {}
    ) {
        this.uploadManager.upload(
            name,
            file,
            finishCallback,
            errorCallback,
            progressCallback
        )
    }

    uploadMultiple(
        name,
        files,
        finishCallback = () => {},
        errorCallback = () => {},
        progressCallback = () => {}
    ) {
        this.uploadManager.uploadMultiple(
            name,
            files,
            finishCallback,
            errorCallback,
            progressCallback
        )
    }

    removeUpload(
        name,
        tmpFilename,
        finishCallback = () => {},
        errorCallback = () => {}
    ) {
        this.uploadManager.removeUpload(
            name,
            tmpFilename,
            finishCallback,
            errorCallback
        )
    }

    get $wire() {
        if (this.dollarWireProxy) return this.dollarWireProxy

        let refObj = {}

        let component = this

        return this.dollarWireProxy = new Proxy(refObj, {
            get (object, property) {
                if (property === 'entangle') {
                   return name => ({ livewireEntangle: name })
                }

                // Forward public API methods right away.
                if (['get', 'set', 'call', 'on'].includes(property)) {
                    return function(...args) {
                        return component[property].apply(component, args)
                    }
                }

                // If the property exists on the data, return it.
                let getResult = component.get(property)

                // If the property does not exist, try calling the method on the class.
                if (getResult === undefined) {
                    return function(...args) {
                        return component.call.apply(component, [property, ...args])
                    }
                }

                return getResult
            },

            set: function(obj, prop, value) {
                // This prevents a "blip" when using x-model to set a Livewire property.
                Alpine.ignoreFocusedForValueBinding = true

                component.set(prop, value)

                return true
            }
        })
    }
}<|MERGE_RESOLUTION|>--- conflicted
+++ resolved
@@ -98,7 +98,7 @@
     }
 
     watch(name, callback) {
-        if (! this.watchers[name]) this.watchers[name] = []
+        if (!this.watchers[name]) this.watchers[name] = []
 
         this.watchers[name].push(callback)
     }
@@ -117,8 +117,8 @@
 
             this.addAction(action)
 
-            action.onResolve((thing) => resolve(thing))
-            action.onReject((thing) => reject(thing))
+            action.onResolve(thing => resolve(thing))
+            action.onReject(thing => reject(thing))
         })
     }
 
@@ -176,13 +176,9 @@
         let sendMessage = () => {
             this.connection.sendMessage(this.messageInTransit)
 
-
-<<<<<<< HEAD
-        this.updateQueue = []
-=======
             store.callHook('messageSent', this, this.messageInTransit)
 
-            this.actionQueue = []
+            this.updateQueue = []
         }
 
         if (window.capturedRequestsForDusk) {
@@ -190,8 +186,6 @@
         } else {
             sendMessage()
         }
-
->>>>>>> 282ea547
     }
 
     messageSendFailed() {
@@ -219,14 +213,7 @@
     }
 
     handleResponse(response) {
-<<<<<<< HEAD
-        // Only update the memo properties that exist in the returning payload.
-        Object.entries(response.serverMemo).forEach(([key, value]) => {
-            this.serverMemo[key] = value
-        })
-=======
         this.updateDataAndMemo(response.memo.data, response.memo)
->>>>>>> 282ea547
 
         // This means "$this->redirect()" was called in the component. let's just bail and redirect.
         if (response.effects.redirect) {
@@ -353,7 +340,12 @@
 
             onBeforeNodeDiscarded: node => {
                 // If the node is from x-if with a transition.
-                if (node.__x_inserted_me && Array.from(node.attributes).some(attr => /x-transition/.test(attr.name))) {
+                if (
+                    node.__x_inserted_me &&
+                    Array.from(node.attributes).some(attr =>
+                        /x-transition/.test(attr.name)
+                    )
+                ) {
                     return false
                 }
             },
@@ -397,9 +389,15 @@
                 }
 
                 // If the element is x-show.transition.
-                if (Array.from(from.attributes).map(attr => attr.name).some(
-                    name => /x-show.transition/.test(name) || /x-transition/.test(name)
-                )) {
+                if (
+                    Array.from(from.attributes)
+                        .map(attr => attr.name)
+                        .some(
+                            name =>
+                                /x-show.transition/.test(name) ||
+                                /x-transition/.test(name)
+                        )
+                ) {
                     from.__livewire_transition = true
                 }
 
@@ -604,15 +602,15 @@
 
         let component = this
 
-        return this.dollarWireProxy = new Proxy(refObj, {
-            get (object, property) {
+        return (this.dollarWireProxy = new Proxy(refObj, {
+            get(object, property) {
                 if (property === 'entangle') {
-                   return name => ({ livewireEntangle: name })
+                    return name => ({ livewireEntangle: name })
                 }
 
                 // Forward public API methods right away.
                 if (['get', 'set', 'call', 'on'].includes(property)) {
-                    return function(...args) {
+                    return function (...args) {
                         return component[property].apply(component, args)
                     }
                 }
@@ -622,22 +620,25 @@
 
                 // If the property does not exist, try calling the method on the class.
                 if (getResult === undefined) {
-                    return function(...args) {
-                        return component.call.apply(component, [property, ...args])
+                    return function (...args) {
+                        return component.call.apply(component, [
+                            property,
+                            ...args,
+                        ])
                     }
                 }
 
                 return getResult
             },
 
-            set: function(obj, prop, value) {
+            set: function (obj, prop, value) {
                 // This prevents a "blip" when using x-model to set a Livewire property.
                 Alpine.ignoreFocusedForValueBinding = true
 
                 component.set(prop, value)
 
                 return true
-            }
-        })
+            },
+        }))
     }
 }