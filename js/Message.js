--- conflicted
+++ resolved
@@ -1,43 +1,18 @@
 export default class {
-<<<<<<< HEAD
     constructor(component, updateQueue) {
         this.component = component
         this.updateQueue = updateQueue
-=======
-    constructor(component, updates) {
-        this.component = component
-        this.updates = updates
-    }
-
-    get refs() {
-        return this.updates
-            .map(action => {
-                return action.ref
-            })
-            .filter(ref => ref)
->>>>>>> 282ea547
     }
 
     payload() {
         return {
             fingerprint: this.component.fingerprint,
-<<<<<<< HEAD
             serverMemo: this.component.serverMemo,
             // This ensures only the type & payload properties only get sent over.
             updates: this.updateQueue.map(update => ({
                 type: update.type,
                 payload: update.payload,
             })),
-=======
-            memo: this.component.memo,
-            updates: this.updates.map(update => {
-                // This ensures only the type & payload properties only get sent over.
-                return {
-                    type: update.type,
-                    payload: update.payload,
-                }
-            }),
->>>>>>> 282ea547
         }
     }
 
@@ -51,7 +26,11 @@
         this.updates.forEach(update => {
             if (update.type !== 'callMethod') return
 
-            update.resolve(returns[update.method] !== undefined ? returns[update.method] : null)
+            update.resolve(
+                returns[update.method] !== undefined
+                    ? returns[update.method]
+                    : null
+            )
         })
     }
 
