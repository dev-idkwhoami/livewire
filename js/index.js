--- conflicted
+++ resolved
@@ -15,27 +15,14 @@
 import UpdateQueryString from '@/component/UpdateQueryString'
 
 class Livewire {
-<<<<<<< HEAD
-    constructor(options = {}) {
-        const defaults = {
-            driver: 'http',
-        }
-
+    constructor() {
         this.connection = new Connection()
-=======
-    constructor() {
-        this.connection = new Connection
->>>>>>> 282ea547
         this.components = componentStore
         this.onLoadCallback = () => {}
     }
 
     first() {
-<<<<<<< HEAD
-        return this.components.components()[0]
-=======
         return Object.values(this.components.componentsById)[0].$wire
->>>>>>> 282ea547
     }
 
     find(componentId) {
@@ -43,7 +30,9 @@
     }
 
     all() {
-        return Object.values(this.components.componentsById).map(component => component.$wire)
+        return Object.values(this.components.componentsById).map(
+            component => component.$wire
+        )
     }
 
     directive(name, callback) {
@@ -129,35 +118,55 @@
                 let livewireEl = component.$el.closest('[wire\\:id]')
 
                 if (livewireEl && livewireEl.__livewire) {
-                    Object.entries(component.unobservedData).forEach(([key, value]) => {
-                        if (!! value && typeof value === 'object' && value.livewireEntangle) {
-                            let livewireProperty = value.livewireEntangle
-                            let livewireComponent = livewireEl.__livewire
-
-                            component.unobservedData[key] = livewireEl.__livewire.get(livewireProperty)
-
-                            let preventSelfReaction = false
-
-                            component.unobservedData.$watch(key, value => {
-                                if (preventSelfReaction) { preventSelfReaction = false; return }
-
-                                preventSelfReaction = true
-
-                                // This prevents a "blip" when using x-model to set a Livewire property.
-                                Alpine.ignoreFocusedForValueBinding = true
-
-                                livewireComponent.set(livewireProperty, value)
-                            })
-
-                            livewireComponent.watch(livewireProperty, value => {
-                                if (preventSelfReaction) { preventSelfReaction = false; return }
-
-                                preventSelfReaction = true
-
-                                component.$data[key] = value
-                            })
+                    Object.entries(component.unobservedData).forEach(
+                        ([key, value]) => {
+                            if (
+                                !!value &&
+                                typeof value === 'object' &&
+                                value.livewireEntangle
+                            ) {
+                                let livewireProperty = value.livewireEntangle
+                                let livewireComponent = livewireEl.__livewire
+
+                                component.unobservedData[
+                                    key
+                                ] = livewireEl.__livewire.get(livewireProperty)
+
+                                let preventSelfReaction = false
+
+                                component.unobservedData.$watch(key, value => {
+                                    if (preventSelfReaction) {
+                                        preventSelfReaction = false
+                                        return
+                                    }
+
+                                    preventSelfReaction = true
+
+                                    // This prevents a "blip" when using x-model to set a Livewire property.
+                                    Alpine.ignoreFocusedForValueBinding = true
+
+                                    livewireComponent.set(
+                                        livewireProperty,
+                                        value
+                                    )
+                                })
+
+                                livewireComponent.watch(
+                                    livewireProperty,
+                                    value => {
+                                        if (preventSelfReaction) {
+                                            preventSelfReaction = false
+                                            return
+                                        }
+
+                                        preventSelfReaction = true
+
+                                        component.$data[key] = value
+                                    }
+                                )
+                            }
                         }
-                    })
+                    )
                 }
             })
         }
@@ -183,56 +192,15 @@
         if (window.Alpine.addMagicProperty) {
             window.Alpine.addMagicProperty('wire', function (componentEl) {
                 let wireEl = componentEl.closest('[wire\\:id]')
-<<<<<<< HEAD
+
                 if (!wireEl)
                     console.warn(
                         'Alpine: Cannot reference "$wire" outside a Livewire component.'
                     )
 
-                var refObj = {}
-
-                return new Proxy(refObj, {
-                    get(object, property) {
-                        // Forward public API methods right away.
-                        if (['get', 'set', 'call', 'on'].includes(property)) {
-                            return function (...args) {
-                                return wireEl.__livewire[property].apply(
-                                    wireEl.__livewire,
-                                    args
-                                )
-                            }
-                        }
-
-                        // If the property exists on the data, return it.
-                        let getResult = wireEl.__livewire.get(property)
-
-                        // If the property does not exist, try calling the method on the class.
-                        if (getResult === undefined) {
-                            return function (...args) {
-                                return wireEl.__livewire.call.apply(
-                                    wireEl.__livewire,
-                                    [property, ...args]
-                                )
-                            }
-                        }
-
-                        return getResult
-                    },
-
-                    set: function (obj, prop, value) {
-                        wireEl.__livewire.set(prop, value)
-
-                        return true
-                    },
-                })
-=======
-
-                if (! wireEl) console.warn('Alpine: Cannot reference "\$wire" outside a Livewire component.')
-
                 let component = wireEl.__livewire
 
                 return component.$wire
->>>>>>> 282ea547
             })
         }
     }
