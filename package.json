--- conflicted
+++ resolved
@@ -16,31 +16,18 @@
         "vitest": "^3.2.4"
     },
     "dependencies": {
-<<<<<<< HEAD
-        "@alpinejs/anchor": "^3.15.1",
-        "@alpinejs/collapse": "^3.15.1",
-        "@alpinejs/csp": "^3.15.1",
-        "@alpinejs/focus": "^3.15.1",
-        "@alpinejs/intersect": "^3.15.1",
-        "@alpinejs/mask": "^3.15.1",
-        "@alpinejs/morph": "^3.15.1",
-        "@alpinejs/persist": "^3.15.1",
-        "@alpinejs/resize": "^3.15.1",
-        "@alpinejs/sort": "^3.15.1",
-        "@vue/reactivity": "^3.2.45",
-        "alpinejs": "^3.15.1",
-=======
         "@alpinejs/anchor": "^3.15.2",
         "@alpinejs/collapse": "^3.15.2",
+        "@alpinejs/csp": "^3.15.2",
         "@alpinejs/focus": "^3.15.2",
         "@alpinejs/intersect": "^3.15.2",
-        "@alpinejs/resize": "^3.15.2",
         "@alpinejs/mask": "^3.15.2",
         "@alpinejs/morph": "^3.15.2",
         "@alpinejs/persist": "^3.15.2",
+        "@alpinejs/resize": "^3.15.2",
+        "@alpinejs/sort": "^3.15.2",
         "@vue/reactivity": "^3.2.45",
         "alpinejs": "^3.15.2",
->>>>>>> 214da8f3
         "nprogress": "^0.2.0"
     }
 }