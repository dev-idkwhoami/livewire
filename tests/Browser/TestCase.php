--- conflicted
+++ resolved
@@ -44,11 +44,8 @@
             app('livewire')->component(\Tests\Browser\Loading\Component::class);
             app('livewire')->component(\Tests\Browser\QueryString\Component::class);
             app('livewire')->component(\Tests\Browser\QueryString\NestedComponent::class);
-<<<<<<< HEAD
             app('livewire')->component(\Tests\Browser\QueryString\DirtyDataComponent::class);
-=======
             app('livewire')->component(\Tests\Browser\QueryString\HugeComponent::class);
->>>>>>> baf62852
             app('livewire')->component(\Tests\Browser\DataBinding\InputSelect\Component::class);
             app('livewire')->component(\Tests\Browser\FileDownloads\Component::class);
             app('livewire')->component(\Tests\Browser\Redirects\Component::class);
