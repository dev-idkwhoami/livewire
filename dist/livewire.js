(() => {
  var __create = Object.create;
  var __defProp = Object.defineProperty;
  var __getOwnPropDesc = Object.getOwnPropertyDescriptor;
  var __getOwnPropNames = Object.getOwnPropertyNames;
  var __getProtoOf = Object.getPrototypeOf;
  var __hasOwnProp = Object.prototype.hasOwnProperty;
  var __commonJS = (cb, mod) => function __require() {
    return mod || (0, cb[__getOwnPropNames(cb)[0]])((mod = { exports: {} }).exports, mod), mod.exports;
  };
  var __copyProps = (to, from, except, desc) => {
    if (from && typeof from === "object" || typeof from === "function") {
      for (let key of __getOwnPropNames(from))
        if (!__hasOwnProp.call(to, key) && key !== except)
          __defProp(to, key, { get: () => from[key], enumerable: !(desc = __getOwnPropDesc(from, key)) || desc.enumerable });
    }
    return to;
  };
  var __toESM = (mod, isNodeMode, target) => (target = mod != null ? __create(__getProtoOf(mod)) : {}, __copyProps(
    isNodeMode || !mod || !mod.__esModule ? __defProp(target, "default", { value: mod, enumerable: true }) : target,
    mod
  ));

  // node_modules/nprogress/nprogress.js
  var require_nprogress = __commonJS({
    "node_modules/nprogress/nprogress.js"(exports, module) {
      (function(root, factory) {
        if (typeof define === "function" && define.amd) {
          define(factory);
        } else if (typeof exports === "object") {
          module.exports = factory();
        } else {
          root.NProgress = factory();
        }
      })(exports, function() {
        var NProgress2 = {};
        NProgress2.version = "0.2.0";
        var Settings = NProgress2.settings = {
          minimum: 0.08,
          easing: "ease",
          positionUsing: "",
          speed: 200,
          trickle: true,
          trickleRate: 0.02,
          trickleSpeed: 800,
          showSpinner: true,
          barSelector: '[role="bar"]',
          spinnerSelector: '[role="spinner"]',
          parent: "body",
          template: '<div class="bar" role="bar"><div class="peg"></div></div><div class="spinner" role="spinner"><div class="spinner-icon"></div></div>'
        };
        NProgress2.configure = function(options) {
          var key, value;
          for (key in options) {
            value = options[key];
            if (value !== void 0 && options.hasOwnProperty(key))
              Settings[key] = value;
          }
          return this;
        };
        NProgress2.status = null;
        NProgress2.set = function(n) {
          var started2 = NProgress2.isStarted();
          n = clamp2(n, Settings.minimum, 1);
          NProgress2.status = n === 1 ? null : n;
          var progress = NProgress2.render(!started2), bar = progress.querySelector(Settings.barSelector), speed = Settings.speed, ease = Settings.easing;
          progress.offsetWidth;
          queue2(function(next) {
            if (Settings.positionUsing === "")
              Settings.positionUsing = NProgress2.getPositioningCSS();
            css2(bar, barPositionCSS(n, speed, ease));
            if (n === 1) {
              css2(progress, {
                transition: "none",
                opacity: 1
              });
              progress.offsetWidth;
              setTimeout(function() {
                css2(progress, {
                  transition: "all " + speed + "ms linear",
                  opacity: 0
                });
                setTimeout(function() {
                  NProgress2.remove();
                  next();
                }, speed);
              }, speed);
            } else {
              setTimeout(next, speed);
            }
          });
          return this;
        };
        NProgress2.isStarted = function() {
          return typeof NProgress2.status === "number";
        };
        NProgress2.start = function() {
          if (!NProgress2.status)
            NProgress2.set(0);
          var work = function() {
            setTimeout(function() {
              if (!NProgress2.status)
                return;
              NProgress2.trickle();
              work();
            }, Settings.trickleSpeed);
          };
          if (Settings.trickle)
            work();
          return this;
        };
        NProgress2.done = function(force) {
          if (!force && !NProgress2.status)
            return this;
          return NProgress2.inc(0.3 + 0.5 * Math.random()).set(1);
        };
        NProgress2.inc = function(amount) {
          var n = NProgress2.status;
          if (!n) {
            return NProgress2.start();
          } else {
            if (typeof amount !== "number") {
              amount = (1 - n) * clamp2(Math.random() * n, 0.1, 0.95);
            }
            n = clamp2(n + amount, 0, 0.994);
            return NProgress2.set(n);
          }
        };
        NProgress2.trickle = function() {
          return NProgress2.inc(Math.random() * Settings.trickleRate);
        };
        (function() {
          var initial = 0, current = 0;
          NProgress2.promise = function($promise) {
            if (!$promise || $promise.state() === "resolved") {
              return this;
            }
            if (current === 0) {
              NProgress2.start();
            }
            initial++;
            current++;
            $promise.always(function() {
              current--;
              if (current === 0) {
                initial = 0;
                NProgress2.done();
              } else {
                NProgress2.set((initial - current) / initial);
              }
            });
            return this;
          };
        })();
        NProgress2.render = function(fromStart) {
          if (NProgress2.isRendered())
            return document.getElementById("nprogress");
          addClass(document.documentElement, "nprogress-busy");
          var progress = document.createElement("div");
          progress.id = "nprogress";
          progress.innerHTML = Settings.template;
          var bar = progress.querySelector(Settings.barSelector), perc = fromStart ? "-100" : toBarPerc(NProgress2.status || 0), parent = document.querySelector(Settings.parent), spinner;
          css2(bar, {
            transition: "all 0 linear",
            transform: "translate3d(" + perc + "%,0,0)"
          });
          if (!Settings.showSpinner) {
            spinner = progress.querySelector(Settings.spinnerSelector);
            spinner && removeElement(spinner);
          }
          if (parent != document.body) {
            addClass(parent, "nprogress-custom-parent");
          }
          parent.appendChild(progress);
          return progress;
        };
        NProgress2.remove = function() {
          removeClass(document.documentElement, "nprogress-busy");
          removeClass(document.querySelector(Settings.parent), "nprogress-custom-parent");
          var progress = document.getElementById("nprogress");
          progress && removeElement(progress);
        };
        NProgress2.isRendered = function() {
          return !!document.getElementById("nprogress");
        };
        NProgress2.getPositioningCSS = function() {
          var bodyStyle = document.body.style;
          var vendorPrefix = "WebkitTransform" in bodyStyle ? "Webkit" : "MozTransform" in bodyStyle ? "Moz" : "msTransform" in bodyStyle ? "ms" : "OTransform" in bodyStyle ? "O" : "";
          if (vendorPrefix + "Perspective" in bodyStyle) {
            return "translate3d";
          } else if (vendorPrefix + "Transform" in bodyStyle) {
            return "translate";
          } else {
            return "margin";
          }
        };
        function clamp2(n, min2, max2) {
          if (n < min2)
            return min2;
          if (n > max2)
            return max2;
          return n;
        }
        function toBarPerc(n) {
          return (-1 + n) * 100;
        }
        function barPositionCSS(n, speed, ease) {
          var barCSS;
          if (Settings.positionUsing === "translate3d") {
            barCSS = { transform: "translate3d(" + toBarPerc(n) + "%,0,0)" };
          } else if (Settings.positionUsing === "translate") {
            barCSS = { transform: "translate(" + toBarPerc(n) + "%,0)" };
          } else {
            barCSS = { "margin-left": toBarPerc(n) + "%" };
          }
          barCSS.transition = "all " + speed + "ms " + ease;
          return barCSS;
        }
        var queue2 = function() {
          var pending = [];
          function next() {
            var fn = pending.shift();
            if (fn) {
              fn(next);
            }
          }
          return function(fn) {
            pending.push(fn);
            if (pending.length == 1)
              next();
          };
        }();
        var css2 = function() {
          var cssPrefixes = ["Webkit", "O", "Moz", "ms"], cssProps = {};
          function camelCase3(string) {
            return string.replace(/^-ms-/, "ms-").replace(/-([\da-z])/gi, function(match, letter) {
              return letter.toUpperCase();
            });
          }
          function getVendorProp(name) {
            var style = document.body.style;
            if (name in style)
              return name;
            var i = cssPrefixes.length, capName = name.charAt(0).toUpperCase() + name.slice(1), vendorName;
            while (i--) {
              vendorName = cssPrefixes[i] + capName;
              if (vendorName in style)
                return vendorName;
            }
            return name;
          }
          function getStyleProp(name) {
            name = camelCase3(name);
            return cssProps[name] || (cssProps[name] = getVendorProp(name));
          }
          function applyCss(element, prop, value) {
            prop = getStyleProp(prop);
            element.style[prop] = value;
          }
          return function(element, properties2) {
            var args = arguments, prop, value;
            if (args.length == 2) {
              for (prop in properties2) {
                value = properties2[prop];
                if (value !== void 0 && properties2.hasOwnProperty(prop))
                  applyCss(element, prop, value);
              }
            } else {
              applyCss(element, args[1], args[2]);
            }
          };
        }();
        function hasClass(element, name) {
          var list = typeof element == "string" ? element : classList(element);
          return list.indexOf(" " + name + " ") >= 0;
        }
        function addClass(element, name) {
          var oldList = classList(element), newList = oldList + name;
          if (hasClass(oldList, name))
            return;
          element.className = newList.substring(1);
        }
        function removeClass(element, name) {
          var oldList = classList(element), newList;
          if (!hasClass(element, name))
            return;
          newList = oldList.replace(" " + name + " ", " ");
          element.className = newList.substring(1, newList.length - 1);
        }
        function classList(element) {
          return (" " + (element.className || "") + " ").replace(/\s+/gi, " ");
        }
        function removeElement(element) {
          element && element.parentNode && element.parentNode.removeChild(element);
        }
        return NProgress2;
      });
    }
  });

  // js/utils.js
  var Bag = class {
    constructor() {
      this.arrays = {};
    }
    add(key, value) {
      if (!this.arrays[key])
        this.arrays[key] = [];
      this.arrays[key].push(value);
    }
    remove(key) {
      if (this.arrays[key])
        delete this.arrays[key];
    }
    get(key) {
      return this.arrays[key] || [];
    }
    each(key, callback) {
      return this.get(key).forEach(callback);
    }
  };
  var WeakBag = class {
    constructor() {
      this.arrays = /* @__PURE__ */ new WeakMap();
    }
    add(key, value) {
      if (!this.arrays.has(key))
        this.arrays.set(key, []);
      this.arrays.get(key).push(value);
    }
    remove(key) {
      if (this.arrays.has(key))
        this.arrays.delete(key, []);
    }
    get(key) {
      return this.arrays.has(key) ? this.arrays.get(key) : [];
    }
    each(key, callback) {
      return this.get(key).forEach(callback);
    }
  };
  function dispatch(target, name, detail = {}, bubbles = true) {
    target.dispatchEvent(
      new CustomEvent(name, {
        detail,
        bubbles,
        composed: true,
        cancelable: true
      })
    );
  }
  function listen(target, name, handler4) {
    target.addEventListener(name, handler4);
    return () => target.removeEventListener(name, handler4);
  }
  function isObjecty(subject) {
    return typeof subject === "object" && subject !== null;
  }
  function isObject(subject) {
    return isObjecty(subject) && !isArray(subject);
  }
  function isArray(subject) {
    return Array.isArray(subject);
  }
  function isFunction(subject) {
    return typeof subject === "function";
  }
  function isPrimitive(subject) {
    return typeof subject !== "object" || subject === null;
  }
  function deepClone(obj) {
    return JSON.parse(JSON.stringify(obj));
  }
  function dataGet(object, key) {
    if (key === "")
      return object;
    return key.split(".").reduce((carry, i) => {
      return carry?.[i];
    }, object);
  }
  function dataSet(object, key, value) {
    let segments = key.split(".");
    if (segments.length === 1) {
      return object[key] = value;
    }
    let firstSegment = segments.shift();
    let restOfSegments = segments.join(".");
    if (object[firstSegment] === void 0) {
      object[firstSegment] = {};
    }
    dataSet(object[firstSegment], restOfSegments, value);
  }
  function diff(left, right, diffs = {}, path = "") {
    if (left === right)
      return diffs;
    if (typeof left !== typeof right || isObject(left) && isArray(right) || isArray(left) && isObject(right)) {
      diffs[path] = right;
      return diffs;
    }
    if (isPrimitive(left) || isPrimitive(right)) {
      diffs[path] = right;
      return diffs;
    }
    let leftKeys = Object.keys(left);
    Object.entries(right).forEach(([key, value]) => {
      diffs = { ...diffs, ...diff(left[key], right[key], diffs, path === "" ? key : `${path}.${key}`) };
      leftKeys = leftKeys.filter((i) => i !== key);
    });
    leftKeys.forEach((key) => {
      diffs[`${path}.${key}`] = "__rm__";
    });
    return diffs;
  }
  function extractData(payload) {
    let value = isSynthetic(payload) ? payload[0] : payload;
    let meta = isSynthetic(payload) ? payload[1] : void 0;
    if (isObjecty(value)) {
      Object.entries(value).forEach(([key, iValue]) => {
        value[key] = extractData(iValue);
      });
    }
    return value;
  }
  function isSynthetic(subject) {
    return Array.isArray(subject) && subject.length === 2 && typeof subject[1] === "object" && Object.keys(subject[1]).includes("s");
  }
  function getCsrfToken() {
    if (document.querySelector('meta[name="csrf-token"]')) {
      return document.querySelector('meta[name="csrf-token"]').getAttribute("content");
    }
    if (document.querySelector("[data-csrf]")) {
      return document.querySelector("[data-csrf]").getAttribute("data-csrf");
    }
    if (window.livewireScriptConfig["csrf"] ?? false) {
      return window.livewireScriptConfig["csrf"];
    }
    throw "Livewire: No CSRF token detected";
  }
  var nonce;
  function getNonce() {
    if (nonce)
      return nonce;
    if (window.livewireScriptConfig && (window.livewireScriptConfig["nonce"] ?? false)) {
      nonce = window.livewireScriptConfig["nonce"];
      return nonce;
    }
    let elWithNonce = document.querySelector("style[data-livewire-style][nonce]");
    if (elWithNonce) {
      nonce = elWithNonce.nonce;
      return nonce;
    }
    return null;
  }
  function getUpdateUri() {
    return document.querySelector("[data-update-uri]")?.getAttribute("data-update-uri") ?? window.livewireScriptConfig["uri"] ?? null;
  }
  function contentIsFromDump(content) {
    return !!content.match(/<script>Sfdump\(".+"\)<\/script>/);
  }
  function splitDumpFromContent(content) {
    let dump = content.match(/.*<script>Sfdump\(".+"\)<\/script>/s);
    return [dump, content.replace(dump, "")];
  }
  function walkUpwards(el, callback) {
    let current = el;
    while (current) {
      let stop2 = void 0;
      callback(current, { stop: (value) => value === void 0 ? stop2 = current : stop2 = value });
      if (stop2 !== void 0)
        return stop2;
      if (current._x_teleportBack)
        current = current._x_teleportBack;
      current = current.parentElement;
    }
  }
  function walkBackwards(el, callback) {
    let current = el;
    while (current) {
      let stop2 = void 0;
      callback(current, { stop: (value) => value === void 0 ? stop2 = current : stop2 = value });
      if (stop2 !== void 0)
        return stop2;
      current = current.previousSibling;
    }
  }

  // js/features/supportFileUploads.js
  var uploadManagers = /* @__PURE__ */ new WeakMap();
  function getUploadManager(component) {
    if (!uploadManagers.has(component)) {
      let manager = new UploadManager(component);
      uploadManagers.set(component, manager);
      manager.registerListeners();
    }
    return uploadManagers.get(component);
  }
  function handleFileUpload(el, property, component, cleanup2) {
    let manager = getUploadManager(component);
    let start3 = () => el.dispatchEvent(new CustomEvent("livewire-upload-start", { bubbles: true, detail: { id: component.id, property } }));
    let finish = () => el.dispatchEvent(new CustomEvent("livewire-upload-finish", { bubbles: true, detail: { id: component.id, property } }));
    let error2 = () => el.dispatchEvent(new CustomEvent("livewire-upload-error", { bubbles: true, detail: { id: component.id, property } }));
    let cancel = () => el.dispatchEvent(new CustomEvent("livewire-upload-cancel", { bubbles: true, detail: { id: component.id, property } }));
    let progress = (progressEvent) => {
      var percentCompleted = Math.round(progressEvent.loaded * 100 / progressEvent.total);
      el.dispatchEvent(
        new CustomEvent("livewire-upload-progress", {
          bubbles: true,
          detail: { progress: percentCompleted }
        })
      );
    };
    let eventHandler = (e) => {
      if (e.target.files.length === 0)
        return;
      start3();
      if (e.target.multiple) {
        manager.uploadMultiple(property, e.target.files, finish, error2, progress, cancel);
      } else {
        manager.upload(property, e.target.files[0], finish, error2, progress, cancel);
      }
    };
    el.addEventListener("change", eventHandler);
    component.$wire.$watch(property, (value) => {
      if (!el.isConnected)
        return;
      if (value === null || value === "") {
        el.value = "";
      }
      if (el.multiple && Array.isArray(value) && value.length === 0) {
        el.value = "";
      }
    });
    let clearFileInputValue = () => {
      el.value = null;
    };
    el.addEventListener("click", clearFileInputValue);
    el.addEventListener("livewire-upload-cancel", clearFileInputValue);
    cleanup2(() => {
      el.removeEventListener("change", eventHandler);
      el.removeEventListener("click", clearFileInputValue);
    });
  }
  var UploadManager = class {
    constructor(component) {
      this.component = component;
      this.uploadBag = new MessageBag();
      this.removeBag = new MessageBag();
    }
    registerListeners() {
      this.component.$wire.$on("upload:generatedSignedUrl", ({ name, url }) => {
        setUploadLoading(this.component, name);
        this.handleSignedUrl(name, url);
      });
      this.component.$wire.$on("upload:generatedSignedUrlForS3", ({ name, payload }) => {
        setUploadLoading(this.component, name);
        this.handleS3PreSignedUrl(name, payload);
      });
      this.component.$wire.$on("upload:finished", ({ name, tmpFilenames }) => this.markUploadFinished(name, tmpFilenames));
      this.component.$wire.$on("upload:errored", ({ name }) => this.markUploadErrored(name));
      this.component.$wire.$on("upload:removed", ({ name, tmpFilename }) => this.removeBag.shift(name).finishCallback(tmpFilename));
    }
    upload(name, file, finishCallback, errorCallback, progressCallback, cancelledCallback) {
      this.setUpload(name, {
        files: [file],
        multiple: false,
        finishCallback,
        errorCallback,
        progressCallback,
        cancelledCallback
      });
    }
    uploadMultiple(name, files, finishCallback, errorCallback, progressCallback, cancelledCallback) {
      this.setUpload(name, {
        files: Array.from(files),
        multiple: true,
        finishCallback,
        errorCallback,
        progressCallback,
        cancelledCallback
      });
    }
    removeUpload(name, tmpFilename, finishCallback) {
      this.removeBag.push(name, {
        tmpFilename,
        finishCallback
      });
      this.component.$wire.call("_removeUpload", name, tmpFilename);
    }
    setUpload(name, uploadObject) {
      this.uploadBag.add(name, uploadObject);
      if (this.uploadBag.get(name).length === 1) {
        this.startUpload(name, uploadObject);
      }
    }
    handleSignedUrl(name, url) {
      let formData = new FormData();
      Array.from(this.uploadBag.first(name).files).forEach((file) => formData.append("files[]", file, file.name));
      let headers = {
        "Accept": "application/json"
      };
      let csrfToken = getCsrfToken();
      if (csrfToken)
        headers["X-CSRF-TOKEN"] = csrfToken;
      this.makeRequest(name, formData, "post", url, headers, (response) => {
        return response.paths;
      });
    }
    handleS3PreSignedUrl(name, payload) {
      let formData = this.uploadBag.first(name).files[0];
      let headers = payload.headers;
      if ("Host" in headers)
        delete headers.Host;
      let url = payload.url;
      this.makeRequest(name, formData, "put", url, headers, (response) => {
        return [payload.path];
      });
    }
    makeRequest(name, formData, method, url, headers, retrievePaths) {
      let request = new XMLHttpRequest();
      request.open(method, url);
      Object.entries(headers).forEach(([key, value]) => {
        request.setRequestHeader(key, value);
      });
      request.upload.addEventListener("progress", (e) => {
        e.detail = {};
        e.detail.progress = Math.floor(e.loaded * 100 / e.total);
        this.uploadBag.first(name).progressCallback(e);
      });
      request.addEventListener("load", () => {
        if ((request.status + "")[0] === "2") {
          let paths = retrievePaths(request.response && JSON.parse(request.response));
          this.component.$wire.call("_finishUpload", name, paths, this.uploadBag.first(name).multiple);
          return;
        }
        let errors = null;
        if (request.status === 422) {
          errors = request.response;
        }
        this.component.$wire.call("_uploadErrored", name, errors, this.uploadBag.first(name).multiple);
      });
      this.uploadBag.first(name).request = request;
      request.send(formData);
    }
    startUpload(name, uploadObject) {
      let fileInfos = uploadObject.files.map((file) => {
        return { name: file.name, size: file.size, type: file.type };
      });
      this.component.$wire.call("_startUpload", name, fileInfos, uploadObject.multiple);
      setUploadLoading(this.component, name);
    }
    markUploadFinished(name, tmpFilenames) {
      unsetUploadLoading(this.component);
      let uploadObject = this.uploadBag.shift(name);
      uploadObject.finishCallback(uploadObject.multiple ? tmpFilenames : tmpFilenames[0]);
      if (this.uploadBag.get(name).length > 0)
        this.startUpload(name, this.uploadBag.last(name));
    }
    markUploadErrored(name) {
      unsetUploadLoading(this.component);
      this.uploadBag.shift(name).errorCallback();
      if (this.uploadBag.get(name).length > 0)
        this.startUpload(name, this.uploadBag.last(name));
    }
    cancelUpload(name, cancelledCallback = null) {
      unsetUploadLoading(this.component);
      let uploadItem = this.uploadBag.first(name);
      if (uploadItem) {
        if (uploadItem.request) {
          uploadItem.request.abort();
        }
        this.uploadBag.shift(name).cancelledCallback();
        if (cancelledCallback)
          cancelledCallback();
      }
    }
  };
  var MessageBag = class {
    constructor() {
      this.bag = {};
    }
    add(name, thing) {
      if (!this.bag[name]) {
        this.bag[name] = [];
      }
      this.bag[name].push(thing);
    }
    push(name, thing) {
      this.add(name, thing);
    }
    first(name) {
      if (!this.bag[name])
        return null;
      return this.bag[name][0];
    }
    last(name) {
      return this.bag[name].slice(-1)[0];
    }
    get(name) {
      return this.bag[name];
    }
    shift(name) {
      return this.bag[name].shift();
    }
    call(name, ...params) {
      (this.listeners[name] || []).forEach((callback) => {
        callback(...params);
      });
    }
    has(name) {
      return Object.keys(this.listeners).includes(name);
    }
  };
  function setUploadLoading() {
  }
  function unsetUploadLoading() {
  }
  function upload(component, name, file, finishCallback = () => {
  }, errorCallback = () => {
  }, progressCallback = () => {
  }, cancelledCallback = () => {
  }) {
    let uploadManager = getUploadManager(component);
    uploadManager.upload(
      name,
      file,
      finishCallback,
      errorCallback,
      progressCallback,
      cancelledCallback
    );
  }
  function uploadMultiple(component, name, files, finishCallback = () => {
  }, errorCallback = () => {
  }, progressCallback = () => {
  }, cancelledCallback = () => {
  }) {
    let uploadManager = getUploadManager(component);
    uploadManager.uploadMultiple(
      name,
      files,
      finishCallback,
      errorCallback,
      progressCallback,
      cancelledCallback
    );
  }
  function removeUpload(component, name, tmpFilename, finishCallback = () => {
  }, errorCallback = () => {
  }) {
    let uploadManager = getUploadManager(component);
    uploadManager.removeUpload(
      name,
      tmpFilename,
      finishCallback,
      errorCallback
    );
  }
  function cancelUpload(component, name, cancelledCallback = () => {
  }) {
    let uploadManager = getUploadManager(component);
    uploadManager.cancelUpload(
      name,
      cancelledCallback
    );
  }

  // ../alpine/packages/alpinejs/dist/module.esm.js
  var flushPending = false;
  var flushing = false;
  var queue = [];
  var lastFlushedIndex = -1;
  function scheduler(callback) {
    queueJob(callback);
  }
  function queueJob(job) {
    if (!queue.includes(job))
      queue.push(job);
    queueFlush();
  }
  function dequeueJob(job) {
    let index2 = queue.indexOf(job);
    if (index2 !== -1 && index2 > lastFlushedIndex)
      queue.splice(index2, 1);
  }
  function queueFlush() {
    if (!flushing && !flushPending) {
      flushPending = true;
      queueMicrotask(flushJobs);
    }
  }
  function flushJobs() {
    flushPending = false;
    flushing = true;
    for (let i = 0; i < queue.length; i++) {
      queue[i]();
      lastFlushedIndex = i;
    }
    queue.length = 0;
    lastFlushedIndex = -1;
    flushing = false;
  }
  var reactive;
  var effect;
  var release;
  var raw;
  var shouldSchedule = true;
  function disableEffectScheduling(callback) {
    shouldSchedule = false;
    callback();
    shouldSchedule = true;
  }
  function setReactivityEngine(engine) {
    reactive = engine.reactive;
    release = engine.release;
    effect = (callback) => engine.effect(callback, { scheduler: (task) => {
      if (shouldSchedule) {
        scheduler(task);
      } else {
        task();
      }
    } });
    raw = engine.raw;
  }
  function overrideEffect(override) {
    effect = override;
  }
  function elementBoundEffect(el) {
    let cleanup2 = () => {
    };
    let wrappedEffect = (callback) => {
      let effectReference = effect(callback);
      if (!el._x_effects) {
        el._x_effects = /* @__PURE__ */ new Set();
        el._x_runEffects = () => {
          el._x_effects.forEach((i) => i());
        };
      }
      el._x_effects.add(effectReference);
      cleanup2 = () => {
        if (effectReference === void 0)
          return;
        el._x_effects.delete(effectReference);
        release(effectReference);
      };
      return effectReference;
    };
    return [wrappedEffect, () => {
      cleanup2();
    }];
  }
  function watch(getter, callback) {
    let firstTime = true;
    let oldValue;
    let effectReference = effect(() => {
      let value = getter();
      JSON.stringify(value);
      if (!firstTime) {
        queueMicrotask(() => {
          callback(value, oldValue);
          oldValue = value;
        });
      } else {
        oldValue = value;
      }
      firstTime = false;
    });
    return () => release(effectReference);
  }
  var onAttributeAddeds = [];
  var onElRemoveds = [];
  var onElAddeds = [];
  function onElAdded(callback) {
    onElAddeds.push(callback);
  }
  function onElRemoved(el, callback) {
    if (typeof callback === "function") {
      if (!el._x_cleanups)
        el._x_cleanups = [];
      el._x_cleanups.push(callback);
    } else {
      callback = el;
      onElRemoveds.push(callback);
    }
  }
  function onAttributesAdded(callback) {
    onAttributeAddeds.push(callback);
  }
  function onAttributeRemoved(el, name, callback) {
    if (!el._x_attributeCleanups)
      el._x_attributeCleanups = {};
    if (!el._x_attributeCleanups[name])
      el._x_attributeCleanups[name] = [];
    el._x_attributeCleanups[name].push(callback);
  }
  function cleanupAttributes(el, names) {
    if (!el._x_attributeCleanups)
      return;
    Object.entries(el._x_attributeCleanups).forEach(([name, value]) => {
      if (names === void 0 || names.includes(name)) {
        value.forEach((i) => i());
        delete el._x_attributeCleanups[name];
      }
    });
  }
  function cleanupElement(el) {
    el._x_effects?.forEach(dequeueJob);
    while (el._x_cleanups?.length)
      el._x_cleanups.pop()();
  }
  var observer = new MutationObserver(onMutate);
  var currentlyObserving = false;
  function startObservingMutations() {
    observer.observe(document, { subtree: true, childList: true, attributes: true, attributeOldValue: true });
    currentlyObserving = true;
  }
  function stopObservingMutations() {
    flushObserver();
    observer.disconnect();
    currentlyObserving = false;
  }
  var queuedMutations = [];
  function flushObserver() {
    let records = observer.takeRecords();
    queuedMutations.push(() => records.length > 0 && onMutate(records));
    let queueLengthWhenTriggered = queuedMutations.length;
    queueMicrotask(() => {
      if (queuedMutations.length === queueLengthWhenTriggered) {
        while (queuedMutations.length > 0)
          queuedMutations.shift()();
      }
    });
  }
  function mutateDom(callback) {
    if (!currentlyObserving)
      return callback();
    stopObservingMutations();
    let result = callback();
    startObservingMutations();
    return result;
  }
  var isCollecting = false;
  var deferredMutations = [];
  function deferMutations() {
    isCollecting = true;
  }
  function flushAndStopDeferringMutations() {
    isCollecting = false;
    onMutate(deferredMutations);
    deferredMutations = [];
  }
  function onMutate(mutations) {
    if (isCollecting) {
      deferredMutations = deferredMutations.concat(mutations);
      return;
    }
    let addedNodes = [];
    let removedNodes = /* @__PURE__ */ new Set();
    let addedAttributes = /* @__PURE__ */ new Map();
    let removedAttributes = /* @__PURE__ */ new Map();
    for (let i = 0; i < mutations.length; i++) {
      if (mutations[i].target._x_ignoreMutationObserver)
        continue;
      if (mutations[i].type === "childList") {
        mutations[i].removedNodes.forEach((node) => {
          if (node.nodeType !== 1)
            return;
          if (!node._x_marker)
            return;
          removedNodes.add(node);
        });
        mutations[i].addedNodes.forEach((node) => {
          if (node.nodeType !== 1)
            return;
          if (removedNodes.has(node)) {
            removedNodes.delete(node);
            return;
          }
          if (node._x_marker)
            return;
          addedNodes.push(node);
        });
      }
      if (mutations[i].type === "attributes") {
        let el = mutations[i].target;
        let name = mutations[i].attributeName;
        let oldValue = mutations[i].oldValue;
        let add2 = () => {
          if (!addedAttributes.has(el))
            addedAttributes.set(el, []);
          addedAttributes.get(el).push({ name, value: el.getAttribute(name) });
        };
        let remove = () => {
          if (!removedAttributes.has(el))
            removedAttributes.set(el, []);
          removedAttributes.get(el).push(name);
        };
        if (el.hasAttribute(name) && oldValue === null) {
          add2();
        } else if (el.hasAttribute(name)) {
          remove();
          add2();
        } else {
          remove();
        }
      }
    }
    removedAttributes.forEach((attrs, el) => {
      cleanupAttributes(el, attrs);
    });
    addedAttributes.forEach((attrs, el) => {
      onAttributeAddeds.forEach((i) => i(el, attrs));
    });
    for (let node of removedNodes) {
      if (addedNodes.some((i) => i.contains(node)))
        continue;
      onElRemoveds.forEach((i) => i(node));
    }
    for (let node of addedNodes) {
      if (!node.isConnected)
        continue;
      onElAddeds.forEach((i) => i(node));
    }
    addedNodes = null;
    removedNodes = null;
    addedAttributes = null;
    removedAttributes = null;
  }
  function scope(node) {
    return mergeProxies(closestDataStack(node));
  }
  function addScopeToNode(node, data2, referenceNode) {
    node._x_dataStack = [data2, ...closestDataStack(referenceNode || node)];
    return () => {
      node._x_dataStack = node._x_dataStack.filter((i) => i !== data2);
    };
  }
  function closestDataStack(node) {
    if (node._x_dataStack)
      return node._x_dataStack;
    if (typeof ShadowRoot === "function" && node instanceof ShadowRoot) {
      return closestDataStack(node.host);
    }
    if (!node.parentNode) {
      return [];
    }
    return closestDataStack(node.parentNode);
  }
  function mergeProxies(objects) {
    return new Proxy({ objects }, mergeProxyTrap);
  }
  var mergeProxyTrap = {
    ownKeys({ objects }) {
      return Array.from(
        new Set(objects.flatMap((i) => Object.keys(i)))
      );
    },
    has({ objects }, name) {
      if (name == Symbol.unscopables)
        return false;
      return objects.some(
        (obj) => Object.prototype.hasOwnProperty.call(obj, name) || Reflect.has(obj, name)
      );
    },
    get({ objects }, name, thisProxy) {
      if (name == "toJSON")
        return collapseProxies;
      return Reflect.get(
        objects.find(
          (obj) => Reflect.has(obj, name)
        ) || {},
        name,
        thisProxy
      );
    },
    set({ objects }, name, value, thisProxy) {
      const target = objects.find(
        (obj) => Object.prototype.hasOwnProperty.call(obj, name)
      ) || objects[objects.length - 1];
      const descriptor = Object.getOwnPropertyDescriptor(target, name);
      if (descriptor?.set && descriptor?.get)
        return descriptor.set.call(thisProxy, value) || true;
      return Reflect.set(target, name, value);
    }
  };
  function collapseProxies() {
    let keys = Reflect.ownKeys(this);
    return keys.reduce((acc, key) => {
      acc[key] = Reflect.get(this, key);
      return acc;
    }, {});
  }
  function initInterceptors(data2) {
    let isObject22 = (val) => typeof val === "object" && !Array.isArray(val) && val !== null;
    let recurse = (obj, basePath = "") => {
      Object.entries(Object.getOwnPropertyDescriptors(obj)).forEach(([key, { value, enumerable }]) => {
        if (enumerable === false || value === void 0)
          return;
        if (typeof value === "object" && value !== null && value.__v_skip)
          return;
        let path = basePath === "" ? key : `${basePath}.${key}`;
        if (typeof value === "object" && value !== null && value._x_interceptor) {
          obj[key] = value.initialize(data2, path, key);
        } else {
          if (isObject22(value) && value !== obj && !(value instanceof Element)) {
            recurse(value, path);
          }
        }
      });
    };
    return recurse(data2);
  }
  function interceptor(callback, mutateObj = () => {
  }) {
    let obj = {
      initialValue: void 0,
      _x_interceptor: true,
      initialize(data2, path, key) {
        return callback(this.initialValue, () => get(data2, path), (value) => set(data2, path, value), path, key);
      }
    };
    mutateObj(obj);
    return (initialValue) => {
      if (typeof initialValue === "object" && initialValue !== null && initialValue._x_interceptor) {
        let initialize = obj.initialize.bind(obj);
        obj.initialize = (data2, path, key) => {
          let innerValue = initialValue.initialize(data2, path, key);
          obj.initialValue = innerValue;
          return initialize(data2, path, key);
        };
      } else {
        obj.initialValue = initialValue;
      }
      return obj;
    };
  }
  function get(obj, path) {
    return path.split(".").reduce((carry, segment) => carry[segment], obj);
  }
  function set(obj, path, value) {
    if (typeof path === "string")
      path = path.split(".");
    if (path.length === 1)
      obj[path[0]] = value;
    else if (path.length === 0)
      throw error;
    else {
      if (obj[path[0]])
        return set(obj[path[0]], path.slice(1), value);
      else {
        obj[path[0]] = {};
        return set(obj[path[0]], path.slice(1), value);
      }
    }
  }
  var magics = {};
  function magic(name, callback) {
    magics[name] = callback;
  }
  function injectMagics(obj, el) {
    let memoizedUtilities = getUtilities(el);
    Object.entries(magics).forEach(([name, callback]) => {
      Object.defineProperty(obj, `$${name}`, {
        get() {
          return callback(el, memoizedUtilities);
        },
        enumerable: false
      });
    });
    return obj;
  }
  function getUtilities(el) {
    let [utilities, cleanup2] = getElementBoundUtilities(el);
    let utils = { interceptor, ...utilities };
    onElRemoved(el, cleanup2);
    return utils;
  }
  function tryCatch(el, expression, callback, ...args) {
    try {
      return callback(...args);
    } catch (e) {
      handleError(e, el, expression);
    }
  }
  function handleError(error2, el, expression = void 0) {
    error2 = Object.assign(
      error2 ?? { message: "No error message given." },
      { el, expression }
    );
    console.warn(`Alpine Expression Error: ${error2.message}

${expression ? 'Expression: "' + expression + '"\n\n' : ""}`, el);
    setTimeout(() => {
      throw error2;
    }, 0);
  }
  var shouldAutoEvaluateFunctions = true;
  function dontAutoEvaluateFunctions(callback) {
    let cache = shouldAutoEvaluateFunctions;
    shouldAutoEvaluateFunctions = false;
    let result = callback();
    shouldAutoEvaluateFunctions = cache;
    return result;
  }
  function evaluate(el, expression, extras = {}) {
    let result;
    evaluateLater(el, expression)((value) => result = value, extras);
    return result;
  }
  function evaluateLater(...args) {
    return theEvaluatorFunction(...args);
  }
  var theEvaluatorFunction = normalEvaluator;
  function setEvaluator(newEvaluator) {
    theEvaluatorFunction = newEvaluator;
  }
  function normalEvaluator(el, expression) {
    let overriddenMagics = {};
    injectMagics(overriddenMagics, el);
    let dataStack = [overriddenMagics, ...closestDataStack(el)];
    let evaluator = typeof expression === "function" ? generateEvaluatorFromFunction(dataStack, expression) : generateEvaluatorFromString(dataStack, expression, el);
    return tryCatch.bind(null, el, expression, evaluator);
  }
  function generateEvaluatorFromFunction(dataStack, func) {
    return (receiver = () => {
    }, { scope: scope2 = {}, params = [], context } = {}) => {
      let result = func.apply(mergeProxies([scope2, ...dataStack]), params);
      runIfTypeOfFunction(receiver, result);
    };
  }
  var evaluatorMemo = {};
  function generateFunctionFromString(expression, el) {
    if (evaluatorMemo[expression]) {
      return evaluatorMemo[expression];
    }
    let AsyncFunction = Object.getPrototypeOf(async function() {
    }).constructor;
    let rightSideSafeExpression = /^[\n\s]*if.*\(.*\)/.test(expression.trim()) || /^(let|const)\s/.test(expression.trim()) ? `(async()=>{ ${expression} })()` : expression;
    const safeAsyncFunction = () => {
      try {
        let func2 = new AsyncFunction(
          ["__self", "scope"],
          `with (scope) { __self.result = ${rightSideSafeExpression} }; __self.finished = true; return __self.result;`
        );
        Object.defineProperty(func2, "name", {
          value: `[Alpine] ${expression}`
        });
        return func2;
      } catch (error2) {
        handleError(error2, el, expression);
        return Promise.resolve();
      }
    };
    let func = safeAsyncFunction();
    evaluatorMemo[expression] = func;
    return func;
  }
  function generateEvaluatorFromString(dataStack, expression, el) {
    let func = generateFunctionFromString(expression, el);
    return (receiver = () => {
    }, { scope: scope2 = {}, params = [], context } = {}) => {
      func.result = void 0;
      func.finished = false;
      let completeScope = mergeProxies([scope2, ...dataStack]);
      if (typeof func === "function") {
        let promise = func.call(context, func, completeScope).catch((error2) => handleError(error2, el, expression));
        if (func.finished) {
          runIfTypeOfFunction(receiver, func.result, completeScope, params, el);
          func.result = void 0;
        } else {
          promise.then((result) => {
            runIfTypeOfFunction(receiver, result, completeScope, params, el);
          }).catch((error2) => handleError(error2, el, expression)).finally(() => func.result = void 0);
        }
      }
    };
  }
  function runIfTypeOfFunction(receiver, value, scope2, params, el) {
    if (shouldAutoEvaluateFunctions && typeof value === "function") {
      let result = value.apply(scope2, params);
      if (result instanceof Promise) {
        result.then((i) => runIfTypeOfFunction(receiver, i, scope2, params)).catch((error2) => handleError(error2, el, value));
      } else {
        receiver(result);
      }
    } else if (typeof value === "object" && value instanceof Promise) {
      value.then((i) => receiver(i));
    } else {
      receiver(value);
    }
  }
  var prefixAsString = "x-";
  function prefix(subject = "") {
    return prefixAsString + subject;
  }
  function setPrefix(newPrefix) {
    prefixAsString = newPrefix;
  }
  var directiveHandlers = {};
  function directive(name, callback) {
    directiveHandlers[name] = callback;
    return {
      before(directive22) {
        if (!directiveHandlers[directive22]) {
          console.warn(String.raw`Cannot find directive \`${directive22}\`. \`${name}\` will use the default order of execution`);
          return;
        }
        const pos = directiveOrder.indexOf(directive22);
        directiveOrder.splice(pos >= 0 ? pos : directiveOrder.indexOf("DEFAULT"), 0, name);
      }
    };
  }
  function directiveExists(name) {
    return Object.keys(directiveHandlers).includes(name);
  }
  function directives(el, attributes, originalAttributeOverride) {
    attributes = Array.from(attributes);
    if (el._x_virtualDirectives) {
      let vAttributes = Object.entries(el._x_virtualDirectives).map(([name, value]) => ({ name, value }));
      let staticAttributes = attributesOnly(vAttributes);
      vAttributes = vAttributes.map((attribute) => {
        if (staticAttributes.find((attr) => attr.name === attribute.name)) {
          return {
            name: `x-bind:${attribute.name}`,
            value: `"${attribute.value}"`
          };
        }
        return attribute;
      });
      attributes = attributes.concat(vAttributes);
    }
    let transformedAttributeMap = {};
    let directives2 = attributes.map(toTransformedAttributes((newName, oldName) => transformedAttributeMap[newName] = oldName)).filter(outNonAlpineAttributes).map(toParsedDirectives(transformedAttributeMap, originalAttributeOverride)).sort(byPriority);
    return directives2.map((directive22) => {
      return getDirectiveHandler(el, directive22);
    });
  }
  function attributesOnly(attributes) {
    return Array.from(attributes).map(toTransformedAttributes()).filter((attr) => !outNonAlpineAttributes(attr));
  }
  var isDeferringHandlers = false;
  var directiveHandlerStacks = /* @__PURE__ */ new Map();
  var currentHandlerStackKey = Symbol();
  function deferHandlingDirectives(callback) {
    isDeferringHandlers = true;
    let key = Symbol();
    currentHandlerStackKey = key;
    directiveHandlerStacks.set(key, []);
    let flushHandlers = () => {
      while (directiveHandlerStacks.get(key).length)
        directiveHandlerStacks.get(key).shift()();
      directiveHandlerStacks.delete(key);
    };
    let stopDeferring = () => {
      isDeferringHandlers = false;
      flushHandlers();
    };
    callback(flushHandlers);
    stopDeferring();
  }
  function getElementBoundUtilities(el) {
    let cleanups2 = [];
    let cleanup2 = (callback) => cleanups2.push(callback);
    let [effect3, cleanupEffect] = elementBoundEffect(el);
    cleanups2.push(cleanupEffect);
    let utilities = {
      Alpine: alpine_default,
      effect: effect3,
      cleanup: cleanup2,
      evaluateLater: evaluateLater.bind(evaluateLater, el),
      evaluate: evaluate.bind(evaluate, el)
    };
    let doCleanup = () => cleanups2.forEach((i) => i());
    return [utilities, doCleanup];
  }
  function getDirectiveHandler(el, directive22) {
    let noop = () => {
    };
    let handler4 = directiveHandlers[directive22.type] || noop;
    let [utilities, cleanup2] = getElementBoundUtilities(el);
    onAttributeRemoved(el, directive22.original, cleanup2);
    let fullHandler = () => {
      if (el._x_ignore || el._x_ignoreSelf)
        return;
      handler4.inline && handler4.inline(el, directive22, utilities);
      handler4 = handler4.bind(handler4, el, directive22, utilities);
      isDeferringHandlers ? directiveHandlerStacks.get(currentHandlerStackKey).push(handler4) : handler4();
    };
    fullHandler.runCleanups = cleanup2;
    return fullHandler;
  }
  var startingWith = (subject, replacement) => ({ name, value }) => {
    if (name.startsWith(subject))
      name = name.replace(subject, replacement);
    return { name, value };
  };
  var into = (i) => i;
  function toTransformedAttributes(callback = () => {
  }) {
    return ({ name, value }) => {
      let { name: newName, value: newValue } = attributeTransformers.reduce((carry, transform) => {
        return transform(carry);
      }, { name, value });
      if (newName !== name)
        callback(newName, name);
      return { name: newName, value: newValue };
    };
  }
  var attributeTransformers = [];
  function mapAttributes(callback) {
    attributeTransformers.push(callback);
  }
  function outNonAlpineAttributes({ name }) {
    return alpineAttributeRegex().test(name);
  }
  var alpineAttributeRegex = () => new RegExp(`^${prefixAsString}([^:^.]+)\\b`);
  function toParsedDirectives(transformedAttributeMap, originalAttributeOverride) {
    return ({ name, value }) => {
      let typeMatch = name.match(alpineAttributeRegex());
      let valueMatch = name.match(/:([a-zA-Z0-9\-_:]+)/);
      let modifiers = name.match(/\.[^.\]]+(?=[^\]]*$)/g) || [];
      let original = originalAttributeOverride || transformedAttributeMap[name] || name;
      return {
        type: typeMatch ? typeMatch[1] : null,
        value: valueMatch ? valueMatch[1] : null,
        modifiers: modifiers.map((i) => i.replace(".", "")),
        expression: value,
        original
      };
    };
  }
  var DEFAULT = "DEFAULT";
  var directiveOrder = [
    "ignore",
    "ref",
    "data",
    "id",
    "anchor",
    "bind",
    "init",
    "for",
    "model",
    "modelable",
    "transition",
    "show",
    "if",
    DEFAULT,
    "teleport"
  ];
  function byPriority(a, b) {
    let typeA = directiveOrder.indexOf(a.type) === -1 ? DEFAULT : a.type;
    let typeB = directiveOrder.indexOf(b.type) === -1 ? DEFAULT : b.type;
    return directiveOrder.indexOf(typeA) - directiveOrder.indexOf(typeB);
  }
  function dispatch2(el, name, detail = {}) {
    el.dispatchEvent(
      new CustomEvent(name, {
        detail,
        bubbles: true,
        composed: true,
        cancelable: true
      })
    );
  }
  function walk(el, callback) {
    if (typeof ShadowRoot === "function" && el instanceof ShadowRoot) {
      Array.from(el.children).forEach((el2) => walk(el2, callback));
      return;
    }
    let skip = false;
    callback(el, () => skip = true);
    if (skip)
      return;
    let node = el.firstElementChild;
    while (node) {
      walk(node, callback, false);
      node = node.nextElementSibling;
    }
  }
  function warn(message, ...args) {
    console.warn(`Alpine Warning: ${message}`, ...args);
  }
  var started = false;
  function start() {
    if (started)
      warn("Alpine has already been initialized on this page. Calling Alpine.start() more than once can cause problems.");
    started = true;
    if (!document.body)
      warn("Unable to initialize. Trying to load Alpine before `<body>` is available. Did you forget to add `defer` in Alpine's `<script>` tag?");
    dispatch2(document, "alpine:init");
    dispatch2(document, "alpine:initializing");
    startObservingMutations();
    onElAdded((el) => initTree(el, walk));
    onElRemoved((el) => destroyTree(el));
    onAttributesAdded((el, attrs) => {
      directives(el, attrs).forEach((handle) => handle());
    });
    let outNestedComponents = (el) => !closestRoot(el.parentElement, true);
    Array.from(document.querySelectorAll(allSelectors().join(","))).filter(outNestedComponents).forEach((el) => {
      initTree(el);
    });
    dispatch2(document, "alpine:initialized");
    setTimeout(() => {
      warnAboutMissingPlugins();
    });
  }
  var rootSelectorCallbacks = [];
  var initSelectorCallbacks = [];
  function rootSelectors() {
    return rootSelectorCallbacks.map((fn) => fn());
  }
  function allSelectors() {
    return rootSelectorCallbacks.concat(initSelectorCallbacks).map((fn) => fn());
  }
  function addRootSelector(selectorCallback) {
    rootSelectorCallbacks.push(selectorCallback);
  }
  function addInitSelector(selectorCallback) {
    initSelectorCallbacks.push(selectorCallback);
  }
  function closestRoot(el, includeInitSelectors = false) {
    return findClosest(el, (element) => {
      const selectors = includeInitSelectors ? allSelectors() : rootSelectors();
      if (selectors.some((selector) => element.matches(selector)))
        return true;
    });
  }
  function findClosest(el, callback) {
    if (!el)
      return;
    if (callback(el))
      return el;
    if (el._x_teleportBack)
      el = el._x_teleportBack;
    if (!el.parentElement)
      return;
    return findClosest(el.parentElement, callback);
  }
  function isRoot(el) {
    return rootSelectors().some((selector) => el.matches(selector));
  }
  var initInterceptors2 = [];
  function interceptInit(callback) {
    initInterceptors2.push(callback);
  }
  var markerDispenser = 1;
  function initTree(el, walker = walk, intercept2 = () => {
  }) {
    if (findClosest(el, (i) => i._x_ignore))
      return;
    deferHandlingDirectives(() => {
      walker(el, (el2, skip) => {
        if (el2._x_marker)
          return;
        intercept2(el2, skip);
        initInterceptors2.forEach((i) => i(el2, skip));
        directives(el2, el2.attributes).forEach((handle) => handle());
        if (!el2._x_ignore)
          el2._x_marker = markerDispenser++;
        el2._x_ignore && skip();
      });
    });
  }
  function destroyTree(root, walker = walk) {
    walker(root, (el) => {
      cleanupElement(el);
      cleanupAttributes(el);
      delete el._x_marker;
    });
  }
  function warnAboutMissingPlugins() {
    let pluginDirectives = [
      ["ui", "dialog", ["[x-dialog], [x-popover]"]],
      ["anchor", "anchor", ["[x-anchor]"]],
      ["sort", "sort", ["[x-sort]"]]
    ];
    pluginDirectives.forEach(([plugin2, directive22, selectors]) => {
      if (directiveExists(directive22))
        return;
      selectors.some((selector) => {
        if (document.querySelector(selector)) {
          warn(`found "${selector}", but missing ${plugin2} plugin`);
          return true;
        }
      });
    });
  }
  var tickStack = [];
  var isHolding = false;
  function nextTick(callback = () => {
  }) {
    queueMicrotask(() => {
      isHolding || setTimeout(() => {
        releaseNextTicks();
      });
    });
    return new Promise((res) => {
      tickStack.push(() => {
        callback();
        res();
      });
    });
  }
  function releaseNextTicks() {
    isHolding = false;
    while (tickStack.length)
      tickStack.shift()();
  }
  function holdNextTicks() {
    isHolding = true;
  }
  function setClasses(el, value) {
    if (Array.isArray(value)) {
      return setClassesFromString(el, value.join(" "));
    } else if (typeof value === "object" && value !== null) {
      return setClassesFromObject(el, value);
    } else if (typeof value === "function") {
      return setClasses(el, value());
    }
    return setClassesFromString(el, value);
  }
  function setClassesFromString(el, classString) {
    let split = (classString2) => classString2.split(" ").filter(Boolean);
    let missingClasses = (classString2) => classString2.split(" ").filter((i) => !el.classList.contains(i)).filter(Boolean);
    let addClassesAndReturnUndo = (classes) => {
      el.classList.add(...classes);
      return () => {
        el.classList.remove(...classes);
      };
    };
    classString = classString === true ? classString = "" : classString || "";
    return addClassesAndReturnUndo(missingClasses(classString));
  }
  function setClassesFromObject(el, classObject) {
    let split = (classString) => classString.split(" ").filter(Boolean);
    let forAdd = Object.entries(classObject).flatMap(([classString, bool]) => bool ? split(classString) : false).filter(Boolean);
    let forRemove = Object.entries(classObject).flatMap(([classString, bool]) => !bool ? split(classString) : false).filter(Boolean);
    let added = [];
    let removed = [];
    forRemove.forEach((i) => {
      if (el.classList.contains(i)) {
        el.classList.remove(i);
        removed.push(i);
      }
    });
    forAdd.forEach((i) => {
      if (!el.classList.contains(i)) {
        el.classList.add(i);
        added.push(i);
      }
    });
    return () => {
      removed.forEach((i) => el.classList.add(i));
      added.forEach((i) => el.classList.remove(i));
    };
  }
  function setStyles(el, value) {
    if (typeof value === "object" && value !== null) {
      return setStylesFromObject(el, value);
    }
    return setStylesFromString(el, value);
  }
  function setStylesFromObject(el, value) {
    let previousStyles = {};
    Object.entries(value).forEach(([key, value2]) => {
      previousStyles[key] = el.style[key];
      if (!key.startsWith("--")) {
        key = kebabCase(key);
      }
      el.style.setProperty(key, value2);
    });
    setTimeout(() => {
      if (el.style.length === 0) {
        el.removeAttribute("style");
      }
    });
    return () => {
      setStyles(el, previousStyles);
    };
  }
  function setStylesFromString(el, value) {
    let cache = el.getAttribute("style", value);
    el.setAttribute("style", value);
    return () => {
      el.setAttribute("style", cache || "");
    };
  }
  function kebabCase(subject) {
    return subject.replace(/([a-z])([A-Z])/g, "$1-$2").toLowerCase();
  }
  function once(callback, fallback2 = () => {
  }) {
    let called = false;
    return function() {
      if (!called) {
        called = true;
        callback.apply(this, arguments);
      } else {
        fallback2.apply(this, arguments);
      }
    };
  }
  directive("transition", (el, { value, modifiers, expression }, { evaluate: evaluate22 }) => {
    if (typeof expression === "function")
      expression = evaluate22(expression);
    if (expression === false)
      return;
    if (!expression || typeof expression === "boolean") {
      registerTransitionsFromHelper(el, modifiers, value);
    } else {
      registerTransitionsFromClassString(el, expression, value);
    }
  });
  function registerTransitionsFromClassString(el, classString, stage) {
    registerTransitionObject(el, setClasses, "");
    let directiveStorageMap = {
      "enter": (classes) => {
        el._x_transition.enter.during = classes;
      },
      "enter-start": (classes) => {
        el._x_transition.enter.start = classes;
      },
      "enter-end": (classes) => {
        el._x_transition.enter.end = classes;
      },
      "leave": (classes) => {
        el._x_transition.leave.during = classes;
      },
      "leave-start": (classes) => {
        el._x_transition.leave.start = classes;
      },
      "leave-end": (classes) => {
        el._x_transition.leave.end = classes;
      }
    };
    directiveStorageMap[stage](classString);
  }
  function registerTransitionsFromHelper(el, modifiers, stage) {
    registerTransitionObject(el, setStyles);
    let doesntSpecify = !modifiers.includes("in") && !modifiers.includes("out") && !stage;
    let transitioningIn = doesntSpecify || modifiers.includes("in") || ["enter"].includes(stage);
    let transitioningOut = doesntSpecify || modifiers.includes("out") || ["leave"].includes(stage);
    if (modifiers.includes("in") && !doesntSpecify) {
      modifiers = modifiers.filter((i, index2) => index2 < modifiers.indexOf("out"));
    }
    if (modifiers.includes("out") && !doesntSpecify) {
      modifiers = modifiers.filter((i, index2) => index2 > modifiers.indexOf("out"));
    }
    let wantsAll = !modifiers.includes("opacity") && !modifiers.includes("scale");
    let wantsOpacity = wantsAll || modifiers.includes("opacity");
    let wantsScale = wantsAll || modifiers.includes("scale");
    let opacityValue = wantsOpacity ? 0 : 1;
    let scaleValue = wantsScale ? modifierValue(modifiers, "scale", 95) / 100 : 1;
    let delay3 = modifierValue(modifiers, "delay", 0) / 1e3;
    let origin = modifierValue(modifiers, "origin", "center");
    let property = "opacity, transform";
    let durationIn = modifierValue(modifiers, "duration", 150) / 1e3;
    let durationOut = modifierValue(modifiers, "duration", 75) / 1e3;
    let easing = `cubic-bezier(0.4, 0.0, 0.2, 1)`;
    if (transitioningIn) {
      el._x_transition.enter.during = {
        transformOrigin: origin,
        transitionDelay: `${delay3}s`,
        transitionProperty: property,
        transitionDuration: `${durationIn}s`,
        transitionTimingFunction: easing
      };
      el._x_transition.enter.start = {
        opacity: opacityValue,
        transform: `scale(${scaleValue})`
      };
      el._x_transition.enter.end = {
        opacity: 1,
        transform: `scale(1)`
      };
    }
    if (transitioningOut) {
      el._x_transition.leave.during = {
        transformOrigin: origin,
        transitionDelay: `${delay3}s`,
        transitionProperty: property,
        transitionDuration: `${durationOut}s`,
        transitionTimingFunction: easing
      };
      el._x_transition.leave.start = {
        opacity: 1,
        transform: `scale(1)`
      };
      el._x_transition.leave.end = {
        opacity: opacityValue,
        transform: `scale(${scaleValue})`
      };
    }
  }
  function registerTransitionObject(el, setFunction, defaultValue = {}) {
    if (!el._x_transition)
      el._x_transition = {
        enter: { during: defaultValue, start: defaultValue, end: defaultValue },
        leave: { during: defaultValue, start: defaultValue, end: defaultValue },
        in(before = () => {
        }, after = () => {
        }) {
          transition(el, setFunction, {
            during: this.enter.during,
            start: this.enter.start,
            end: this.enter.end
          }, before, after);
        },
        out(before = () => {
        }, after = () => {
        }) {
          transition(el, setFunction, {
            during: this.leave.during,
            start: this.leave.start,
            end: this.leave.end
          }, before, after);
        }
      };
  }
  window.Element.prototype._x_toggleAndCascadeWithTransitions = function(el, value, show, hide) {
    const nextTick2 = document.visibilityState === "visible" ? requestAnimationFrame : setTimeout;
    let clickAwayCompatibleShow = () => nextTick2(show);
    if (value) {
      if (el._x_transition && (el._x_transition.enter || el._x_transition.leave)) {
        el._x_transition.enter && (Object.entries(el._x_transition.enter.during).length || Object.entries(el._x_transition.enter.start).length || Object.entries(el._x_transition.enter.end).length) ? el._x_transition.in(show) : clickAwayCompatibleShow();
      } else {
        el._x_transition ? el._x_transition.in(show) : clickAwayCompatibleShow();
      }
      return;
    }
    el._x_hidePromise = el._x_transition ? new Promise((resolve, reject) => {
      el._x_transition.out(() => {
      }, () => resolve(hide));
      el._x_transitioning && el._x_transitioning.beforeCancel(() => reject({ isFromCancelledTransition: true }));
    }) : Promise.resolve(hide);
    queueMicrotask(() => {
      let closest2 = closestHide(el);
      if (closest2) {
        if (!closest2._x_hideChildren)
          closest2._x_hideChildren = [];
        closest2._x_hideChildren.push(el);
      } else {
        nextTick2(() => {
          let hideAfterChildren = (el2) => {
            let carry = Promise.all([
              el2._x_hidePromise,
              ...(el2._x_hideChildren || []).map(hideAfterChildren)
            ]).then(([i]) => i?.());
            delete el2._x_hidePromise;
            delete el2._x_hideChildren;
            return carry;
          };
          hideAfterChildren(el).catch((e) => {
            if (!e.isFromCancelledTransition)
              throw e;
          });
        });
      }
    });
  };
  function closestHide(el) {
    let parent = el.parentNode;
    if (!parent)
      return;
    return parent._x_hidePromise ? parent : closestHide(parent);
  }
  function transition(el, setFunction, { during, start: start22, end } = {}, before = () => {
  }, after = () => {
  }) {
    if (el._x_transitioning)
      el._x_transitioning.cancel();
    if (Object.keys(during).length === 0 && Object.keys(start22).length === 0 && Object.keys(end).length === 0) {
      before();
      after();
      return;
    }
    let undoStart, undoDuring, undoEnd;
    performTransition(el, {
      start() {
        undoStart = setFunction(el, start22);
      },
      during() {
        undoDuring = setFunction(el, during);
      },
      before,
      end() {
        undoStart();
        undoEnd = setFunction(el, end);
      },
      after,
      cleanup() {
        undoDuring();
        undoEnd();
      }
    });
  }
  function performTransition(el, stages) {
    let interrupted, reachedBefore, reachedEnd;
    let finish = once(() => {
      mutateDom(() => {
        interrupted = true;
        if (!reachedBefore)
          stages.before();
        if (!reachedEnd) {
          stages.end();
          releaseNextTicks();
        }
        stages.after();
        if (el.isConnected)
          stages.cleanup();
        delete el._x_transitioning;
      });
    });
    el._x_transitioning = {
      beforeCancels: [],
      beforeCancel(callback) {
        this.beforeCancels.push(callback);
      },
      cancel: once(function() {
        while (this.beforeCancels.length) {
          this.beforeCancels.shift()();
        }
        ;
        finish();
      }),
      finish
    };
    mutateDom(() => {
      stages.start();
      stages.during();
    });
    holdNextTicks();
    requestAnimationFrame(() => {
      if (interrupted)
        return;
      let duration = Number(getComputedStyle(el).transitionDuration.replace(/,.*/, "").replace("s", "")) * 1e3;
      let delay3 = Number(getComputedStyle(el).transitionDelay.replace(/,.*/, "").replace("s", "")) * 1e3;
      if (duration === 0)
        duration = Number(getComputedStyle(el).animationDuration.replace("s", "")) * 1e3;
      mutateDom(() => {
        stages.before();
      });
      reachedBefore = true;
      requestAnimationFrame(() => {
        if (interrupted)
          return;
        mutateDom(() => {
          stages.end();
        });
        releaseNextTicks();
        setTimeout(el._x_transitioning.finish, duration + delay3);
        reachedEnd = true;
      });
    });
  }
  function modifierValue(modifiers, key, fallback2) {
    if (modifiers.indexOf(key) === -1)
      return fallback2;
    const rawValue = modifiers[modifiers.indexOf(key) + 1];
    if (!rawValue)
      return fallback2;
    if (key === "scale") {
      if (isNaN(rawValue))
        return fallback2;
    }
    if (key === "duration" || key === "delay") {
      let match = rawValue.match(/([0-9]+)ms/);
      if (match)
        return match[1];
    }
    if (key === "origin") {
      if (["top", "right", "left", "center", "bottom"].includes(modifiers[modifiers.indexOf(key) + 2])) {
        return [rawValue, modifiers[modifiers.indexOf(key) + 2]].join(" ");
      }
    }
    return rawValue;
  }
  var isCloning = false;
  function skipDuringClone(callback, fallback2 = () => {
  }) {
    return (...args) => isCloning ? fallback2(...args) : callback(...args);
  }
  function onlyDuringClone(callback) {
    return (...args) => isCloning && callback(...args);
  }
  var interceptors = [];
  function interceptClone(callback) {
    interceptors.push(callback);
  }
  function cloneNode(from, to) {
    interceptors.forEach((i) => i(from, to));
    isCloning = true;
    dontRegisterReactiveSideEffects(() => {
      initTree(to, (el, callback) => {
        callback(el, () => {
        });
      });
    });
    isCloning = false;
  }
  var isCloningLegacy = false;
  function clone(oldEl, newEl) {
    if (!newEl._x_dataStack)
      newEl._x_dataStack = oldEl._x_dataStack;
    isCloning = true;
    isCloningLegacy = true;
    dontRegisterReactiveSideEffects(() => {
      cloneTree(newEl);
    });
    isCloning = false;
    isCloningLegacy = false;
  }
  function cloneTree(el) {
    let hasRunThroughFirstEl = false;
    let shallowWalker = (el2, callback) => {
      walk(el2, (el3, skip) => {
        if (hasRunThroughFirstEl && isRoot(el3))
          return skip();
        hasRunThroughFirstEl = true;
        callback(el3, skip);
      });
    };
    initTree(el, shallowWalker);
  }
  function dontRegisterReactiveSideEffects(callback) {
    let cache = effect;
    overrideEffect((callback2, el) => {
      let storedEffect = cache(callback2);
      release(storedEffect);
      return () => {
      };
    });
    callback();
    overrideEffect(cache);
  }
  function bind(el, name, value, modifiers = []) {
    if (!el._x_bindings)
      el._x_bindings = reactive({});
    el._x_bindings[name] = value;
    name = modifiers.includes("camel") ? camelCase(name) : name;
    switch (name) {
      case "value":
        bindInputValue(el, value);
        break;
      case "style":
        bindStyles(el, value);
        break;
      case "class":
        bindClasses(el, value);
        break;
      case "selected":
      case "checked":
        bindAttributeAndProperty(el, name, value);
        break;
      default:
        bindAttribute(el, name, value);
        break;
    }
  }
  function bindInputValue(el, value) {
    if (isRadio(el)) {
      if (el.attributes.value === void 0) {
        el.value = value;
      }
      if (window.fromModel) {
        if (typeof value === "boolean") {
          el.checked = safeParseBoolean(el.value) === value;
        } else {
          el.checked = checkedAttrLooseCompare(el.value, value);
        }
      }
    } else if (isCheckbox(el)) {
      if (Number.isInteger(value)) {
        el.value = value;
      } else if (!Array.isArray(value) && typeof value !== "boolean" && ![null, void 0].includes(value)) {
        el.value = String(value);
      } else {
        if (Array.isArray(value)) {
          el.checked = value.some((val) => checkedAttrLooseCompare(val, el.value));
        } else {
          el.checked = !!value;
        }
      }
    } else if (el.tagName === "SELECT") {
      updateSelect(el, value);
    } else {
      if (el.value === value)
        return;
      el.value = value === void 0 ? "" : value;
    }
  }
  function bindClasses(el, value) {
    if (el._x_undoAddedClasses)
      el._x_undoAddedClasses();
    el._x_undoAddedClasses = setClasses(el, value);
  }
  function bindStyles(el, value) {
    if (el._x_undoAddedStyles)
      el._x_undoAddedStyles();
    el._x_undoAddedStyles = setStyles(el, value);
  }
  function bindAttributeAndProperty(el, name, value) {
    bindAttribute(el, name, value);
    setPropertyIfChanged(el, name, value);
  }
  function bindAttribute(el, name, value) {
    if ([null, void 0, false].includes(value) && attributeShouldntBePreservedIfFalsy(name)) {
      el.removeAttribute(name);
    } else {
      if (isBooleanAttr(name))
        value = name;
      setIfChanged(el, name, value);
    }
  }
  function setIfChanged(el, attrName, value) {
    if (el.getAttribute(attrName) != value) {
      el.setAttribute(attrName, value);
    }
  }
  function setPropertyIfChanged(el, propName, value) {
    if (el[propName] !== value) {
      el[propName] = value;
    }
  }
  function updateSelect(el, value) {
    const arrayWrappedValue = [].concat(value).map((value2) => {
      return value2 + "";
    });
    Array.from(el.options).forEach((option2) => {
      option2.selected = arrayWrappedValue.includes(option2.value);
    });
  }
  function camelCase(subject) {
    return subject.toLowerCase().replace(/-(\w)/g, (match, char) => char.toUpperCase());
  }
  function checkedAttrLooseCompare(valueA, valueB) {
    return valueA == valueB;
  }
  function safeParseBoolean(rawValue) {
    if ([1, "1", "true", "on", "yes", true].includes(rawValue)) {
      return true;
    }
    if ([0, "0", "false", "off", "no", false].includes(rawValue)) {
      return false;
    }
    return rawValue ? Boolean(rawValue) : null;
  }
  var booleanAttributes = /* @__PURE__ */ new Set([
    "allowfullscreen",
    "async",
    "autofocus",
    "autoplay",
    "checked",
    "controls",
    "default",
    "defer",
    "disabled",
    "formnovalidate",
    "inert",
    "ismap",
    "itemscope",
    "loop",
    "multiple",
    "muted",
    "nomodule",
    "novalidate",
    "open",
    "playsinline",
    "readonly",
    "required",
    "reversed",
    "selected",
    "shadowrootclonable",
    "shadowrootdelegatesfocus",
    "shadowrootserializable"
  ]);
  function isBooleanAttr(attrName) {
    return booleanAttributes.has(attrName);
  }
  function attributeShouldntBePreservedIfFalsy(name) {
    return !["aria-pressed", "aria-checked", "aria-expanded", "aria-selected"].includes(name);
  }
  function getBinding(el, name, fallback2) {
    if (el._x_bindings && el._x_bindings[name] !== void 0)
      return el._x_bindings[name];
    return getAttributeBinding(el, name, fallback2);
  }
  function extractProp(el, name, fallback2, extract = true) {
    if (el._x_bindings && el._x_bindings[name] !== void 0)
      return el._x_bindings[name];
    if (el._x_inlineBindings && el._x_inlineBindings[name] !== void 0) {
      let binding = el._x_inlineBindings[name];
      binding.extract = extract;
      return dontAutoEvaluateFunctions(() => {
        return evaluate(el, binding.expression);
      });
    }
    return getAttributeBinding(el, name, fallback2);
  }
  function getAttributeBinding(el, name, fallback2) {
    let attr = el.getAttribute(name);
    if (attr === null)
      return typeof fallback2 === "function" ? fallback2() : fallback2;
    if (attr === "")
      return true;
    if (isBooleanAttr(name)) {
      return !![name, "true"].includes(attr);
    }
    return attr;
  }
  function isCheckbox(el) {
    return el.type === "checkbox" || el.localName === "ui-checkbox" || el.localName === "ui-switch";
  }
  function isRadio(el) {
    return el.type === "radio" || el.localName === "ui-radio";
  }
  function debounce(func, wait) {
    let timeout;
    return function() {
      const context = this, args = arguments;
      const later = function() {
        timeout = null;
        func.apply(context, args);
      };
      clearTimeout(timeout);
      timeout = setTimeout(later, wait);
    };
  }
  function throttle(func, limit) {
    let inThrottle;
    return function() {
      let context = this, args = arguments;
      if (!inThrottle) {
        func.apply(context, args);
        inThrottle = true;
        setTimeout(() => inThrottle = false, limit);
      }
    };
  }
  function entangle({ get: outerGet, set: outerSet }, { get: innerGet, set: innerSet }) {
    let firstRun = true;
    let outerHash;
    let innerHash;
    let reference = effect(() => {
      let outer = outerGet();
      let inner = innerGet();
      if (firstRun) {
        innerSet(cloneIfObject(outer));
        firstRun = false;
      } else {
        let outerHashLatest = JSON.stringify(outer);
        let innerHashLatest = JSON.stringify(inner);
        if (outerHashLatest !== outerHash) {
          innerSet(cloneIfObject(outer));
        } else if (outerHashLatest !== innerHashLatest) {
          outerSet(cloneIfObject(inner));
        } else {
        }
      }
      outerHash = JSON.stringify(outerGet());
      innerHash = JSON.stringify(innerGet());
    });
    return () => {
      release(reference);
    };
  }
  function cloneIfObject(value) {
    return typeof value === "object" ? JSON.parse(JSON.stringify(value)) : value;
  }
  function plugin(callback) {
    let callbacks = Array.isArray(callback) ? callback : [callback];
    callbacks.forEach((i) => i(alpine_default));
  }
  var stores = {};
  var isReactive = false;
  function store(name, value) {
    if (!isReactive) {
      stores = reactive(stores);
      isReactive = true;
    }
    if (value === void 0) {
      return stores[name];
    }
    stores[name] = value;
    initInterceptors(stores[name]);
    if (typeof value === "object" && value !== null && value.hasOwnProperty("init") && typeof value.init === "function") {
      stores[name].init();
    }
  }
  function getStores() {
    return stores;
  }
  var binds = {};
  function bind2(name, bindings) {
    let getBindings = typeof bindings !== "function" ? () => bindings : bindings;
    if (name instanceof Element) {
      return applyBindingsObject(name, getBindings());
    } else {
      binds[name] = getBindings;
    }
    return () => {
    };
  }
  function injectBindingProviders(obj) {
    Object.entries(binds).forEach(([name, callback]) => {
      Object.defineProperty(obj, name, {
        get() {
          return (...args) => {
            return callback(...args);
          };
        }
      });
    });
    return obj;
  }
  function applyBindingsObject(el, obj, original) {
    let cleanupRunners = [];
    while (cleanupRunners.length)
      cleanupRunners.pop()();
    let attributes = Object.entries(obj).map(([name, value]) => ({ name, value }));
    let staticAttributes = attributesOnly(attributes);
    attributes = attributes.map((attribute) => {
      if (staticAttributes.find((attr) => attr.name === attribute.name)) {
        return {
          name: `x-bind:${attribute.name}`,
          value: `"${attribute.value}"`
        };
      }
      return attribute;
    });
    directives(el, attributes, original).map((handle) => {
      cleanupRunners.push(handle.runCleanups);
      handle();
    });
    return () => {
      while (cleanupRunners.length)
        cleanupRunners.pop()();
    };
  }
  var datas = {};
  function data(name, callback) {
    datas[name] = callback;
  }
  function injectDataProviders(obj, context) {
    Object.entries(datas).forEach(([name, callback]) => {
      Object.defineProperty(obj, name, {
        get() {
          return (...args) => {
            return callback.bind(context)(...args);
          };
        },
        enumerable: false
      });
    });
    return obj;
  }
  var Alpine2 = {
    get reactive() {
      return reactive;
    },
    get release() {
      return release;
    },
    get effect() {
      return effect;
    },
    get raw() {
      return raw;
    },
    version: "3.15.0",
    flushAndStopDeferringMutations,
    dontAutoEvaluateFunctions,
    disableEffectScheduling,
    startObservingMutations,
    stopObservingMutations,
    setReactivityEngine,
    onAttributeRemoved,
    onAttributesAdded,
    closestDataStack,
    skipDuringClone,
    onlyDuringClone,
    addRootSelector,
    addInitSelector,
    interceptClone,
    addScopeToNode,
    deferMutations,
    mapAttributes,
    evaluateLater,
    interceptInit,
    setEvaluator,
    mergeProxies,
    extractProp,
    findClosest,
    onElRemoved,
    closestRoot,
    destroyTree,
    interceptor,
    transition,
    setStyles,
    mutateDom,
    directive,
    entangle,
    throttle,
    debounce,
    evaluate,
    initTree,
    nextTick,
    prefixed: prefix,
    prefix: setPrefix,
    plugin,
    magic,
    store,
    start,
    clone,
    cloneNode,
    bound: getBinding,
    $data: scope,
    watch,
    walk,
    data,
    bind: bind2
  };
  var alpine_default = Alpine2;
  function makeMap(str, expectsLowerCase) {
    const map = /* @__PURE__ */ Object.create(null);
    const list = str.split(",");
    for (let i = 0; i < list.length; i++) {
      map[list[i]] = true;
    }
    return expectsLowerCase ? (val) => !!map[val.toLowerCase()] : (val) => !!map[val];
  }
  var specialBooleanAttrs = `itemscope,allowfullscreen,formnovalidate,ismap,nomodule,novalidate,readonly`;
  var isBooleanAttr2 = /* @__PURE__ */ makeMap(specialBooleanAttrs + `,async,autofocus,autoplay,controls,default,defer,disabled,hidden,loop,open,required,reversed,scoped,seamless,checked,muted,multiple,selected`);
  var EMPTY_OBJ = true ? Object.freeze({}) : {};
  var EMPTY_ARR = true ? Object.freeze([]) : [];
  var hasOwnProperty = Object.prototype.hasOwnProperty;
  var hasOwn = (val, key) => hasOwnProperty.call(val, key);
  var isArray2 = Array.isArray;
  var isMap = (val) => toTypeString(val) === "[object Map]";
  var isString = (val) => typeof val === "string";
  var isSymbol = (val) => typeof val === "symbol";
  var isObject2 = (val) => val !== null && typeof val === "object";
  var objectToString = Object.prototype.toString;
  var toTypeString = (value) => objectToString.call(value);
  var toRawType = (value) => {
    return toTypeString(value).slice(8, -1);
  };
  var isIntegerKey = (key) => isString(key) && key !== "NaN" && key[0] !== "-" && "" + parseInt(key, 10) === key;
  var cacheStringFunction = (fn) => {
    const cache = /* @__PURE__ */ Object.create(null);
    return (str) => {
      const hit = cache[str];
      return hit || (cache[str] = fn(str));
    };
  };
  var camelizeRE = /-(\w)/g;
  var camelize = cacheStringFunction((str) => {
    return str.replace(camelizeRE, (_, c) => c ? c.toUpperCase() : "");
  });
  var hyphenateRE = /\B([A-Z])/g;
  var hyphenate = cacheStringFunction((str) => str.replace(hyphenateRE, "-$1").toLowerCase());
  var capitalize = cacheStringFunction((str) => str.charAt(0).toUpperCase() + str.slice(1));
  var toHandlerKey = cacheStringFunction((str) => str ? `on${capitalize(str)}` : ``);
  var hasChanged = (value, oldValue) => value !== oldValue && (value === value || oldValue === oldValue);
  var targetMap = /* @__PURE__ */ new WeakMap();
  var effectStack = [];
  var activeEffect;
  var ITERATE_KEY = Symbol(true ? "iterate" : "");
  var MAP_KEY_ITERATE_KEY = Symbol(true ? "Map key iterate" : "");
  function isEffect(fn) {
    return fn && fn._isEffect === true;
  }
  function effect2(fn, options = EMPTY_OBJ) {
    if (isEffect(fn)) {
      fn = fn.raw;
    }
    const effect3 = createReactiveEffect(fn, options);
    if (!options.lazy) {
      effect3();
    }
    return effect3;
  }
  function stop(effect3) {
    if (effect3.active) {
      cleanup(effect3);
      if (effect3.options.onStop) {
        effect3.options.onStop();
      }
      effect3.active = false;
    }
  }
  var uid = 0;
  function createReactiveEffect(fn, options) {
    const effect3 = function reactiveEffect() {
      if (!effect3.active) {
        return fn();
      }
      if (!effectStack.includes(effect3)) {
        cleanup(effect3);
        try {
          enableTracking();
          effectStack.push(effect3);
          activeEffect = effect3;
          return fn();
        } finally {
          effectStack.pop();
          resetTracking();
          activeEffect = effectStack[effectStack.length - 1];
        }
      }
    };
    effect3.id = uid++;
    effect3.allowRecurse = !!options.allowRecurse;
    effect3._isEffect = true;
    effect3.active = true;
    effect3.raw = fn;
    effect3.deps = [];
    effect3.options = options;
    return effect3;
  }
  function cleanup(effect3) {
    const { deps } = effect3;
    if (deps.length) {
      for (let i = 0; i < deps.length; i++) {
        deps[i].delete(effect3);
      }
      deps.length = 0;
    }
  }
  var shouldTrack = true;
  var trackStack = [];
  function pauseTracking() {
    trackStack.push(shouldTrack);
    shouldTrack = false;
  }
  function enableTracking() {
    trackStack.push(shouldTrack);
    shouldTrack = true;
  }
  function resetTracking() {
    const last = trackStack.pop();
    shouldTrack = last === void 0 ? true : last;
  }
  function track(target, type, key) {
    if (!shouldTrack || activeEffect === void 0) {
      return;
    }
    let depsMap = targetMap.get(target);
    if (!depsMap) {
      targetMap.set(target, depsMap = /* @__PURE__ */ new Map());
    }
    let dep = depsMap.get(key);
    if (!dep) {
      depsMap.set(key, dep = /* @__PURE__ */ new Set());
    }
    if (!dep.has(activeEffect)) {
      dep.add(activeEffect);
      activeEffect.deps.push(dep);
      if (activeEffect.options.onTrack) {
        activeEffect.options.onTrack({
          effect: activeEffect,
          target,
          type,
          key
        });
      }
    }
  }
  function trigger(target, type, key, newValue, oldValue, oldTarget) {
    const depsMap = targetMap.get(target);
    if (!depsMap) {
      return;
    }
    const effects = /* @__PURE__ */ new Set();
    const add2 = (effectsToAdd) => {
      if (effectsToAdd) {
        effectsToAdd.forEach((effect3) => {
          if (effect3 !== activeEffect || effect3.allowRecurse) {
            effects.add(effect3);
          }
        });
      }
    };
    if (type === "clear") {
      depsMap.forEach(add2);
    } else if (key === "length" && isArray2(target)) {
      depsMap.forEach((dep, key2) => {
        if (key2 === "length" || key2 >= newValue) {
          add2(dep);
        }
      });
    } else {
      if (key !== void 0) {
        add2(depsMap.get(key));
      }
      switch (type) {
        case "add":
          if (!isArray2(target)) {
            add2(depsMap.get(ITERATE_KEY));
            if (isMap(target)) {
              add2(depsMap.get(MAP_KEY_ITERATE_KEY));
            }
          } else if (isIntegerKey(key)) {
            add2(depsMap.get("length"));
          }
          break;
        case "delete":
          if (!isArray2(target)) {
            add2(depsMap.get(ITERATE_KEY));
            if (isMap(target)) {
              add2(depsMap.get(MAP_KEY_ITERATE_KEY));
            }
          }
          break;
        case "set":
          if (isMap(target)) {
            add2(depsMap.get(ITERATE_KEY));
          }
          break;
      }
    }
    const run = (effect3) => {
      if (effect3.options.onTrigger) {
        effect3.options.onTrigger({
          effect: effect3,
          target,
          key,
          type,
          newValue,
          oldValue,
          oldTarget
        });
      }
      if (effect3.options.scheduler) {
        effect3.options.scheduler(effect3);
      } else {
        effect3();
      }
    };
    effects.forEach(run);
  }
  var isNonTrackableKeys = /* @__PURE__ */ makeMap(`__proto__,__v_isRef,__isVue`);
  var builtInSymbols = new Set(Object.getOwnPropertyNames(Symbol).map((key) => Symbol[key]).filter(isSymbol));
  var get2 = /* @__PURE__ */ createGetter();
  var readonlyGet = /* @__PURE__ */ createGetter(true);
  var arrayInstrumentations = /* @__PURE__ */ createArrayInstrumentations();
  function createArrayInstrumentations() {
    const instrumentations = {};
    ["includes", "indexOf", "lastIndexOf"].forEach((key) => {
      instrumentations[key] = function(...args) {
        const arr = toRaw(this);
        for (let i = 0, l = this.length; i < l; i++) {
          track(arr, "get", i + "");
        }
        const res = arr[key](...args);
        if (res === -1 || res === false) {
          return arr[key](...args.map(toRaw));
        } else {
          return res;
        }
      };
    });
    ["push", "pop", "shift", "unshift", "splice"].forEach((key) => {
      instrumentations[key] = function(...args) {
        pauseTracking();
        const res = toRaw(this)[key].apply(this, args);
        resetTracking();
        return res;
      };
    });
    return instrumentations;
  }
  function createGetter(isReadonly = false, shallow = false) {
    return function get3(target, key, receiver) {
      if (key === "__v_isReactive") {
        return !isReadonly;
      } else if (key === "__v_isReadonly") {
        return isReadonly;
      } else if (key === "__v_raw" && receiver === (isReadonly ? shallow ? shallowReadonlyMap : readonlyMap : shallow ? shallowReactiveMap : reactiveMap).get(target)) {
        return target;
      }
      const targetIsArray = isArray2(target);
      if (!isReadonly && targetIsArray && hasOwn(arrayInstrumentations, key)) {
        return Reflect.get(arrayInstrumentations, key, receiver);
      }
      const res = Reflect.get(target, key, receiver);
      if (isSymbol(key) ? builtInSymbols.has(key) : isNonTrackableKeys(key)) {
        return res;
      }
      if (!isReadonly) {
        track(target, "get", key);
      }
      if (shallow) {
        return res;
      }
      if (isRef(res)) {
        const shouldUnwrap = !targetIsArray || !isIntegerKey(key);
        return shouldUnwrap ? res.value : res;
      }
      if (isObject2(res)) {
        return isReadonly ? readonly(res) : reactive2(res);
      }
      return res;
    };
  }
  var set2 = /* @__PURE__ */ createSetter();
  function createSetter(shallow = false) {
    return function set3(target, key, value, receiver) {
      let oldValue = target[key];
      if (!shallow) {
        value = toRaw(value);
        oldValue = toRaw(oldValue);
        if (!isArray2(target) && isRef(oldValue) && !isRef(value)) {
          oldValue.value = value;
          return true;
        }
      }
      const hadKey = isArray2(target) && isIntegerKey(key) ? Number(key) < target.length : hasOwn(target, key);
      const result = Reflect.set(target, key, value, receiver);
      if (target === toRaw(receiver)) {
        if (!hadKey) {
          trigger(target, "add", key, value);
        } else if (hasChanged(value, oldValue)) {
          trigger(target, "set", key, value, oldValue);
        }
      }
      return result;
    };
  }
  function deleteProperty(target, key) {
    const hadKey = hasOwn(target, key);
    const oldValue = target[key];
    const result = Reflect.deleteProperty(target, key);
    if (result && hadKey) {
      trigger(target, "delete", key, void 0, oldValue);
    }
    return result;
  }
  function has(target, key) {
    const result = Reflect.has(target, key);
    if (!isSymbol(key) || !builtInSymbols.has(key)) {
      track(target, "has", key);
    }
    return result;
  }
  function ownKeys(target) {
    track(target, "iterate", isArray2(target) ? "length" : ITERATE_KEY);
    return Reflect.ownKeys(target);
  }
  var mutableHandlers = {
    get: get2,
    set: set2,
    deleteProperty,
    has,
    ownKeys
  };
  var readonlyHandlers = {
    get: readonlyGet,
    set(target, key) {
      if (true) {
        console.warn(`Set operation on key "${String(key)}" failed: target is readonly.`, target);
      }
      return true;
    },
    deleteProperty(target, key) {
      if (true) {
        console.warn(`Delete operation on key "${String(key)}" failed: target is readonly.`, target);
      }
      return true;
    }
  };
  var toReactive = (value) => isObject2(value) ? reactive2(value) : value;
  var toReadonly = (value) => isObject2(value) ? readonly(value) : value;
  var toShallow = (value) => value;
  var getProto = (v) => Reflect.getPrototypeOf(v);
  function get$1(target, key, isReadonly = false, isShallow = false) {
    target = target["__v_raw"];
    const rawTarget = toRaw(target);
    const rawKey = toRaw(key);
    if (key !== rawKey) {
      !isReadonly && track(rawTarget, "get", key);
    }
    !isReadonly && track(rawTarget, "get", rawKey);
    const { has: has2 } = getProto(rawTarget);
    const wrap = isShallow ? toShallow : isReadonly ? toReadonly : toReactive;
    if (has2.call(rawTarget, key)) {
      return wrap(target.get(key));
    } else if (has2.call(rawTarget, rawKey)) {
      return wrap(target.get(rawKey));
    } else if (target !== rawTarget) {
      target.get(key);
    }
  }
  function has$1(key, isReadonly = false) {
    const target = this["__v_raw"];
    const rawTarget = toRaw(target);
    const rawKey = toRaw(key);
    if (key !== rawKey) {
      !isReadonly && track(rawTarget, "has", key);
    }
    !isReadonly && track(rawTarget, "has", rawKey);
    return key === rawKey ? target.has(key) : target.has(key) || target.has(rawKey);
  }
  function size(target, isReadonly = false) {
    target = target["__v_raw"];
    !isReadonly && track(toRaw(target), "iterate", ITERATE_KEY);
    return Reflect.get(target, "size", target);
  }
  function add(value) {
    value = toRaw(value);
    const target = toRaw(this);
    const proto = getProto(target);
    const hadKey = proto.has.call(target, value);
    if (!hadKey) {
      target.add(value);
      trigger(target, "add", value, value);
    }
    return this;
  }
  function set$1(key, value) {
    value = toRaw(value);
    const target = toRaw(this);
    const { has: has2, get: get3 } = getProto(target);
    let hadKey = has2.call(target, key);
    if (!hadKey) {
      key = toRaw(key);
      hadKey = has2.call(target, key);
    } else if (true) {
      checkIdentityKeys(target, has2, key);
    }
    const oldValue = get3.call(target, key);
    target.set(key, value);
    if (!hadKey) {
      trigger(target, "add", key, value);
    } else if (hasChanged(value, oldValue)) {
      trigger(target, "set", key, value, oldValue);
    }
    return this;
  }
  function deleteEntry(key) {
    const target = toRaw(this);
    const { has: has2, get: get3 } = getProto(target);
    let hadKey = has2.call(target, key);
    if (!hadKey) {
      key = toRaw(key);
      hadKey = has2.call(target, key);
    } else if (true) {
      checkIdentityKeys(target, has2, key);
    }
    const oldValue = get3 ? get3.call(target, key) : void 0;
    const result = target.delete(key);
    if (hadKey) {
      trigger(target, "delete", key, void 0, oldValue);
    }
    return result;
  }
  function clear() {
    const target = toRaw(this);
    const hadItems = target.size !== 0;
    const oldTarget = true ? isMap(target) ? new Map(target) : new Set(target) : void 0;
    const result = target.clear();
    if (hadItems) {
      trigger(target, "clear", void 0, void 0, oldTarget);
    }
    return result;
  }
  function createForEach(isReadonly, isShallow) {
    return function forEach(callback, thisArg) {
      const observed = this;
      const target = observed["__v_raw"];
      const rawTarget = toRaw(target);
      const wrap = isShallow ? toShallow : isReadonly ? toReadonly : toReactive;
      !isReadonly && track(rawTarget, "iterate", ITERATE_KEY);
      return target.forEach((value, key) => {
        return callback.call(thisArg, wrap(value), wrap(key), observed);
      });
    };
  }
  function createIterableMethod(method, isReadonly, isShallow) {
    return function(...args) {
      const target = this["__v_raw"];
      const rawTarget = toRaw(target);
      const targetIsMap = isMap(rawTarget);
      const isPair = method === "entries" || method === Symbol.iterator && targetIsMap;
      const isKeyOnly = method === "keys" && targetIsMap;
      const innerIterator = target[method](...args);
      const wrap = isShallow ? toShallow : isReadonly ? toReadonly : toReactive;
      !isReadonly && track(rawTarget, "iterate", isKeyOnly ? MAP_KEY_ITERATE_KEY : ITERATE_KEY);
      return {
        next() {
          const { value, done } = innerIterator.next();
          return done ? { value, done } : {
            value: isPair ? [wrap(value[0]), wrap(value[1])] : wrap(value),
            done
          };
        },
        [Symbol.iterator]() {
          return this;
        }
      };
    };
  }
  function createReadonlyMethod(type) {
    return function(...args) {
      if (true) {
        const key = args[0] ? `on key "${args[0]}" ` : ``;
        console.warn(`${capitalize(type)} operation ${key}failed: target is readonly.`, toRaw(this));
      }
      return type === "delete" ? false : this;
    };
  }
  function createInstrumentations() {
    const mutableInstrumentations2 = {
      get(key) {
        return get$1(this, key);
      },
      get size() {
        return size(this);
      },
      has: has$1,
      add,
      set: set$1,
      delete: deleteEntry,
      clear,
      forEach: createForEach(false, false)
    };
    const shallowInstrumentations2 = {
      get(key) {
        return get$1(this, key, false, true);
      },
      get size() {
        return size(this);
      },
      has: has$1,
      add,
      set: set$1,
      delete: deleteEntry,
      clear,
      forEach: createForEach(false, true)
    };
    const readonlyInstrumentations2 = {
      get(key) {
        return get$1(this, key, true);
      },
      get size() {
        return size(this, true);
      },
      has(key) {
        return has$1.call(this, key, true);
      },
      add: createReadonlyMethod(
        "add"
      ),
      set: createReadonlyMethod(
        "set"
      ),
      delete: createReadonlyMethod(
        "delete"
      ),
      clear: createReadonlyMethod(
        "clear"
      ),
      forEach: createForEach(true, false)
    };
    const shallowReadonlyInstrumentations2 = {
      get(key) {
        return get$1(this, key, true, true);
      },
      get size() {
        return size(this, true);
      },
      has(key) {
        return has$1.call(this, key, true);
      },
      add: createReadonlyMethod(
        "add"
      ),
      set: createReadonlyMethod(
        "set"
      ),
      delete: createReadonlyMethod(
        "delete"
      ),
      clear: createReadonlyMethod(
        "clear"
      ),
      forEach: createForEach(true, true)
    };
    const iteratorMethods = ["keys", "values", "entries", Symbol.iterator];
    iteratorMethods.forEach((method) => {
      mutableInstrumentations2[method] = createIterableMethod(method, false, false);
      readonlyInstrumentations2[method] = createIterableMethod(method, true, false);
      shallowInstrumentations2[method] = createIterableMethod(method, false, true);
      shallowReadonlyInstrumentations2[method] = createIterableMethod(method, true, true);
    });
    return [
      mutableInstrumentations2,
      readonlyInstrumentations2,
      shallowInstrumentations2,
      shallowReadonlyInstrumentations2
    ];
  }
  var [mutableInstrumentations, readonlyInstrumentations, shallowInstrumentations, shallowReadonlyInstrumentations] = /* @__PURE__ */ createInstrumentations();
  function createInstrumentationGetter(isReadonly, shallow) {
    const instrumentations = shallow ? isReadonly ? shallowReadonlyInstrumentations : shallowInstrumentations : isReadonly ? readonlyInstrumentations : mutableInstrumentations;
    return (target, key, receiver) => {
      if (key === "__v_isReactive") {
        return !isReadonly;
      } else if (key === "__v_isReadonly") {
        return isReadonly;
      } else if (key === "__v_raw") {
        return target;
      }
      return Reflect.get(hasOwn(instrumentations, key) && key in target ? instrumentations : target, key, receiver);
    };
  }
  var mutableCollectionHandlers = {
    get: /* @__PURE__ */ createInstrumentationGetter(false, false)
  };
  var readonlyCollectionHandlers = {
    get: /* @__PURE__ */ createInstrumentationGetter(true, false)
  };
  function checkIdentityKeys(target, has2, key) {
    const rawKey = toRaw(key);
    if (rawKey !== key && has2.call(target, rawKey)) {
      const type = toRawType(target);
      console.warn(`Reactive ${type} contains both the raw and reactive versions of the same object${type === `Map` ? ` as keys` : ``}, which can lead to inconsistencies. Avoid differentiating between the raw and reactive versions of an object and only use the reactive version if possible.`);
    }
  }
  var reactiveMap = /* @__PURE__ */ new WeakMap();
  var shallowReactiveMap = /* @__PURE__ */ new WeakMap();
  var readonlyMap = /* @__PURE__ */ new WeakMap();
  var shallowReadonlyMap = /* @__PURE__ */ new WeakMap();
  function targetTypeMap(rawType) {
    switch (rawType) {
      case "Object":
      case "Array":
        return 1;
      case "Map":
      case "Set":
      case "WeakMap":
      case "WeakSet":
        return 2;
      default:
        return 0;
    }
  }
  function getTargetType(value) {
    return value["__v_skip"] || !Object.isExtensible(value) ? 0 : targetTypeMap(toRawType(value));
  }
  function reactive2(target) {
    if (target && target["__v_isReadonly"]) {
      return target;
    }
    return createReactiveObject(target, false, mutableHandlers, mutableCollectionHandlers, reactiveMap);
  }
  function readonly(target) {
    return createReactiveObject(target, true, readonlyHandlers, readonlyCollectionHandlers, readonlyMap);
  }
  function createReactiveObject(target, isReadonly, baseHandlers, collectionHandlers, proxyMap) {
    if (!isObject2(target)) {
      if (true) {
        console.warn(`value cannot be made reactive: ${String(target)}`);
      }
      return target;
    }
    if (target["__v_raw"] && !(isReadonly && target["__v_isReactive"])) {
      return target;
    }
    const existingProxy = proxyMap.get(target);
    if (existingProxy) {
      return existingProxy;
    }
    const targetType = getTargetType(target);
    if (targetType === 0) {
      return target;
    }
    const proxy = new Proxy(target, targetType === 2 ? collectionHandlers : baseHandlers);
    proxyMap.set(target, proxy);
    return proxy;
  }
  function toRaw(observed) {
    return observed && toRaw(observed["__v_raw"]) || observed;
  }
  function isRef(r) {
    return Boolean(r && r.__v_isRef === true);
  }
  magic("nextTick", () => nextTick);
  magic("dispatch", (el) => dispatch2.bind(dispatch2, el));
  magic("watch", (el, { evaluateLater: evaluateLater2, cleanup: cleanup2 }) => (key, callback) => {
    let evaluate22 = evaluateLater2(key);
    let getter = () => {
      let value;
      evaluate22((i) => value = i);
      return value;
    };
    let unwatch = watch(getter, callback);
    cleanup2(unwatch);
  });
  magic("store", getStores);
  magic("data", (el) => scope(el));
  magic("root", (el) => closestRoot(el));
  magic("refs", (el) => {
    if (el._x_refs_proxy)
      return el._x_refs_proxy;
    el._x_refs_proxy = mergeProxies(getArrayOfRefObject(el));
    return el._x_refs_proxy;
  });
  function getArrayOfRefObject(el) {
    let refObjects = [];
    findClosest(el, (i) => {
      if (i._x_refs)
        refObjects.push(i._x_refs);
    });
    return refObjects;
  }
  var globalIdMemo = {};
  function findAndIncrementId(name) {
    if (!globalIdMemo[name])
      globalIdMemo[name] = 0;
    return ++globalIdMemo[name];
  }
  function closestIdRoot(el, name) {
    return findClosest(el, (element) => {
      if (element._x_ids && element._x_ids[name])
        return true;
    });
  }
  function setIdRoot(el, name) {
    if (!el._x_ids)
      el._x_ids = {};
    if (!el._x_ids[name])
      el._x_ids[name] = findAndIncrementId(name);
  }
  magic("id", (el, { cleanup: cleanup2 }) => (name, key = null) => {
    let cacheKey = `${name}${key ? `-${key}` : ""}`;
    return cacheIdByNameOnElement(el, cacheKey, cleanup2, () => {
      let root = closestIdRoot(el, name);
      let id = root ? root._x_ids[name] : findAndIncrementId(name);
      return key ? `${name}-${id}-${key}` : `${name}-${id}`;
    });
  });
  interceptClone((from, to) => {
    if (from._x_id) {
      to._x_id = from._x_id;
    }
  });
  function cacheIdByNameOnElement(el, cacheKey, cleanup2, callback) {
    if (!el._x_id)
      el._x_id = {};
    if (el._x_id[cacheKey])
      return el._x_id[cacheKey];
    let output = callback();
    el._x_id[cacheKey] = output;
    cleanup2(() => {
      delete el._x_id[cacheKey];
    });
    return output;
  }
  magic("el", (el) => el);
  warnMissingPluginMagic("Focus", "focus", "focus");
  warnMissingPluginMagic("Persist", "persist", "persist");
  function warnMissingPluginMagic(name, magicName, slug) {
    magic(magicName, (el) => warn(`You can't use [$${magicName}] without first installing the "${name}" plugin here: https://alpinejs.dev/plugins/${slug}`, el));
  }
  directive("modelable", (el, { expression }, { effect: effect3, evaluateLater: evaluateLater2, cleanup: cleanup2 }) => {
    let func = evaluateLater2(expression);
    let innerGet = () => {
      let result;
      func((i) => result = i);
      return result;
    };
    let evaluateInnerSet = evaluateLater2(`${expression} = __placeholder`);
    let innerSet = (val) => evaluateInnerSet(() => {
    }, { scope: { "__placeholder": val } });
    let initialValue = innerGet();
    innerSet(initialValue);
    queueMicrotask(() => {
      if (!el._x_model)
        return;
      el._x_removeModelListeners["default"]();
      let outerGet = el._x_model.get;
      let outerSet = el._x_model.set;
      let releaseEntanglement = entangle(
        {
          get() {
            return outerGet();
          },
          set(value) {
            outerSet(value);
          }
        },
        {
          get() {
            return innerGet();
          },
          set(value) {
            innerSet(value);
          }
        }
      );
      cleanup2(releaseEntanglement);
    });
  });
  directive("teleport", (el, { modifiers, expression }, { cleanup: cleanup2 }) => {
    if (el.tagName.toLowerCase() !== "template")
      warn("x-teleport can only be used on a <template> tag", el);
    let target = getTarget(expression);
    let clone22 = el.content.cloneNode(true).firstElementChild;
    el._x_teleport = clone22;
    clone22._x_teleportBack = el;
    el.setAttribute("data-teleport-template", true);
    clone22.setAttribute("data-teleport-target", true);
    if (el._x_forwardEvents) {
      el._x_forwardEvents.forEach((eventName) => {
        clone22.addEventListener(eventName, (e) => {
          e.stopPropagation();
          el.dispatchEvent(new e.constructor(e.type, e));
        });
      });
    }
    addScopeToNode(clone22, {}, el);
    let placeInDom = (clone3, target2, modifiers2) => {
      if (modifiers2.includes("prepend")) {
        target2.parentNode.insertBefore(clone3, target2);
      } else if (modifiers2.includes("append")) {
        target2.parentNode.insertBefore(clone3, target2.nextSibling);
      } else {
        target2.appendChild(clone3);
      }
    };
    mutateDom(() => {
      placeInDom(clone22, target, modifiers);
      skipDuringClone(() => {
        initTree(clone22);
      })();
    });
    el._x_teleportPutBack = () => {
      let target2 = getTarget(expression);
      mutateDom(() => {
        placeInDom(el._x_teleport, target2, modifiers);
      });
    };
    cleanup2(
      () => mutateDom(() => {
        clone22.remove();
        destroyTree(clone22);
      })
    );
  });
  var teleportContainerDuringClone = document.createElement("div");
  function getTarget(expression) {
    let target = skipDuringClone(() => {
      return document.querySelector(expression);
    }, () => {
      return teleportContainerDuringClone;
    })();
    if (!target)
      warn(`Cannot find x-teleport element for selector: "${expression}"`);
    return target;
  }
  var handler = () => {
  };
  handler.inline = (el, { modifiers }, { cleanup: cleanup2 }) => {
    modifiers.includes("self") ? el._x_ignoreSelf = true : el._x_ignore = true;
    cleanup2(() => {
      modifiers.includes("self") ? delete el._x_ignoreSelf : delete el._x_ignore;
    });
  };
  directive("ignore", handler);
  directive("effect", skipDuringClone((el, { expression }, { effect: effect3 }) => {
    effect3(evaluateLater(el, expression));
  }));
  function on(el, event, modifiers, callback) {
    let listenerTarget = el;
    let handler4 = (e) => callback(e);
    let options = {};
    let wrapHandler = (callback2, wrapper) => (e) => wrapper(callback2, e);
    if (modifiers.includes("dot"))
      event = dotSyntax(event);
    if (modifiers.includes("camel"))
      event = camelCase2(event);
    if (modifiers.includes("passive"))
      options.passive = true;
    if (modifiers.includes("capture"))
      options.capture = true;
    if (modifiers.includes("window"))
      listenerTarget = window;
    if (modifiers.includes("document"))
      listenerTarget = document;
    if (modifiers.includes("debounce")) {
      let nextModifier = modifiers[modifiers.indexOf("debounce") + 1] || "invalid-wait";
      let wait = isNumeric(nextModifier.split("ms")[0]) ? Number(nextModifier.split("ms")[0]) : 250;
      handler4 = debounce(handler4, wait);
    }
    if (modifiers.includes("throttle")) {
      let nextModifier = modifiers[modifiers.indexOf("throttle") + 1] || "invalid-wait";
      let wait = isNumeric(nextModifier.split("ms")[0]) ? Number(nextModifier.split("ms")[0]) : 250;
      handler4 = throttle(handler4, wait);
    }
    if (modifiers.includes("prevent"))
      handler4 = wrapHandler(handler4, (next, e) => {
        e.preventDefault();
        next(e);
      });
    if (modifiers.includes("stop"))
      handler4 = wrapHandler(handler4, (next, e) => {
        e.stopPropagation();
        next(e);
      });
    if (modifiers.includes("once")) {
      handler4 = wrapHandler(handler4, (next, e) => {
        next(e);
        listenerTarget.removeEventListener(event, handler4, options);
      });
    }
    if (modifiers.includes("away") || modifiers.includes("outside")) {
      listenerTarget = document;
      handler4 = wrapHandler(handler4, (next, e) => {
        if (el.contains(e.target))
          return;
        if (e.target.isConnected === false)
          return;
        if (el.offsetWidth < 1 && el.offsetHeight < 1)
          return;
        if (el._x_isShown === false)
          return;
        next(e);
      });
    }
    if (modifiers.includes("self"))
      handler4 = wrapHandler(handler4, (next, e) => {
        e.target === el && next(e);
      });
    if (isKeyEvent(event) || isClickEvent(event)) {
      handler4 = wrapHandler(handler4, (next, e) => {
        if (isListeningForASpecificKeyThatHasntBeenPressed(e, modifiers)) {
          return;
        }
        next(e);
      });
    }
    listenerTarget.addEventListener(event, handler4, options);
    return () => {
      listenerTarget.removeEventListener(event, handler4, options);
    };
  }
  function dotSyntax(subject) {
    return subject.replace(/-/g, ".");
  }
  function camelCase2(subject) {
    return subject.toLowerCase().replace(/-(\w)/g, (match, char) => char.toUpperCase());
  }
  function isNumeric(subject) {
    return !Array.isArray(subject) && !isNaN(subject);
  }
  function kebabCase2(subject) {
    if ([" ", "_"].includes(
      subject
    ))
      return subject;
    return subject.replace(/([a-z])([A-Z])/g, "$1-$2").replace(/[_\s]/, "-").toLowerCase();
  }
  function isKeyEvent(event) {
    return ["keydown", "keyup"].includes(event);
  }
  function isClickEvent(event) {
    return ["contextmenu", "click", "mouse"].some((i) => event.includes(i));
  }
  function isListeningForASpecificKeyThatHasntBeenPressed(e, modifiers) {
    let keyModifiers = modifiers.filter((i) => {
      return !["window", "document", "prevent", "stop", "once", "capture", "self", "away", "outside", "passive", "preserve-scroll"].includes(i);
    });
    if (keyModifiers.includes("debounce")) {
      let debounceIndex = keyModifiers.indexOf("debounce");
      keyModifiers.splice(debounceIndex, isNumeric((keyModifiers[debounceIndex + 1] || "invalid-wait").split("ms")[0]) ? 2 : 1);
    }
    if (keyModifiers.includes("throttle")) {
      let debounceIndex = keyModifiers.indexOf("throttle");
      keyModifiers.splice(debounceIndex, isNumeric((keyModifiers[debounceIndex + 1] || "invalid-wait").split("ms")[0]) ? 2 : 1);
    }
    if (keyModifiers.length === 0)
      return false;
    if (keyModifiers.length === 1 && keyToModifiers(e.key).includes(keyModifiers[0]))
      return false;
    const systemKeyModifiers = ["ctrl", "shift", "alt", "meta", "cmd", "super"];
    const selectedSystemKeyModifiers = systemKeyModifiers.filter((modifier) => keyModifiers.includes(modifier));
    keyModifiers = keyModifiers.filter((i) => !selectedSystemKeyModifiers.includes(i));
    if (selectedSystemKeyModifiers.length > 0) {
      const activelyPressedKeyModifiers = selectedSystemKeyModifiers.filter((modifier) => {
        if (modifier === "cmd" || modifier === "super")
          modifier = "meta";
        return e[`${modifier}Key`];
      });
      if (activelyPressedKeyModifiers.length === selectedSystemKeyModifiers.length) {
        if (isClickEvent(e.type))
          return false;
        if (keyToModifiers(e.key).includes(keyModifiers[0]))
          return false;
      }
    }
    return true;
  }
  function keyToModifiers(key) {
    if (!key)
      return [];
    key = kebabCase2(key);
    let modifierToKeyMap = {
      "ctrl": "control",
      "slash": "/",
      "space": " ",
      "spacebar": " ",
      "cmd": "meta",
      "esc": "escape",
      "up": "arrow-up",
      "down": "arrow-down",
      "left": "arrow-left",
      "right": "arrow-right",
      "period": ".",
      "comma": ",",
      "equal": "=",
      "minus": "-",
      "underscore": "_"
    };
    modifierToKeyMap[key] = key;
    return Object.keys(modifierToKeyMap).map((modifier) => {
      if (modifierToKeyMap[modifier] === key)
        return modifier;
    }).filter((modifier) => modifier);
  }
  directive("model", (el, { modifiers, expression }, { effect: effect3, cleanup: cleanup2 }) => {
    let scopeTarget = el;
    if (modifiers.includes("parent")) {
      scopeTarget = el.parentNode;
    }
    let evaluateGet = evaluateLater(scopeTarget, expression);
    let evaluateSet;
    if (typeof expression === "string") {
      evaluateSet = evaluateLater(scopeTarget, `${expression} = __placeholder`);
    } else if (typeof expression === "function" && typeof expression() === "string") {
      evaluateSet = evaluateLater(scopeTarget, `${expression()} = __placeholder`);
    } else {
      evaluateSet = () => {
      };
    }
    let getValue = () => {
      let result;
      evaluateGet((value) => result = value);
      return isGetterSetter(result) ? result.get() : result;
    };
    let setValue = (value) => {
      let result;
      evaluateGet((value2) => result = value2);
      if (isGetterSetter(result)) {
        result.set(value);
      } else {
        evaluateSet(() => {
        }, {
          scope: { "__placeholder": value }
        });
      }
    };
    if (typeof expression === "string" && el.type === "radio") {
      mutateDom(() => {
        if (!el.hasAttribute("name"))
          el.setAttribute("name", expression);
      });
    }
    let event = el.tagName.toLowerCase() === "select" || ["checkbox", "radio"].includes(el.type) || modifiers.includes("lazy") ? "change" : "input";
    let removeListener = isCloning ? () => {
    } : on(el, event, modifiers, (e) => {
      setValue(getInputValue(el, modifiers, e, getValue()));
    });
    if (modifiers.includes("fill")) {
      if ([void 0, null, ""].includes(getValue()) || isCheckbox(el) && Array.isArray(getValue()) || el.tagName.toLowerCase() === "select" && el.multiple) {
        setValue(
          getInputValue(el, modifiers, { target: el }, getValue())
        );
      }
    }
    if (!el._x_removeModelListeners)
      el._x_removeModelListeners = {};
    el._x_removeModelListeners["default"] = removeListener;
    cleanup2(() => el._x_removeModelListeners["default"]());
    if (el.form) {
      let removeResetListener = on(el.form, "reset", [], (e) => {
        nextTick(() => el._x_model && el._x_model.set(getInputValue(el, modifiers, { target: el }, getValue())));
      });
      cleanup2(() => removeResetListener());
    }
    el._x_model = {
      get() {
        return getValue();
      },
      set(value) {
        setValue(value);
      }
    };
    el._x_forceModelUpdate = (value) => {
      if (value === void 0 && typeof expression === "string" && expression.match(/\./))
        value = "";
      window.fromModel = true;
      mutateDom(() => bind(el, "value", value));
      delete window.fromModel;
    };
    effect3(() => {
      let value = getValue();
      if (modifiers.includes("unintrusive") && document.activeElement.isSameNode(el))
        return;
      el._x_forceModelUpdate(value);
    });
  });
  function getInputValue(el, modifiers, event, currentValue) {
    return mutateDom(() => {
      if (event instanceof CustomEvent && event.detail !== void 0)
        return event.detail !== null && event.detail !== void 0 ? event.detail : event.target.value;
      else if (isCheckbox(el)) {
        if (Array.isArray(currentValue)) {
          let newValue = null;
          if (modifiers.includes("number")) {
            newValue = safeParseNumber(event.target.value);
          } else if (modifiers.includes("boolean")) {
            newValue = safeParseBoolean(event.target.value);
          } else {
            newValue = event.target.value;
          }
          return event.target.checked ? currentValue.includes(newValue) ? currentValue : currentValue.concat([newValue]) : currentValue.filter((el2) => !checkedAttrLooseCompare2(el2, newValue));
        } else {
          return event.target.checked;
        }
      } else if (el.tagName.toLowerCase() === "select" && el.multiple) {
        if (modifiers.includes("number")) {
          return Array.from(event.target.selectedOptions).map((option2) => {
            let rawValue = option2.value || option2.text;
            return safeParseNumber(rawValue);
          });
        } else if (modifiers.includes("boolean")) {
          return Array.from(event.target.selectedOptions).map((option2) => {
            let rawValue = option2.value || option2.text;
            return safeParseBoolean(rawValue);
          });
        }
        return Array.from(event.target.selectedOptions).map((option2) => {
          return option2.value || option2.text;
        });
      } else {
        let newValue;
        if (isRadio(el)) {
          if (event.target.checked) {
            newValue = event.target.value;
          } else {
            newValue = currentValue;
          }
        } else {
          newValue = event.target.value;
        }
        if (modifiers.includes("number")) {
          return safeParseNumber(newValue);
        } else if (modifiers.includes("boolean")) {
          return safeParseBoolean(newValue);
        } else if (modifiers.includes("trim")) {
          return newValue.trim();
        } else {
          return newValue;
        }
      }
    });
  }
  function safeParseNumber(rawValue) {
    let number = rawValue ? parseFloat(rawValue) : null;
    return isNumeric2(number) ? number : rawValue;
  }
  function checkedAttrLooseCompare2(valueA, valueB) {
    return valueA == valueB;
  }
  function isNumeric2(subject) {
    return !Array.isArray(subject) && !isNaN(subject);
  }
  function isGetterSetter(value) {
    return value !== null && typeof value === "object" && typeof value.get === "function" && typeof value.set === "function";
  }
  directive("cloak", (el) => queueMicrotask(() => mutateDom(() => el.removeAttribute(prefix("cloak")))));
  addInitSelector(() => `[${prefix("init")}]`);
  directive("init", skipDuringClone((el, { expression }, { evaluate: evaluate22 }) => {
    if (typeof expression === "string") {
      return !!expression.trim() && evaluate22(expression, {}, false);
    }
    return evaluate22(expression, {}, false);
  }));
  directive("text", (el, { expression }, { effect: effect3, evaluateLater: evaluateLater2 }) => {
    let evaluate22 = evaluateLater2(expression);
    effect3(() => {
      evaluate22((value) => {
        mutateDom(() => {
          el.textContent = value;
        });
      });
    });
  });
  directive("html", (el, { expression }, { effect: effect3, evaluateLater: evaluateLater2 }) => {
    let evaluate22 = evaluateLater2(expression);
    effect3(() => {
      evaluate22((value) => {
        mutateDom(() => {
          el.innerHTML = value;
          el._x_ignoreSelf = true;
          initTree(el);
          delete el._x_ignoreSelf;
        });
      });
    });
  });
  mapAttributes(startingWith(":", into(prefix("bind:"))));
  var handler2 = (el, { value, modifiers, expression, original }, { effect: effect3, cleanup: cleanup2 }) => {
    if (!value) {
      let bindingProviders = {};
      injectBindingProviders(bindingProviders);
      let getBindings = evaluateLater(el, expression);
      getBindings((bindings) => {
        applyBindingsObject(el, bindings, original);
      }, { scope: bindingProviders });
      return;
    }
    if (value === "key")
      return storeKeyForXFor(el, expression);
    if (el._x_inlineBindings && el._x_inlineBindings[value] && el._x_inlineBindings[value].extract) {
      return;
    }
    let evaluate22 = evaluateLater(el, expression);
    effect3(() => evaluate22((result) => {
      if (result === void 0 && typeof expression === "string" && expression.match(/\./)) {
        result = "";
      }
      mutateDom(() => bind(el, value, result, modifiers));
    }));
    cleanup2(() => {
      el._x_undoAddedClasses && el._x_undoAddedClasses();
      el._x_undoAddedStyles && el._x_undoAddedStyles();
    });
  };
  handler2.inline = (el, { value, modifiers, expression }) => {
    if (!value)
      return;
    if (!el._x_inlineBindings)
      el._x_inlineBindings = {};
    el._x_inlineBindings[value] = { expression, extract: false };
  };
  directive("bind", handler2);
  function storeKeyForXFor(el, expression) {
    el._x_keyExpression = expression;
  }
  addRootSelector(() => `[${prefix("data")}]`);
  directive("data", (el, { expression }, { cleanup: cleanup2 }) => {
    if (shouldSkipRegisteringDataDuringClone(el))
      return;
    expression = expression === "" ? "{}" : expression;
    let magicContext = {};
    injectMagics(magicContext, el);
    let dataProviderContext = {};
    injectDataProviders(dataProviderContext, magicContext);
    let data2 = evaluate(el, expression, { scope: dataProviderContext });
    if (data2 === void 0 || data2 === true)
      data2 = {};
    injectMagics(data2, el);
    let reactiveData = reactive(data2);
    initInterceptors(reactiveData);
    let undo = addScopeToNode(el, reactiveData);
    reactiveData["init"] && evaluate(el, reactiveData["init"]);
    cleanup2(() => {
      reactiveData["destroy"] && evaluate(el, reactiveData["destroy"]);
      undo();
    });
  });
  interceptClone((from, to) => {
    if (from._x_dataStack) {
      to._x_dataStack = from._x_dataStack;
      to.setAttribute("data-has-alpine-state", true);
    }
  });
  function shouldSkipRegisteringDataDuringClone(el) {
    if (!isCloning)
      return false;
    if (isCloningLegacy)
      return true;
    return el.hasAttribute("data-has-alpine-state");
  }
  directive("show", (el, { modifiers, expression }, { effect: effect3 }) => {
    let evaluate22 = evaluateLater(el, expression);
    if (!el._x_doHide)
      el._x_doHide = () => {
        mutateDom(() => {
          el.style.setProperty("display", "none", modifiers.includes("important") ? "important" : void 0);
        });
      };
    if (!el._x_doShow)
      el._x_doShow = () => {
        mutateDom(() => {
          if (el.style.length === 1 && el.style.display === "none") {
            el.removeAttribute("style");
          } else {
            el.style.removeProperty("display");
          }
        });
      };
    let hide = () => {
      el._x_doHide();
      el._x_isShown = false;
    };
    let show = () => {
      el._x_doShow();
      el._x_isShown = true;
    };
    let clickAwayCompatibleShow = () => setTimeout(show);
    let toggle = once(
      (value) => value ? show() : hide(),
      (value) => {
        if (typeof el._x_toggleAndCascadeWithTransitions === "function") {
          el._x_toggleAndCascadeWithTransitions(el, value, show, hide);
        } else {
          value ? clickAwayCompatibleShow() : hide();
        }
      }
    );
    let oldValue;
    let firstTime = true;
    effect3(() => evaluate22((value) => {
      if (!firstTime && value === oldValue)
        return;
      if (modifiers.includes("immediate"))
        value ? clickAwayCompatibleShow() : hide();
      toggle(value);
      oldValue = value;
      firstTime = false;
    }));
  });
  directive("for", (el, { expression }, { effect: effect3, cleanup: cleanup2 }) => {
    let iteratorNames = parseForExpression(expression);
    let evaluateItems = evaluateLater(el, iteratorNames.items);
    let evaluateKey = evaluateLater(
      el,
      el._x_keyExpression || "index"
    );
    el._x_prevKeys = [];
    el._x_lookup = {};
    effect3(() => loop(el, iteratorNames, evaluateItems, evaluateKey));
    cleanup2(() => {
      Object.values(el._x_lookup).forEach((el2) => mutateDom(
        () => {
          destroyTree(el2);
          el2.remove();
        }
      ));
      delete el._x_prevKeys;
      delete el._x_lookup;
    });
  });
  function loop(el, iteratorNames, evaluateItems, evaluateKey) {
    let isObject22 = (i) => typeof i === "object" && !Array.isArray(i);
    let templateEl = el;
    evaluateItems((items) => {
      if (isNumeric3(items) && items >= 0) {
        items = Array.from(Array(items).keys(), (i) => i + 1);
      }
      if (items === void 0)
        items = [];
      let lookup = el._x_lookup;
      let prevKeys = el._x_prevKeys;
      let scopes = [];
      let keys = [];
      if (isObject22(items)) {
        items = Object.entries(items).map(([key, value]) => {
          let scope2 = getIterationScopeVariables(iteratorNames, value, key, items);
          evaluateKey((value2) => {
            if (keys.includes(value2))
              warn("Duplicate key on x-for", el);
            keys.push(value2);
          }, { scope: { index: key, ...scope2 } });
          scopes.push(scope2);
        });
      } else {
        for (let i = 0; i < items.length; i++) {
          let scope2 = getIterationScopeVariables(iteratorNames, items[i], i, items);
          evaluateKey((value) => {
            if (keys.includes(value))
              warn("Duplicate key on x-for", el);
            keys.push(value);
          }, { scope: { index: i, ...scope2 } });
          scopes.push(scope2);
        }
      }
      let adds = [];
      let moves = [];
      let removes = [];
      let sames = [];
      for (let i = 0; i < prevKeys.length; i++) {
        let key = prevKeys[i];
        if (keys.indexOf(key) === -1)
          removes.push(key);
      }
      prevKeys = prevKeys.filter((key) => !removes.includes(key));
      let lastKey = "template";
      for (let i = 0; i < keys.length; i++) {
        let key = keys[i];
        let prevIndex = prevKeys.indexOf(key);
        if (prevIndex === -1) {
          prevKeys.splice(i, 0, key);
          adds.push([lastKey, i]);
        } else if (prevIndex !== i) {
          let keyInSpot = prevKeys.splice(i, 1)[0];
          let keyForSpot = prevKeys.splice(prevIndex - 1, 1)[0];
          prevKeys.splice(i, 0, keyForSpot);
          prevKeys.splice(prevIndex, 0, keyInSpot);
          moves.push([keyInSpot, keyForSpot]);
        } else {
          sames.push(key);
        }
        lastKey = key;
      }
      for (let i = 0; i < removes.length; i++) {
        let key = removes[i];
        if (!(key in lookup))
          continue;
        mutateDom(() => {
          destroyTree(lookup[key]);
          lookup[key].remove();
        });
        delete lookup[key];
      }
      for (let i = 0; i < moves.length; i++) {
        let [keyInSpot, keyForSpot] = moves[i];
        let elInSpot = lookup[keyInSpot];
        let elForSpot = lookup[keyForSpot];
        let marker = document.createElement("div");
        mutateDom(() => {
          if (!elForSpot)
            warn(`x-for ":key" is undefined or invalid`, templateEl, keyForSpot, lookup);
          elForSpot.after(marker);
          elInSpot.after(elForSpot);
          elForSpot._x_currentIfEl && elForSpot.after(elForSpot._x_currentIfEl);
          marker.before(elInSpot);
          elInSpot._x_currentIfEl && elInSpot.after(elInSpot._x_currentIfEl);
          marker.remove();
        });
        elForSpot._x_refreshXForScope(scopes[keys.indexOf(keyForSpot)]);
      }
      for (let i = 0; i < adds.length; i++) {
        let [lastKey2, index2] = adds[i];
        let lastEl = lastKey2 === "template" ? templateEl : lookup[lastKey2];
        if (lastEl._x_currentIfEl)
          lastEl = lastEl._x_currentIfEl;
        let scope2 = scopes[index2];
        let key = keys[index2];
        let clone22 = document.importNode(templateEl.content, true).firstElementChild;
        let reactiveScope = reactive(scope2);
        addScopeToNode(clone22, reactiveScope, templateEl);
        clone22._x_refreshXForScope = (newScope) => {
          Object.entries(newScope).forEach(([key2, value]) => {
            reactiveScope[key2] = value;
          });
        };
        mutateDom(() => {
          lastEl.after(clone22);
          skipDuringClone(() => initTree(clone22))();
        });
        if (typeof key === "object") {
          warn("x-for key cannot be an object, it must be a string or an integer", templateEl);
        }
        lookup[key] = clone22;
      }
      for (let i = 0; i < sames.length; i++) {
        lookup[sames[i]]._x_refreshXForScope(scopes[keys.indexOf(sames[i])]);
      }
      templateEl._x_prevKeys = keys;
    });
  }
  function parseForExpression(expression) {
    let forIteratorRE = /,([^,\}\]]*)(?:,([^,\}\]]*))?$/;
    let stripParensRE = /^\s*\(|\)\s*$/g;
    let forAliasRE = /([\s\S]*?)\s+(?:in|of)\s+([\s\S]*)/;
    let inMatch = expression.match(forAliasRE);
    if (!inMatch)
      return;
    let res = {};
    res.items = inMatch[2].trim();
    let item = inMatch[1].replace(stripParensRE, "").trim();
    let iteratorMatch = item.match(forIteratorRE);
    if (iteratorMatch) {
      res.item = item.replace(forIteratorRE, "").trim();
      res.index = iteratorMatch[1].trim();
      if (iteratorMatch[2]) {
        res.collection = iteratorMatch[2].trim();
      }
    } else {
      res.item = item;
    }
    return res;
  }
  function getIterationScopeVariables(iteratorNames, item, index2, items) {
    let scopeVariables = {};
    if (/^\[.*\]$/.test(iteratorNames.item) && Array.isArray(item)) {
      let names = iteratorNames.item.replace("[", "").replace("]", "").split(",").map((i) => i.trim());
      names.forEach((name, i) => {
        scopeVariables[name] = item[i];
      });
    } else if (/^\{.*\}$/.test(iteratorNames.item) && !Array.isArray(item) && typeof item === "object") {
      let names = iteratorNames.item.replace("{", "").replace("}", "").split(",").map((i) => i.trim());
      names.forEach((name) => {
        scopeVariables[name] = item[name];
      });
    } else {
      scopeVariables[iteratorNames.item] = item;
    }
    if (iteratorNames.index)
      scopeVariables[iteratorNames.index] = index2;
    if (iteratorNames.collection)
      scopeVariables[iteratorNames.collection] = items;
    return scopeVariables;
  }
  function isNumeric3(subject) {
    return !Array.isArray(subject) && !isNaN(subject);
  }
  function handler3() {
  }
  handler3.inline = (el, { expression }, { cleanup: cleanup2 }) => {
    let root = closestRoot(el);
    if (!root._x_refs)
      root._x_refs = {};
    root._x_refs[expression] = el;
    cleanup2(() => delete root._x_refs[expression]);
  };
  directive("ref", handler3);
  directive("if", (el, { expression }, { effect: effect3, cleanup: cleanup2 }) => {
    if (el.tagName.toLowerCase() !== "template")
      warn("x-if can only be used on a <template> tag", el);
    let evaluate22 = evaluateLater(el, expression);
    let show = () => {
      if (el._x_currentIfEl)
        return el._x_currentIfEl;
      let clone22 = el.content.cloneNode(true).firstElementChild;
      addScopeToNode(clone22, {}, el);
      mutateDom(() => {
        el.after(clone22);
        skipDuringClone(() => initTree(clone22))();
      });
      el._x_currentIfEl = clone22;
      el._x_undoIf = () => {
        mutateDom(() => {
          destroyTree(clone22);
          clone22.remove();
        });
        delete el._x_currentIfEl;
      };
      return clone22;
    };
    let hide = () => {
      if (!el._x_undoIf)
        return;
      el._x_undoIf();
      delete el._x_undoIf;
    };
    effect3(() => evaluate22((value) => {
      value ? show() : hide();
    }));
    cleanup2(() => el._x_undoIf && el._x_undoIf());
  });
  directive("id", (el, { expression }, { evaluate: evaluate22 }) => {
    let names = evaluate22(expression);
    names.forEach((name) => setIdRoot(el, name));
  });
  interceptClone((from, to) => {
    if (from._x_ids) {
      to._x_ids = from._x_ids;
    }
  });
  mapAttributes(startingWith("@", into(prefix("on:"))));
  directive("on", skipDuringClone((el, { value, modifiers, expression }, { cleanup: cleanup2 }) => {
    let evaluate22 = expression ? evaluateLater(el, expression) : () => {
    };
    if (el.tagName.toLowerCase() === "template") {
      if (!el._x_forwardEvents)
        el._x_forwardEvents = [];
      if (!el._x_forwardEvents.includes(value))
        el._x_forwardEvents.push(value);
    }
    let removeListener = on(el, value, modifiers, (e) => {
      evaluate22(() => {
      }, { scope: { "$event": e }, params: [e] });
    });
    cleanup2(() => removeListener());
  }));
  warnMissingPluginDirective("Collapse", "collapse", "collapse");
  warnMissingPluginDirective("Intersect", "intersect", "intersect");
  warnMissingPluginDirective("Focus", "trap", "focus");
  warnMissingPluginDirective("Mask", "mask", "mask");
  function warnMissingPluginDirective(name, directiveName, slug) {
    directive(directiveName, (el) => warn(`You can't use [x-${directiveName}] without first installing the "${name}" plugin here: https://alpinejs.dev/plugins/${slug}`, el));
  }
  alpine_default.setEvaluator(normalEvaluator);
  alpine_default.setReactivityEngine({ reactive: reactive2, effect: effect2, release: stop, raw: toRaw });
  var src_default = alpine_default;
  var module_default = src_default;

  // js/features/supportEntangle.js
  function generateEntangleFunction(component, cleanup2) {
    if (!cleanup2)
      cleanup2 = () => {
      };
    return (name, live = false) => {
      let isLive = live;
      let livewireProperty = name;
      let livewireComponent = component.$wire;
      let livewirePropertyValue = livewireComponent.get(livewireProperty);
      let interceptor2 = module_default.interceptor((initialValue, getter, setter, path, key) => {
        if (typeof livewirePropertyValue === "undefined") {
          console.error(`Livewire Entangle Error: Livewire property ['${livewireProperty}'] cannot be found on component: ['${component.name}']`);
          return;
        }
        let release2 = module_default.entangle({
          get() {
            return livewireComponent.get(name);
          },
          set(value) {
            livewireComponent.set(name, value, isLive);
          }
        }, {
          get() {
            return getter();
          },
          set(value) {
            setter(value);
          }
        });
        cleanup2(() => release2());
        return cloneIfObject2(livewireComponent.get(name));
      }, (obj) => {
        Object.defineProperty(obj, "live", {
          get() {
            isLive = true;
            return obj;
          }
        });
      });
      return interceptor2(livewirePropertyValue);
    };
  }
  function cloneIfObject2(value) {
    return typeof value === "object" ? JSON.parse(JSON.stringify(value)) : value;
  }

  // js/hooks.js
  var listeners = [];
  function on2(name, callback) {
    if (!listeners[name])
      listeners[name] = [];
    listeners[name].push(callback);
    return () => {
      listeners[name] = listeners[name].filter((i) => i !== callback);
    };
  }
  function trigger2(name, ...params) {
    let callbacks = listeners[name] || [];
    let finishers = [];
    for (let i = 0; i < callbacks.length; i++) {
      let finisher = callbacks[i](...params);
      if (isFunction(finisher))
        finishers.push(finisher);
    }
    return (result) => {
      return runFinishers(finishers, result);
    };
  }
  async function triggerAsync(name, ...params) {
    let callbacks = listeners[name] || [];
    let finishers = [];
    for (let i = 0; i < callbacks.length; i++) {
      let finisher = await callbacks[i](...params);
      if (isFunction(finisher))
        finishers.push(finisher);
    }
    return (result) => {
      return runFinishers(finishers, result);
    };
  }
  function runFinishers(finishers, result) {
    let latest = result;
    for (let i = 0; i < finishers.length; i++) {
      let iResult = finishers[i](latest);
      if (iResult !== void 0) {
        latest = iResult;
      }
    }
    return latest;
  }

  // js/request/interactions.js
  function coordinateNetworkInteractions(messageBus2) {
    interceptPartition(({ message, compileRequest }) => {
      if (!message.component.isIsolated)
        return;
      compileRequest([message]);
    });
    interceptPartition(({ message, compileRequest }) => {
      if (message.component.isLazy && !message.component.hasBeenLazyLoaded && message.component.isLazyIsolated) {
        compileRequest([message]);
      }
    });
    interceptPartition(({ message, compileRequest }) => {
      let component = message.component;
      let bundledMessages = [];
      component.getDeepChildrenWithBindings((child) => {
        let action = constructAction(child, "$commit");
        let message2 = createOrAddToOutstandingMessage(action);
        bundledMessages.push(message2);
      });
      if (bundledMessages.length > 0) {
        compileRequest([message, ...bundledMessages]);
      }
    });
    interceptAction(({ action, reject, defer }) => {
      let isRenderless = action?.origin?.directive?.modifiers.includes("renderless");
      if (isRenderless) {
        action.metadata.renderless = true;
      }
      let message = messageBus2.activeMessageMatchingScope(action);
      if (message) {
        if (message.isAsync() || action.isAsync())
          return;
        if (action.metadata.type === "poll") {
          return reject();
        }
        if (Array.from(message.actions).every((action2) => action2.metadata.type === "poll")) {
          return message.cancel();
        }
        if (Array.from(message.actions).every((action2) => action2.metadata.type === "model.live")) {
          if (action.metadata.type === "model.live") {
            return;
          }
        }
        defer();
        message.addInterceptor(({ onFinish }) => {
          onFinish(() => {
            fireActionInstance(action);
          });
        });
      }
    });
  }

  // js/request/request.js
  var MessageRequest = class {
    messages = /* @__PURE__ */ new Set();
    controller = new AbortController();
    interceptors = [];
    aborted = false;
    uri = null;
    payload = null;
    options = null;
    addMessage(message) {
      message.setRequest(this);
      this.messages.add(message);
    }
    getActiveMessages() {
      return new Set([...this.messages].filter((message) => !message.isCancelled()));
    }
    initInterceptors(interceptorRegistry) {
      this.interceptors = interceptorRegistry.getRequestInterceptors(this);
      this.messages.forEach((message) => {
        let messageInterceptors = interceptorRegistry.getMessageInterceptors(message);
        message.setInterceptors(messageInterceptors);
      });
      this.interceptors.forEach((interceptor2) => interceptor2.init());
      this.messages.forEach((message) => {
        message.getInterceptors().forEach((interceptor2) => interceptor2.init());
      });
    }
    abort() {
      if (this.aborted)
        return;
      this.aborted = true;
      this.controller.abort();
      this.messages.forEach((message) => {
        if (message.isCancelled())
          return;
        message.cancel();
      });
    }
    hasAllCancelledMessages() {
      return this.getActiveMessages().size === 0;
    }
    isAborted() {
      return this.aborted;
    }
    onSend({ responsePromise }) {
      this.interceptors.forEach((interceptor2) => interceptor2.onSend({ responsePromise }));
      this.messages.forEach((message) => message.onSend());
    }
    onAbort() {
      this.interceptors.forEach((interceptor2) => interceptor2.onAbort());
    }
    onFailure({ error: error2 }) {
      this.interceptors.forEach((interceptor2) => interceptor2.onFailure({ error: error2 }));
    }
    onResponse({ response }) {
      this.interceptors.forEach((interceptor2) => interceptor2.onResponse({ response }));
    }
    onStream({ response }) {
      this.interceptors.forEach((interceptor2) => interceptor2.onStream({ response }));
    }
    onParsed({ response, responseBody }) {
      this.interceptors.forEach((interceptor2) => interceptor2.onParsed({ response, responseBody }));
    }
    onRedirect({ url, preventDefault }) {
      this.interceptors.forEach((interceptor2) => interceptor2.onRedirect({ url, preventDefault }));
    }
    onDump({ content, preventDefault }) {
      this.interceptors.forEach((interceptor2) => interceptor2.onDump({ content, preventDefault }));
    }
    onError({ response, responseBody, preventDefault }) {
      this.interceptors.forEach((interceptor2) => interceptor2.onError({ response, responseBody, preventDefault }));
      this.messages.forEach((message) => message.onError({ response, responseBody, preventDefault }));
    }
    onSuccess({ response, responseBody, responseJson }) {
      this.interceptors.forEach((interceptor2) => interceptor2.onSuccess({ response, responseBody, responseJson }));
    }
  };
  var PageRequest = class {
    controller = new AbortController();
    constructor(uri) {
      this.uri = uri;
    }
    cancel() {
      this.controller.abort();
    }
    isCancelled() {
      return this.controller.signal.aborted;
    }
  };

  // js/request/interceptor.js
  var MessageInterceptor = class {
    onSend = () => {
    };
    onCancel = () => {
    };
    onFailure = () => {
    };
    onError = () => {
    };
    onStream = () => {
    };
    onSuccess = () => {
    };
    onFinish = () => {
    };
    onSync = () => {
    };
    onEffect = () => {
    };
    onMorph = () => {
    };
    onRender = () => {
    };
    hasBeenSynchronouslyCancelled = false;
    constructor(message, callback) {
      this.message = message;
      this.callback = callback;
      let isInsideCallbackSynchronously = true;
      this.callback({
        message: this.message,
        actions: this.message.actions,
        component: this.message.component,
        onSend: (callback2) => this.onSend = callback2,
        onCancel: (callback2) => this.onCancel = callback2,
        onFailure: (callback2) => this.onFailure = callback2,
        onError: (callback2) => this.onError = callback2,
        onStream: (callback2) => this.onStream = callback2,
        onSuccess: (callback2) => this.onSuccess = callback2,
        onFinish: (callback2) => this.onFinish = callback2,
        cancel: () => {
          if (isInsideCallbackSynchronously) {
            this.hasBeenSynchronouslyCancelled = true;
          } else {
            this.message.cancel();
          }
        }
      });
      isInsideCallbackSynchronously = false;
    }
    init() {
      if (this.hasBeenSynchronouslyCancelled) {
        this.message.cancel();
      }
    }
  };
  var RequestInterceptor = class {
    onSend = () => {
    };
    onAbort = () => {
    };
    onFailure = () => {
    };
    onResponse = () => {
    };
    onParsed = () => {
    };
    onError = () => {
    };
    onStream = () => {
    };
    onRedirect = () => {
    };
    onDump = () => {
    };
    onSuccess = () => {
    };
    hasBeenSynchronouslyAborted = false;
    constructor(request, callback) {
      this.request = request;
      this.callback = callback;
      let isInsideCallbackSynchronously = true;
      this.callback({
        request: this.request,
        onSend: (callback2) => this.onSend = callback2,
        onAbort: (callback2) => this.onAbort = callback2,
        onFailure: (callback2) => this.onFailure = callback2,
        onResponse: (callback2) => this.onResponse = callback2,
        onParsed: (callback2) => this.onParsed = callback2,
        onError: (callback2) => this.onError = callback2,
        onStream: (callback2) => this.onStream = callback2,
        onRedirect: (callback2) => this.onRedirect = callback2,
        onDump: (callback2) => this.onDump = callback2,
        onSuccess: (callback2) => this.onSuccess = callback2,
        abort: () => {
          if (isInsideCallbackSynchronously) {
            this.hasBeenSynchronouslyAborted = true;
          } else {
            this.request.abort();
          }
        }
      });
      isInsideCallbackSynchronously = false;
    }
    init() {
      if (this.hasBeenSynchronouslyAborted) {
        this.request.abort();
      }
    }
  };
  var InterceptorRegistry = class {
    messageInterceptorCallbacks = [];
    messageInterceptorCallbacksByComponent = new WeakBag();
    requestInterceptorCallbacks = [];
    addInterceptor(component, callback) {
      this.messageInterceptorCallbacksByComponent.add(component, callback);
      return () => {
        this.messageInterceptorCallbacksByComponent.delete(component, callback);
      };
    }
    addMessageInterceptor(callback) {
      this.messageInterceptorCallbacks.push(callback);
      return () => {
        this.messageInterceptorCallbacks.splice(this.messageInterceptorCallbacks.indexOf(callback), 1);
      };
    }
    addRequestInterceptor(callback) {
      this.requestInterceptorCallbacks.push(callback);
      return () => {
        this.requestInterceptorCallbacks.splice(this.requestInterceptorCallbacks.indexOf(callback), 1);
      };
    }
    getMessageInterceptors(message) {
      let callbacks = [
        ...this.messageInterceptorCallbacksByComponent.get(message.component),
        ...this.messageInterceptorCallbacks
      ];
      return callbacks.map((callback) => {
        return new MessageInterceptor(message, callback);
      });
    }
    getRequestInterceptors(request) {
      return this.requestInterceptorCallbacks.map((callback) => {
        return new RequestInterceptor(request, callback);
      });
    }
  };

  // js/utils/modal.js
  function showHtmlModal(html) {
    let page = document.createElement("html");
    page.innerHTML = html;
    page.querySelectorAll("a").forEach(
      (a) => a.setAttribute("target", "_top")
    );
    let modal = document.getElementById("livewire-error");
    if (typeof modal != "undefined" && modal != null) {
      modal.innerHTML = "";
    } else {
      modal = document.createElement("dialog");
      modal.id = "livewire-error";
      modal.style.margin = "50px";
      modal.style.width = "calc(100% - 100px)";
      modal.style.height = "calc(100% - 100px)";
      modal.style.borderRadius = "5px";
      modal.style.padding = "0px";
    }
    let iframe = document.createElement("iframe");
    iframe.style.backgroundColor = "#17161A";
    iframe.style.borderRadius = "5px";
    iframe.style.width = "100%";
    iframe.style.height = "100%";
    modal.appendChild(iframe);
    document.body.prepend(modal);
    document.body.style.overflow = "hidden";
    iframe.contentWindow.document.open();
    iframe.contentWindow.document.write(page.outerHTML);
    iframe.contentWindow.document.close();
    modal.addEventListener("click", () => hideHtmlModal(modal));
    modal.addEventListener("close", () => cleanupModal(modal));
    modal.showModal();
    modal.focus();
    modal.blur();
  }
  function hideHtmlModal(modal) {
    modal.close();
  }
  function cleanupModal(modal) {
    modal.outerHTML = "";
    document.body.style.overflow = "visible";
  }

  // js/request/messageBus.js
  var componentSymbols = /* @__PURE__ */ new WeakMap();
  var componentIslandSymbols = /* @__PURE__ */ new WeakMap();
  function scopeSymbolFromMessage(message) {
    let component = message.component;
    let hasAllIslands = Array.from(message.actions).every((action) => action.metadata.island);
    if (hasAllIslands) {
      let islandName = Array.from(message.actions).map((action) => action.metadata.island.name).sort().join("|");
      let islandSymbols = componentIslandSymbols.get(component);
      if (!islandSymbols) {
        islandSymbols = { [islandName]: Symbol() };
        componentIslandSymbols.set(component, islandSymbols);
      }
      if (!islandSymbols[islandName]) {
        islandSymbols[islandName] = Symbol();
      }
      return islandSymbols[islandName];
    }
    if (!componentSymbols.has(component)) {
      componentSymbols.set(component, Symbol());
    }
    return componentSymbols.get(component);
  }
  function scopeSymbolFromAction(action) {
    let component = action.component;
    let isIsland = !!action.metadata.island;
    if (isIsland) {
      let islandName = action.metadata.island.name;
      let islandSymbols = componentIslandSymbols.get(component);
      if (!islandSymbols) {
        islandSymbols = { [islandName]: Symbol() };
        componentIslandSymbols.set(component, islandSymbols);
      }
      if (!islandSymbols[islandName]) {
        islandSymbols[islandName] = Symbol();
      }
      return islandSymbols[islandName];
    }
    if (!componentSymbols.has(component)) {
      componentSymbols.set(component, Symbol());
    }
    return componentSymbols.get(component);
  }
  var MessageBus = class {
    pendingMessages = /* @__PURE__ */ new Set();
    activeMessages = /* @__PURE__ */ new Set();
    bufferingMessages = /* @__PURE__ */ new Set();
    constructor() {
    }
    messageBuffer(message, callback) {
      if (this.bufferingMessages.has(message)) {
        return;
      }
      this.bufferingMessages.add(message);
      setTimeout(() => {
        callback();
        this.bufferingMessages.delete(message);
      }, 5);
    }
    addPendingMessage(message) {
      this.pendingMessages.add(message);
    }
    clearPendingMessages() {
      this.pendingMessages.clear();
    }
    getPendingMessages() {
      return Array.from(this.pendingMessages);
    }
    addActiveMessage(message) {
      this.activeMessages.add(message);
    }
    removeActiveMessage(message) {
      this.activeMessages.delete(message);
    }
    findScopedPendingMessage(action) {
      return Array.from(this.pendingMessages).find((message) => message.component === action.component);
    }
    activeMessageMatchingScope(action) {
      return Array.from(this.activeMessages).find((message) => this.matchesScope(message, action));
    }
    matchesScope(message, action) {
      return message.scope === scopeSymbolFromAction(action);
    }
    allScopedMessages(action) {
      return [...Array.from(this.activeMessages), ...Array.from(this.pendingMessages)].filter((message) => {
        return this.matchesScope(message, action);
      });
    }
    eachPendingMessage(callback) {
      Array.from(this.pendingMessages).forEach(callback);
    }
  };

  // js/request/message.js
  var Message = class {
    actions = /* @__PURE__ */ new Set();
    snapshot = null;
    updates = null;
    calls = null;
    payload = null;
    responsePayload = null;
    interceptors = [];
    cancelled = false;
    request = null;
    _scope = null;
    get scope() {
      if (!this._scope) {
        throw new Error("Message scope has not been set yet");
      }
      return this._scope;
    }
    set scope(scope2) {
      this._scope = scope2;
    }
    constructor(component) {
      this.component = component;
    }
    addAction(action) {
      let actionsByFingerprint = /* @__PURE__ */ new Map();
      Array.from(this.actions).forEach((action2) => {
        actionsByFingerprint.set(action2.fingerprint, action2);
      });
      if (actionsByFingerprint.has(action.fingerprint)) {
        actionsByFingerprint.get(action.fingerprint).addSquashedAction(action);
        return;
      }
      this.actions.add(action);
    }
    getActions() {
      return Array.from(this.actions);
    }
    hasActionForIsland(island) {
      return this.getActions().some((action) => {
        return action.metadata.island?.name === island.metadata.name;
      });
    }
    hasActionForComponent() {
      return this.getActions().some((action) => {
        return action.metadata.island === void 0;
      });
    }
    setInterceptors(interceptors3) {
      this.interceptors = interceptors3;
    }
    addInterceptor(callback) {
      let interceptor2 = new MessageInterceptor(this, callback);
      this.interceptors.push(interceptor2);
      interceptor2.init();
    }
    setRequest(request) {
      this.request = request;
    }
    getInterceptors() {
      return this.interceptors;
    }
    cancel() {
      if (this.cancelled)
        return;
      this.cancelled = true;
      this.onCancel();
      if (this.request.hasAllCancelledMessages()) {
        this.request.abort();
      }
    }
    isCancelled() {
      return this.cancelled;
    }
    isAsync() {
      return Array.from(this.actions).every((action) => action.isAsync());
    }
    onSend() {
      this.interceptors.forEach((interceptor2) => interceptor2.onSend({
        payload: this.payload
      }));
    }
    onCancel() {
      this.interceptors.forEach((interceptor2) => interceptor2.onCancel());
      this.rejectActionPromises("Request cancelled");
      this.onFinish();
    }
    onFailure(error2) {
      this.interceptors.forEach((interceptor2) => interceptor2.onFailure({ error: error2 }));
      this.rejectActionPromises("Request failed");
      this.onFinish();
    }
    onError({ response, responseBody, preventDefault }) {
      this.interceptors.forEach((interceptor2) => interceptor2.onError({
        response,
        responseBody,
        preventDefault
      }));
      this.rejectActionPromises("Request failed");
      this.onFinish();
    }
    onStream({ streamedJson }) {
      this.interceptors.forEach((interceptor2) => interceptor2.onStream({ streamedJson }));
    }
    onSuccess() {
      this.interceptors.forEach((interceptor2) => {
        interceptor2.onSuccess({
          payload: this.responsePayload,
          onSync: (callback) => interceptor2.onSync = callback,
          onEffect: (callback) => interceptor2.onEffect = callback,
          onMorph: (callback) => interceptor2.onMorph = callback,
          onRender: (callback) => interceptor2.onRender = callback
        });
      });
      let returns = this.responsePayload.effects["returns"] || [];
      this.resolveActionPromises(returns);
      this.onFinish();
    }
    onSync() {
      this.interceptors.forEach((interceptor2) => interceptor2.onSync());
    }
    onEffect() {
      this.interceptors.forEach((interceptor2) => interceptor2.onEffect());
    }
    onMorph() {
      this.interceptors.forEach((interceptor2) => interceptor2.onMorph());
    }
    onRender() {
      this.interceptors.forEach((interceptor2) => interceptor2.onRender());
    }
    onFinish() {
      this.interceptors.forEach((interceptor2) => interceptor2.onFinish());
    }
    rejectActionPromises(error2) {
      Array.from(this.actions).forEach((action) => {
        action.rejectPromise(error2);
      });
    }
    resolveActionPromises(returns) {
      let resolvedActions = /* @__PURE__ */ new Set();
      returns.forEach((value, index2) => {
        let action = Array.from(this.actions)[index2];
        if (!action)
          return;
        action.resolvePromise(value);
        resolvedActions.add(action);
      });
      Array.from(this.actions).forEach((action) => {
        if (resolvedActions.has(action))
          return;
        action.resolvePromise();
      });
    }
  };

  // js/request/action.js
  var Action = class {
    handleReturn = () => {
    };
    squashedActions = /* @__PURE__ */ new Set();
    constructor(component, method, params = [], metadata = {}, origin = null) {
      this.component = component;
      this.method = method;
      this.params = params;
      this.metadata = metadata;
      this.origin = origin;
      this.promise = new Promise((resolve, reject) => {
        this.promiseResolution = { resolve, reject };
      });
    }
    get fingerprint() {
      let componentId = this.component.id;
      let method = this.method;
      let params = JSON.stringify(this.params);
      let metadata = JSON.stringify(this.metadata);
      return window.btoa(String.fromCharCode(...new TextEncoder().encode(componentId + method + params + metadata)));
    }
    isAsync() {
      let asyncMethods = this.component.snapshot.memo?.async || [];
      let methodIsMarkedAsync = asyncMethods.includes(this.method);
      let actionIsAsync = this.origin?.directive?.modifiers.includes("async");
      return methodIsMarkedAsync || actionIsAsync;
    }
    mergeMetadata(metadata) {
      this.metadata = { ...this.metadata, ...metadata };
    }
    rejectPromise(error2) {
      this.squashedActions.forEach((action) => action.rejectPromise(error2));
      this.promiseResolution.resolve();
    }
    addSquashedAction(action) {
      this.squashedActions.add(action);
    }
    resolvePromise(value) {
      this.squashedActions.forEach((action) => action.resolvePromise(value));
      this.promiseResolution.resolve(value);
    }
  };

  // js/request/index.js
  var outstandingActionOrigin = null;
  var outstandingActionMetadata = {};
  var interceptors2 = new InterceptorRegistry();
  var messageBus = new MessageBus();
  var actionInterceptors = [];
  var partitionInterceptors = [];
  function setNextActionOrigin(origin) {
    outstandingActionOrigin = origin;
  }
  function setNextActionMetadata(metadata) {
    outstandingActionMetadata = metadata;
  }
  function intercept(component, callback) {
    return interceptors2.addInterceptor(component, callback);
  }
  function interceptAction(callback) {
    actionInterceptors.push(callback);
    return () => {
      actionInterceptors.splice(actionInterceptors.indexOf(callback), 1);
    };
  }
  function interceptPartition(callback) {
    partitionInterceptors.push(callback);
    return () => {
      partitionInterceptors.splice(partitionInterceptors.indexOf(callback), 1);
    };
  }
  function interceptMessage(callback) {
    return interceptors2.addMessageInterceptor(callback);
  }
  function interceptRequest(callback) {
    return interceptors2.addRequestInterceptor(callback);
  }
  interceptMessage(({ message, onFinish }) => {
    messageBus.addActiveMessage(message);
    onFinish(() => messageBus.removeActiveMessage(message));
  });
  queueMicrotask(() => {
    coordinateNetworkInteractions(messageBus);
  });
  function fireAction(component, method, params = [], metadata = {}) {
    let action = constructAction(component, method, params, metadata);
    let prevented = false;
    actionInterceptors.forEach((callback) => {
      callback({
        action,
        reject: () => {
          action.rejectPromise();
          prevented = true;
        },
        defer: () => prevented = true
      });
    });
    if (prevented)
      return action.promise;
    return fireActionInstance(action);
  }
  function constructAction(component, method, params, metadata) {
    let origin = outstandingActionOrigin;
    outstandingActionOrigin = null;
    metadata = {
      ...metadata,
      ...outstandingActionMetadata
    };
    outstandingActionMetadata = {};
    return new Action(component, method, params, metadata, origin);
  }
  function fireActionInstance(action) {
    let message = createOrAddToOutstandingMessage(action);
    messageBus.messageBuffer(message, () => {
      sendMessages();
    });
    return action.promise;
  }
  function createOrAddToOutstandingMessage(action) {
    let message = messageBus.findScopedPendingMessage(action);
    if (!message)
      message = new Message(action.component);
    message.addAction(action);
    messageBus.addPendingMessage(message);
    return message;
  }
  function sendMessages() {
    let requests = /* @__PURE__ */ new Set();
    messageBus.eachPendingMessage((message) => {
      partitionInterceptors.forEach((callback) => {
        callback({
          message,
          compileRequest: (messages2) => {
            if (Array.from(requests).some((request2) => Array.from(request2.messages).some((message2) => messages2.includes(message2)))) {
              throw new Error("A request already contains one of the messages in this array");
            }
            let request = new MessageRequest();
            messages2.forEach((message2) => request.addMessage(message2));
            requests.add(request);
            return request;
          }
        });
      });
    });
    let messages = messageBus.getPendingMessages();
    messageBus.clearPendingMessages();
    for (let message of messages) {
      if (Array.from(requests).some((request) => request.messages.has(message))) {
        continue;
      }
      let hasFoundRequest = false;
      requests.forEach((request) => {
        if (!hasFoundRequest) {
          request.addMessage(message);
          hasFoundRequest = true;
        }
      });
      if (!hasFoundRequest) {
        let request = new MessageRequest();
        request.addMessage(message);
        requests.add(request);
      }
    }
    requests.forEach((request) => {
      request.messages.forEach((message) => {
        message.snapshot = message.component.getEncodedSnapshotWithLatestChildrenMergedIn();
        message.updates = message.component.getUpdates();
        message.calls = Array.from(message.actions).map((i) => ({
          method: i.method,
          params: i.params,
          metadata: i.metadata
        }));
        message.payload = {
          snapshot: message.snapshot,
          updates: message.updates,
          calls: message.calls
        };
      });
    });
    requests.forEach((request) => {
      request.messages.forEach((message) => {
        message.scope = scopeSymbolFromMessage(message);
      });
    });
    requests.forEach((request) => {
      request.uri = getUpdateUri();
      Object.defineProperty(request, "payload", {
        get() {
          return {
            _token: getCsrfToken(),
            components: Array.from(request.messages, (i) => i.payload)
          };
        }
      });
      Object.defineProperty(request, "options", {
        get() {
          return {
            method: "POST",
            body: JSON.stringify(request.payload),
            headers: {
              "Content-type": "application/json",
              "X-Livewire": "1"
            },
            signal: request.controller.signal
          };
        }
      });
    });
    requests.forEach((request) => {
      request.initInterceptors(interceptors2);
      if (request.hasAllCancelledMessages()) {
        request.abort();
      }
      sendRequest(request, {
        send: ({ responsePromise }) => {
          request.onSend({ responsePromise });
        },
        failure: ({ error: error2 }) => {
          request.onFailure({ error: error2 });
        },
        response: ({ response }) => {
          request.onResponse({ response });
        },
        stream: async ({ response }) => {
          request.onStream({ response });
          let finalResponse = "";
          try {
            finalResponse = await interceptStreamAndReturnFinalResponse(response, (streamedJson) => {
              let componentId = streamedJson.id;
              request.messages.forEach((message) => {
                if (message.component.id === componentId) {
                  message.onStream({ streamedJson });
                }
              });
              trigger2("stream", streamedJson);
            });
          } catch (e) {
            request.abort();
            throw e;
          }
          return finalResponse;
        },
        parsed: ({ response, responseBody }) => {
          request.onParsed({ response, responseBody });
        },
        error: ({ response, responseBody }) => {
          let preventDefault = false;
          request.onError({ response, responseBody, preventDefault });
          if (preventDefault)
            return;
          if (response.status === 419) {
            confirm(
              "This page has expired.\nWould you like to refresh the page?"
            ) && window.location.reload();
          }
          if (response.aborted)
            return;
          showHtmlModal(responseBody);
        },
        redirect: (url) => {
          let preventDefault = false;
          request.onRedirect({ url, preventDefault });
          if (preventDefault)
            return;
          window.location.href = url;
        },
        dump: (content) => {
          let preventDefault = false;
          request.onDump({ content, preventDefault });
          if (preventDefault)
            return;
          showHtmlModal(content);
        },
        success: async ({ response, responseBody, responseJson }) => {
          request.onSuccess({ response, responseBody, responseJson });
          await triggerAsync("payload.intercept", responseJson);
          let messageResponsePayloads = responseJson.components;
          request.messages.forEach((message) => {
            messageResponsePayloads.forEach((payload) => {
              if (message.isCancelled())
                return;
              let { snapshot: snapshotEncoded, effects } = payload;
              let snapshot = JSON.parse(snapshotEncoded);
              if (snapshot.memo.id === message.component.id) {
                message.responsePayload = { snapshot, effects };
                message.onSuccess();
                if (message.isCancelled())
                  return;
                message.component.mergeNewSnapshot(snapshotEncoded, effects, message.updates);
                message.onSync();
                if (message.isCancelled())
                  return;
                message.component.processEffects(effects);
                message.onEffect();
                if (message.isCancelled())
                  return;
                queueMicrotask(() => {
                  if (message.isCancelled())
                    return;
                  message.onMorph();
                  setTimeout(() => {
                    if (message.isCancelled())
                      return;
                    message.onRender();
                  });
                });
              }
            });
          });
        }
      });
    });
  }
  async function sendRequest(request, handlers) {
    let response;
    try {
      if (request.isAborted())
        return;
      let responsePromise = fetch(request.uri, request.options);
      if (request.isAborted())
        return;
      handlers.send({ responsePromise });
      response = await responsePromise;
    } catch (e) {
      if (request.isAborted())
        return;
      handlers.failure({ error: e });
      return;
    }
    handlers.response({ response });
    let responseBody = null;
    if (response.headers.has("X-Livewire-Stream")) {
      responseBody = await handlers.stream({ response });
    } else {
      responseBody = await response.text();
    }
    if (request.isAborted())
      return;
    handlers.parsed({ response, responseBody });
    if (!response.ok) {
      handlers.error({ response, responseBody });
      return;
    }
    if (response.redirected) {
      handlers.redirect(response.url);
    }
    if (contentIsFromDump(responseBody)) {
      let dump;
      [dump, responseBody] = splitDumpFromContent(responseBody);
      handlers.dump(dump);
    }
    let responseJson = JSON.parse(responseBody);
    handlers.success({ response, responseBody, responseJson });
  }
  async function interceptStreamAndReturnFinalResponse(response, callback) {
    let reader = response.body.getReader();
    let remainingResponse = "";
    while (true) {
      let { done, value: chunk } = await reader.read();
      let decoder = new TextDecoder();
      let output = decoder.decode(chunk);
      let [streams, remaining] = extractStreamObjects(remainingResponse + output);
      streams.forEach((stream) => {
        callback(stream);
      });
      remainingResponse = remaining;
      if (done)
        return remainingResponse;
    }
  }
  function extractStreamObjects(raw2) {
    let regex = /({"stream":true.*?"endStream":true})/g;
    let matches3 = raw2.match(regex);
    let parsed = [];
    if (matches3) {
      for (let i = 0; i < matches3.length; i++) {
        parsed.push(JSON.parse(matches3[i]).body);
      }
    }
    let remaining = raw2.replace(regex, "");
    return [parsed, remaining];
  }
  async function sendNavigateRequest(uri, callback, errorCallback) {
    let request = new PageRequest(uri);
    let options = {
      headers: {
        "X-Livewire-Navigate": "1"
      },
      signal: request.controller.signal
    };
    trigger2("navigate.request", {
      uri,
      options
    });
    let response;
    try {
      response = await fetch(uri, options);
      let destination = getDestination(uri, response);
      let html = await response.text();
      callback(html, destination);
    } catch (error2) {
      errorCallback(error2);
      throw error2;
    }
  }
  function getDestination(uri, response) {
    let destination = createUrlObjectFromString(uri);
    let finalDestination = createUrlObjectFromString(response.url);
    if (destination.pathname + destination.search === finalDestination.pathname + finalDestination.search) {
      finalDestination.hash = destination.hash;
    }
    return finalDestination;
  }
  function createUrlObjectFromString(urlString) {
    return urlString !== null && new URL(urlString, document.baseURI);
  }
  interceptRequest(({
    request,
    onFailure,
    onResponse,
    onError,
    onSuccess
  }) => {
    let respondCallbacks = [];
    let succeedCallbacks = [];
    let failCallbacks = [];
    trigger2("request", {
      url: request.uri,
      options: request.options,
      payload: request.options.body,
      respond: (i) => respondCallbacks.push(i),
      succeed: (i) => succeedCallbacks.push(i),
      fail: (i) => failCallbacks.push(i)
    });
    onResponse(({ response }) => {
      respondCallbacks.forEach((callback) => callback({
        status: response.status,
        response
      }));
    });
    onSuccess(({ response, responseJson }) => {
      succeedCallbacks.forEach((callback) => callback({
        status: response.status,
        json: responseJson
      }));
    });
    onFailure(({ error: error2 }) => {
      failCallbacks.forEach((callback) => callback({
        status: 503,
        content: null,
        preventDefault: () => {
        }
      }));
    });
    onError(({ response, responseBody, preventDefault }) => {
      failCallbacks.forEach((callback) => callback({
        status: response.status,
        content: responseBody,
        preventDefault
      }));
    });
  });
  interceptMessage(({
    message,
    onCancel,
    onError,
    onSuccess,
    onFinish
  }) => {
    let respondCallbacks = [];
    let succeedCallbacks = [];
    let failCallbacks = [];
    trigger2("commit", {
      component: message.component,
      commit: message.payload,
      respond: (callback) => {
        respondCallbacks.push(callback);
      },
      succeed: (callback) => {
        succeedCallbacks.push(callback);
      },
      fail: (callback) => {
        failCallbacks.push(callback);
      }
    });
    onFinish(() => {
      respondCallbacks.forEach((callback) => callback());
    });
    onSuccess(({ payload, onSync, onMorph, onRender }) => {
      onRender(() => {
        succeedCallbacks.forEach((callback) => callback({
          snapshot: payload.snapshot,
          effects: payload.effects
        }));
      });
    });
    onError(() => {
      failCallbacks.forEach((callback) => callback());
    });
    onCancel(() => {
      failCallbacks.forEach((callback) => callback());
    });
  });

  // js/features/supportErrors.js
  function getErrorsObject(component) {
    return {
      messages() {
        return component.snapshot.memo.errors;
      },
      keys() {
        return Object.keys(this.messages());
      },
      has(...keys) {
        if (this.isEmpty())
          return false;
        if (keys.length === 0 || keys.length === 1 && keys[0] == null)
          return this.any();
        if (keys.length === 1 && Array.isArray(keys[0]))
          keys = keys[0];
        for (let key of keys) {
          if (this.first(key) === "")
            return false;
        }
        return true;
      },
      hasAny(keys) {
        if (this.isEmpty())
          return false;
        if (keys.length === 1 && Array.isArray(keys[0]))
          keys = keys[0];
        for (let key of keys) {
          if (this.has(key))
            return true;
        }
        return false;
      },
      missing(...keys) {
        if (keys.length === 1 && Array.isArray(keys[0]))
          keys = keys[0];
        return !this.hasAny(keys);
      },
      first(key = null) {
        let messages = key === null ? this.all() : this.get(key);
        let firstMessage = messages.length > 0 ? messages[0] : "";
        return Array.isArray(firstMessage) ? firstMessage[0] : firstMessage;
      },
      get(key) {
        return component.snapshot.memo.errors[key] || [];
      },
      all() {
        return Object.values(this.messages()).flat();
      },
      isEmpty() {
        return !this.any();
      },
      isNotEmpty() {
        return this.any();
      },
      any() {
        return Object.keys(this.messages()).length > 0;
      },
      count() {
        return Object.values(this.messages()).reduce((total, array) => {
          return total + array.length;
        }, 0);
      }
    };
  }

  // js/features/supportRefs.js
  function findRefEl(component, name) {
    let refEl = component.el.querySelector(`[wire\\:ref="${name}"]`);
    if (!refEl)
      return console.error(`Ref "${name}" not found in component "${component.id}"`);
    return refEl;
  }

  // js/$wire.js
  var properties = {};
  var fallback;
  function wireProperty(name, callback, component = null) {
    properties[name] = callback;
  }
  function wireFallback(callback) {
    fallback = callback;
  }
  var aliases = {
    "on": "$on",
    "el": "$el",
    "id": "$id",
    "js": "$js",
    "get": "$get",
    "set": "$set",
    "refs": "$refs",
    "call": "$call",
    "hook": "$hook",
    "watch": "$watch",
    "commit": "$commit",
    "errors": "$errors",
    "island": "$island",
    "upload": "$upload",
    "entangle": "$entangle",
    "dispatch": "$dispatch",
    "intercept": "$intercept",
    "dispatchTo": "$dispatchTo",
    "dispatchSelf": "$dispatchSelf",
    "removeUpload": "$removeUpload",
    "cancelUpload": "$cancelUpload",
    "uploadMultiple": "$uploadMultiple"
  };
  function generateWireObject(component, state) {
    let isScoped = false;
    return new Proxy({}, {
      get(target, property) {
        if (property === "__instance")
          return component;
        if (property in aliases) {
          return getProperty(component, aliases[property]);
        } else if (property in properties) {
          return getProperty(component, property);
        } else if (property in state) {
          return state[property];
        } else if (!["then"].includes(property)) {
          return getFallback(component)(property);
        }
      },
      set(target, property, value) {
        if (property in state) {
          state[property] = value;
        }
        return true;
      }
    });
  }
  function getProperty(component, name) {
    return properties[name](component);
  }
  function getFallback(component) {
    return fallback(component);
  }
  module_default.magic("wire", (el, { cleanup: cleanup2 }) => {
    let component;
    return new Proxy({}, {
      get(target, property) {
        if (!component)
          component = findComponentByEl(el);
        if (["$entangle", "entangle"].includes(property)) {
          return generateEntangleFunction(component, cleanup2);
        }
        return component.$wire[property];
      },
      set(target, property, value) {
        if (!component)
          component = findComponentByEl(el);
        component.$wire[property] = value;
        return true;
      }
    });
  });
  wireProperty("__instance", (component) => component);
  wireProperty("$get", (component) => (property, reactive3 = true) => dataGet(reactive3 ? component.reactive : component.ephemeral, property));
  wireProperty("$el", (component) => {
    return component.el;
  });
  wireProperty("$id", (component) => {
    return component.id;
  });
  wireProperty("$js", (component) => {
    let fn = component.addJsAction.bind(component);
    let jsActions = component.getJsActions();
    Object.keys(jsActions).forEach((name) => {
      fn[name] = component.getJsAction(name);
    });
    return new Proxy(fn, {
      set(target, property, value) {
        component.addJsAction(property, value);
        return true;
      }
    });
  });
  wireProperty("$set", (component) => async (property, value, live = true) => {
    dataSet(component.reactive, property, value);
    if (live) {
      component.queueUpdate(property, value);
      return fireAction(component, "$set");
    }
    return Promise.resolve();
  });
  wireProperty("$refs", (component) => {
    let fn = (name) => findRefEl(component, name);
    return new Proxy(fn, {
      get(target, property) {
        if (property in target) {
          return target[property];
        }
        return fn(property);
      }
    });
  });
  wireProperty("$intercept", (component) => (method, callback = null) => {
    if (callback === null && typeof method === "function") {
      callback = method;
      return intercept(component, callback);
    }
    return intercept(component, (options) => {
      let action = options.message.getActions().find((action2) => action2.method === method);
      if (action) {
        let el = action?.origin?.el;
        callback({
          ...options,
          el
        });
      }
    });
  });
  wireProperty("$errors", (component) => getErrorsObject(component));
  wireProperty("$call", (component) => async (method, ...params) => {
    return await component.$wire[method](...params);
  });
  wireProperty("$island", (component) => async (name, mode2 = null) => {
    return fireAction(component, "$refresh", [], {
      island: { name, mode: mode2 }
    });
  });
  wireProperty("$entangle", (component) => (name, live = false) => {
    return generateEntangleFunction(component)(name, live);
  });
  wireProperty("$toggle", (component) => (name, live = true) => {
    return component.$wire.set(name, !component.$wire.get(name), live);
  });
  wireProperty("$watch", (component) => (path, callback) => {
    let getter = () => {
      return dataGet(component.reactive, path);
    };
    let unwatch = module_default.watch(getter, callback);
    component.addCleanup(unwatch);
  });
  wireProperty("$refresh", (component) => async () => {
    return fireAction(component, "$refresh");
  });
  wireProperty("$commit", (component) => async () => {
    return fireAction(component, "$commit");
  });
  wireProperty("$on", (component) => (...params) => listen2(component, ...params));
  wireProperty("$hook", (component) => (name, callback) => {
    let unhook = on2(name, ({ component: hookComponent, ...params }) => {
      if (hookComponent === void 0)
        return callback(params);
      if (hookComponent.id === component.id)
        return callback({ component: hookComponent, ...params });
    });
    component.addCleanup(unhook);
    return unhook;
  });
  wireProperty("$dispatch", (component) => (...params) => dispatch3(component, ...params));
  wireProperty("$dispatchSelf", (component) => (...params) => dispatchSelf(component, ...params));
  wireProperty("$dispatchTo", () => (...params) => dispatchTo(...params));
  wireProperty("$upload", (component) => (...params) => upload(component, ...params));
  wireProperty("$uploadMultiple", (component) => (...params) => uploadMultiple(component, ...params));
  wireProperty("$removeUpload", (component) => (...params) => removeUpload(component, ...params));
  wireProperty("$cancelUpload", (component) => (...params) => cancelUpload(component, ...params));
  var parentMemo = /* @__PURE__ */ new WeakMap();
  wireProperty("$parent", (component) => {
    if (parentMemo.has(component))
      return parentMemo.get(component).$wire;
    let parent = component.parent;
    parentMemo.set(component, parent);
    return parent.$wire;
  });
  var overriddenMethods = /* @__PURE__ */ new WeakMap();
  function overrideMethod(component, method, callback) {
    if (!overriddenMethods.has(component)) {
      overriddenMethods.set(component, {});
    }
    let obj = overriddenMethods.get(component);
    obj[method] = callback;
    overriddenMethods.set(component, obj);
  }
  wireFallback((component) => (property) => async (...params) => {
    if (params.length === 1 && params[0] instanceof Event) {
      params = [];
    }
    if (overriddenMethods.has(component)) {
      let overrides = overriddenMethods.get(component);
      if (typeof overrides[property] === "function") {
        return overrides[property](params);
      }
    }
    return fireAction(component, property, params);
  });

  // js/component.js
  var Component = class {
    constructor(el) {
      if (el.__livewire)
        throw "Component already initialized";
      el.__livewire = this;
      this.el = el;
      this.id = el.getAttribute("wire:id");
      this.key = el.getAttribute("wire:key");
      this.__livewireId = this.id;
      this.snapshotEncoded = el.getAttribute("wire:snapshot");
      this.snapshot = JSON.parse(this.snapshotEncoded);
      if (!this.snapshot) {
        throw `Snapshot missing on Livewire component with id: ` + this.id;
      }
      this.name = this.snapshot.memo.name;
      this.effects = JSON.parse(el.getAttribute("wire:effects"));
      this.originalEffects = deepClone(this.effects);
      this.canonical = extractData(deepClone(this.snapshot.data));
      this.ephemeral = extractData(deepClone(this.snapshot.data));
      this.reactive = Alpine.reactive(this.ephemeral);
      this.queuedUpdates = {};
      this.jsActions = {};
      this.$wire = generateWireObject(this, this.reactive);
      el.$wire = this.$wire;
      this.cleanups = [];
      this.processEffects(this.effects);
    }
    addActionContext(context) {
      if (context.el || context.directive) {
        setNextActionOrigin({
          el: context.el,
          directive: context.directive
        });
      }
    }
    intercept(action, callback = null) {
      return this.$wire.$intercept(action, callback);
    }
    mergeNewSnapshot(snapshotEncoded, effects, updates = {}) {
      let snapshot = JSON.parse(snapshotEncoded);
      let oldCanonical = deepClone(this.canonical);
      let updatedOldCanonical = this.applyUpdates(oldCanonical, updates);
      let newCanonical = extractData(deepClone(snapshot.data));
      let dirty = diff(updatedOldCanonical, newCanonical);
      this.snapshotEncoded = snapshotEncoded;
      this.snapshot = snapshot;
      this.effects = effects;
      this.canonical = extractData(deepClone(snapshot.data));
      let newData = extractData(deepClone(snapshot.data));
      Object.entries(dirty).forEach(([key, value]) => {
        let rootKey = key.split(".")[0];
        this.reactive[rootKey] = newData[rootKey];
      });
      return dirty;
    }
    queueUpdate(propertyName, value) {
      this.queuedUpdates[propertyName] = value;
    }
    mergeQueuedUpdates(diff2) {
      Object.entries(this.queuedUpdates).forEach(([updateKey, updateValue]) => {
        Object.entries(diff2).forEach(([diffKey, diffValue]) => {
          if (diffKey.startsWith(updateValue)) {
            delete diff2[diffKey];
          }
        });
        diff2[updateKey] = updateValue;
      });
      this.queuedUpdates = [];
      return diff2;
    }
    getUpdates() {
      let propertiesDiff = diff(this.canonical, this.ephemeral);
      return this.mergeQueuedUpdates(propertiesDiff);
    }
    applyUpdates(object, updates) {
      for (let key in updates) {
        dataSet(object, key, updates[key]);
      }
      return object;
    }
    replayUpdate(snapshot, html) {
      let effects = { ...this.effects, html };
      this.mergeNewSnapshot(JSON.stringify(snapshot), effects);
      this.processEffects({ html });
    }
    processEffects(effects) {
      trigger2("effects", this, effects);
      trigger2("effect", {
        component: this,
        effects,
        cleanup: (i) => this.addCleanup(i)
      });
    }
    get children() {
      let componentEl = this.el;
      let children = [];
      componentEl.querySelectorAll("[wire\\:id]").forEach((el) => {
        let parentComponentEl = el.parentElement.closest("[wire\\:id]");
        if (parentComponentEl !== componentEl)
          return;
        let componentInstance = el.__livewire;
        if (!componentInstance)
          return;
        children.push(componentInstance);
      });
      return children;
    }
    get islands() {
      let islands = this.snapshot.memo.islands;
      return islands;
    }
    get parent() {
      return findComponentByEl(this.el.parentElement);
    }
    get isIsolated() {
      return this.snapshot.memo.isolate;
    }
    get isLazy() {
      return this.snapshot.memo.lazyLoaded !== void 0;
    }
    get hasBeenLazyLoaded() {
      return this.snapshot.memo.lazyLoaded === true;
    }
    get isLazyIsolated() {
      return !!this.snapshot.memo.lazyIsolated;
    }
    getDeepChildrenWithBindings(callback) {
      this.getDeepChildren((child) => {
        if (child.hasReactiveProps() || child.hasWireModelableBindings()) {
          callback(child);
        }
      });
    }
    hasReactiveProps() {
      let meta = this.snapshot.memo;
      let props = meta.props;
      return !!props;
    }
    hasWireModelableBindings() {
      let meta = this.snapshot.memo;
      let bindings = meta.bindings;
      return !!bindings;
    }
    getDeepChildren(callback) {
      this.children.forEach((child) => {
        callback(child);
        child.getDeepChildren(callback);
      });
    }
    getEncodedSnapshotWithLatestChildrenMergedIn() {
      let { snapshotEncoded, children, snapshot } = this;
      let childrenMemo = {};
      children.forEach((child) => {
        childrenMemo[child.key] = [child.el.tagName.toLowerCase(), child.id];
      });
      return snapshotEncoded.replace(
        /"children":\{[^}]*\}/,
        `"children":${JSON.stringify(childrenMemo)}`
      );
    }
    inscribeSnapshotAndEffectsOnElement() {
      let el = this.el;
      el.setAttribute("wire:snapshot", this.snapshotEncoded);
      let effects = this.originalEffects.listeners ? { listeners: this.originalEffects.listeners } : {};
      if (this.originalEffects.url) {
        effects.url = this.originalEffects.url;
      }
      if (this.originalEffects.scripts) {
        effects.scripts = this.originalEffects.scripts;
      }
      el.setAttribute("wire:effects", JSON.stringify(effects));
      el.setAttribute("wire:key", this.key);
    }
    addJsAction(name, action) {
      this.jsActions[name] = action;
    }
    hasJsAction(name) {
      return this.jsActions[name] !== void 0;
    }
    getJsAction(name) {
      return this.jsActions[name].bind(this.$wire);
    }
    getJsActions() {
      return this.jsActions;
    }
    addCleanup(cleanup2) {
      this.cleanups.push(cleanup2);
    }
    cleanup() {
      delete this.el.__livewire;
      while (this.cleanups.length > 0) {
        this.cleanups.pop()();
      }
    }
  };

  // js/fragment.js
  function closestFragment(el, { isMatch, hasReachedBoundary }) {
    if (!hasReachedBoundary)
      hasReachedBoundary = () => false;
    let current = el;
    while (current) {
      let sibling = current.previousSibling;
      let foundEndMarker = [];
      while (sibling) {
        if (isEndFragmentMarker(sibling)) {
          foundEndMarker.push("a");
        }
        if (isStartFragmentMarker(sibling)) {
          if (foundEndMarker.length > 0) {
            foundEndMarker.pop();
          } else {
            let metadata = extractFragmentMetadataFromMarkerNode(sibling);
            if (isMatch(metadata)) {
              return new Fragment(sibling);
            }
          }
        }
        sibling = sibling.previousSibling;
      }
      current = current.parentElement;
      if (current && hasReachedBoundary({ el: current })) {
        break;
      }
    }
    return null;
  }
  function findFragment(el, { isMatch, hasReachedBoundary }) {
    if (!hasReachedBoundary)
      hasReachedBoundary = () => false;
    let startNode = null;
    let rootEl2 = el;
    walkElements(rootEl2, (el2, { skip, stop: stop2 }) => {
      if (el2.hasAttribute && el2 !== rootEl2 && hasReachedBoundary({ el: el2 })) {
        return skip();
      }
      Array.from(el2.childNodes).forEach((node) => {
        if (isStartFragmentMarker(node)) {
          let metadata = extractFragmentMetadataFromMarkerNode(node);
          if (isMatch(metadata)) {
            startNode = node;
            stop2();
          }
        }
      });
    });
    return startNode && new Fragment(startNode);
  }
  function isStartFragmentMarker(el) {
    return el.nodeType === 8 && el.textContent.startsWith("[if FRAGMENT");
  }
  function isEndFragmentMarker(el) {
    return el.nodeType === 8 && el.textContent.startsWith("[if ENDFRAGMENT");
  }
  function walkElements(el, callback) {
    let skip = false;
    let stop2 = false;
    callback(el, { skip: () => skip = true, stop: () => stop2 = true });
    if (skip || stop2)
      return;
    Array.from(el.children).forEach((child) => {
      walkElements(child, callback);
      if (stop2)
        return;
    });
  }
  var Fragment = class {
    constructor(startMarkerNode) {
      this.startMarkerNode = startMarkerNode;
      this.metadata = extractFragmentMetadataFromMarkerNode(startMarkerNode);
    }
    get endMarkerNode() {
      return findMatchingEndMarkerNode(this.startMarkerNode, this.metadata);
    }
    append(mountContainerTagName, html) {
      let container = document.createElement(mountContainerTagName);
      container.innerHTML = html;
      Array.from(container.childNodes).forEach((node) => {
        this.endMarkerNode.before(node);
      });
    }
    prepend(mountContainerTagName, html) {
      let container = document.createElement(mountContainerTagName);
      container.innerHTML = html;
      Array.from(container.childNodes).reverse().forEach((node) => {
        this.startMarkerNode.after(node);
      });
    }
  };
  function findMatchingEndMarkerNode(startMarkerNode, metadata) {
    let current = startMarkerNode;
    while (current) {
      if (isEndFragmentMarker(current)) {
        let currentMetadata = extractFragmentMetadataFromMarkerNode(current);
        if (Object.keys(metadata).every((key) => metadata[key] === currentMetadata[key])) {
          return current;
        }
      }
      current = current.nextSibling;
    }
    return null;
  }
  function extractInnerHtmlFromFragmentHtml(fragmentHtml) {
    let regex = /<!--\[if FRAGMENT\b.*?\]><!\[endif\]-->([\s\S]*)<!--\[if ENDFRAGMENT\b.*?\]><!\[endif\]-->/i;
    let match = fragmentHtml.match(regex);
    if (!match)
      throw new Error("Invalid fragment marker");
    let [_, html] = match;
    return html;
  }
  function extractFragmentMetadataFromHtml(fragmentHtml) {
    let regex = /\[if (FRAGMENT|ENDFRAGMENT):(.*?)\]/;
    let match = fragmentHtml.match(regex);
    if (!match)
      throw new Error("Invalid fragment marker");
    let [_, __, encodedMetadata] = match;
    return decodeMetadata(encodedMetadata);
  }
  function extractFragmentMetadataFromMarkerNode(startMarkerNode) {
    let regex = /\[if (FRAGMENT|ENDFRAGMENT):(.*?)\]/;
    let match = startMarkerNode.textContent.match(regex);
    if (!match)
      throw new Error("Invalid fragment marker");
    let [_, __, encodedMetadata] = match;
    return decodeMetadata(encodedMetadata);
  }
  function decodeMetadata(encodedMetadata) {
    let metadata = {};
    let pairs = encodedMetadata.split("|");
    pairs.forEach((pair) => {
      let [key, value] = pair.split("=");
      metadata[key] = value;
    });
    return metadata;
  }

  // js/store.js
  var components = {};
  function initComponent(el) {
    let component = new Component(el);
    if (components[component.id])
      throw "Component already registered";
    let cleanup2 = (i) => component.addCleanup(i);
    trigger2("component.init", { component, cleanup: cleanup2 });
    components[component.id] = component;
    return component;
  }
  function destroyComponent(id) {
    let component = components[id];
    if (!component)
      return;
    component.cleanup();
    delete components[id];
  }
  function hasComponent(id) {
    return !!components[id];
  }
  function findComponent(id, strict = true) {
    let component = components[id];
    if (!component) {
      if (strict)
        throw "Component not found: " + id;
      return;
    }
    return component;
  }
  function findComponentByEl(el, strict = true) {
    let componentId = walkUpwards(el, (node, { stop: stop2 }) => {
      if (node.__livewire)
        return stop2(node.__livewire.id);
      let endMarkers = [];
      let slotParentId = walkBackwards(node, (siblingNode, { stop: stop3 }) => {
        if (isEndFragmentMarker(siblingNode)) {
          let metadata = extractFragmentMetadataFromMarkerNode(siblingNode);
          if (metadata.type !== "slot")
            return;
          endMarkers.push("a");
          return;
        }
        if (isStartFragmentMarker(siblingNode)) {
          let metadata = extractFragmentMetadataFromMarkerNode(siblingNode);
          if (metadata.type !== "slot")
            return;
          if (endMarkers.length > 0) {
            endMarkers.pop();
          } else {
            return stop3(metadata.parent);
          }
        }
      });
      if (slotParentId)
        return stop2(slotParentId);
    });
    let component = findComponent(componentId, strict);
    if (!component) {
      if (strict)
        throw "Could not find Livewire component in DOM tree";
      return;
    }
    return component;
  }
  function componentsByName(name) {
    return Object.values(components).filter((component) => {
      return name == component.name;
    });
  }
  function getByName(name) {
    return componentsByName(name).map((i) => i.$wire);
  }
  function find(id) {
    let component = components[id];
    return component && component.$wire;
  }
  function first() {
    return Object.values(components)[0].$wire;
  }
  function all() {
    return Object.values(components);
  }

  // js/events.js
  function dispatch3(component, name, params) {
    dispatchEvent(component.el, name, params);
  }
  function dispatchGlobal(name, params) {
    dispatchEvent(window, name, params);
  }
  function dispatchSelf(component, name, params) {
    dispatchEvent(component.el, name, params, false);
  }
  function dispatchEl(component, selector, name, params) {
    let targets = component.el.querySelectorAll(selector);
    targets.forEach((target) => {
      dispatchEvent(target, name, params, false);
    });
  }
  function dispatchTo(componentName, name, params) {
    let targets = componentsByName(componentName);
    targets.forEach((target) => {
      dispatchEvent(target.el, name, params, false);
    });
  }
  function dispatchRef(component, ref, name, params) {
    let el = findRefEl(component, ref);
    dispatchEvent(el, name, params, false);
  }
  function listen2(component, name, callback) {
    component.el.addEventListener(name, (e) => {
      callback(e.detail);
    });
  }
  function on3(eventName, callback) {
    let handler4 = (e) => {
      if (!e.__livewire)
        return;
      callback(e.detail);
    };
    window.addEventListener(eventName, handler4);
    return () => {
      window.removeEventListener(eventName, handler4);
    };
  }
  function dispatchEvent(target, name, params, bubbles = true) {
    if (typeof params === "string") {
      params = [params];
    }
    let e = new CustomEvent(name, { bubbles, detail: params });
    e.__livewire = { name, params, receivedBy: [] };
    target.dispatchEvent(e);
  }

  // js/directives.js
  var customDirectiveNames = /* @__PURE__ */ new Set();
  function matchesForLivewireDirective(attributeName) {
    return attributeName.match(new RegExp("wire:"));
  }
  function extractDirective(el, name) {
    let [value, ...modifiers] = name.replace(new RegExp("wire:"), "").split(".");
    return new Directive(value, modifiers, name, el);
  }
  function directive2(name, callback) {
    if (customDirectiveNames.has(name))
      return;
    customDirectiveNames.add(name);
    on2("directive.init", ({ el, component, directive: directive3, cleanup: cleanup2 }) => {
      if (directive3.value === name) {
        callback({
          el,
          directive: directive3,
          component,
          $wire: component.$wire,
          cleanup: cleanup2
        });
      }
    });
  }
  function globalDirective(name, callback) {
    if (customDirectiveNames.has(name))
      return;
    customDirectiveNames.add(name);
    on2("directive.global.init", ({ el, directive: directive3, cleanup: cleanup2 }) => {
      if (directive3.value === name) {
        callback({ el, directive: directive3, cleanup: cleanup2 });
      }
    });
  }
  function getDirectives(el) {
    return new DirectiveManager(el);
  }
  function customDirectiveHasBeenRegistered(name) {
    return customDirectiveNames.has(name);
  }
  var DirectiveManager = class {
    constructor(el) {
      this.el = el;
      this.directives = this.extractTypeModifiersAndValue();
    }
    all() {
      return this.directives;
    }
    has(value) {
      return this.directives.map((directive3) => directive3.value).includes(value);
    }
    missing(value) {
      return !this.has(value);
    }
    get(value) {
      return this.directives.find((directive3) => directive3.value === value);
    }
    extractTypeModifiersAndValue() {
      return Array.from(this.el.getAttributeNames().filter((name) => matchesForLivewireDirective(name)).map((name) => extractDirective(this.el, name)));
    }
  };
  var Directive = class {
    constructor(value, modifiers, rawName, el) {
      this.rawName = this.raw = rawName;
      this.el = el;
      this.eventContext;
      this.wire;
      this.value = value;
      this.modifiers = modifiers;
      this.expression = this.el.getAttribute(this.rawName);
    }
    get method() {
      const methods = this.parseOutMethodsAndParams(this.expression);
      return methods[0].method;
    }
    get methods() {
      return this.parseOutMethodsAndParams(this.expression);
    }
    get params() {
      const methods = this.parseOutMethodsAndParams(this.expression);
      return methods[0].params;
    }
    parseOutMethodsAndParams(rawMethod) {
      let methods = [];
<<<<<<< HEAD
      let slicedLength = 0;
      while (methodAndParamString) {
        let argumentsToArray = function() {
          for (var l = arguments.length, p = new Array(l), k = 0; k < l; k++) {
            p[k] = arguments[k];
          }
          return [].concat(p);
        };
        method = methodAndParamString[1];
        let params2 = Alpine.evaluate(
          document,
          "argumentsToArray(" + methodAndParamString[2] + ")",
          {
            scope: { argumentsToArray }
          }
        );
        methods.push({ method, params: params2 });
        slicedLength += methodAndParamString[0].length;
        methodAndParamString = rawMethod.slice(slicedLength).match(methodRegex);
=======
      let parsedMethods = this.splitAndParseMethods(rawMethod);
      for (let { method, paramString } of parsedMethods) {
        let params = [];
        if (paramString.length > 0) {
          let argumentsToArray = function() {
            for (var l = arguments.length, p = new Array(l), k = 0; k < l; k++) {
              p[k] = arguments[k];
            }
            return [].concat(p);
          };
          try {
            params = Alpine.evaluate(document, "argumentsToArray(" + paramString + ")", {
              scope: { argumentsToArray }
            });
          } catch (error2) {
            console.warn("Failed to parse parameters:", paramString, error2);
            params = [];
          }
        }
        methods.push({ method, params });
>>>>>>> f641ecdb
      }
      return methods;
    }
    splitAndParseMethods(methodExpression) {
      let methods = [];
      let current = "";
      let parenCount = 0;
      let inString = false;
      let stringChar = null;
      let trimmedExpression = methodExpression.trim();
      for (let i = 0; i < trimmedExpression.length; i++) {
        let char = trimmedExpression[i];
        if (!inString) {
          if (char === '"' || char === "'") {
            inString = true;
            stringChar = char;
            current += char;
          } else if (char === "(") {
            parenCount++;
            current += char;
          } else if (char === ")") {
            parenCount--;
            current += char;
          } else if (char === "," && parenCount === 0) {
            methods.push(this.parseMethodCall(current.trim()));
            current = "";
          } else {
            current += char;
          }
        } else {
          if (char === stringChar && trimmedExpression[i - 1] !== "\\") {
            inString = false;
            stringChar = null;
          }
          current += char;
        }
      }
      if (current.trim().length > 0) {
        methods.push(this.parseMethodCall(current.trim()));
      }
      return methods;
    }
    parseMethodCall(methodString) {
      let methodMatch = methodString.match(/^([^(]+)\(/);
      if (!methodMatch) {
        return {
          method: methodString.trim(),
          paramString: ""
        };
      }
      let method = methodMatch[1].trim();
      let paramStart = methodMatch[0].length - 1;
      let lastParenIndex = methodString.lastIndexOf(")");
      if (lastParenIndex === -1) {
        throw new Error(`Missing closing parenthesis for method "${method}"`);
      }
      let paramString = methodString.slice(paramStart + 1, lastParenIndex).trim();
      return {
        method,
        paramString
      };
    }
  };

  // ../alpine/packages/collapse/dist/module.esm.js
  function src_default2(Alpine3) {
    Alpine3.directive("collapse", collapse);
    collapse.inline = (el, { modifiers }) => {
      if (!modifiers.includes("min"))
        return;
      el._x_doShow = () => {
      };
      el._x_doHide = () => {
      };
    };
    function collapse(el, { modifiers }) {
      let duration = modifierValue2(modifiers, "duration", 250) / 1e3;
      let floor2 = modifierValue2(modifiers, "min", 0);
      let fullyHide = !modifiers.includes("min");
      if (!el._x_isShown)
        el.style.height = `${floor2}px`;
      if (!el._x_isShown && fullyHide)
        el.hidden = true;
      if (!el._x_isShown)
        el.style.overflow = "hidden";
      let setFunction = (el2, styles) => {
        let revertFunction = Alpine3.setStyles(el2, styles);
        return styles.height ? () => {
        } : revertFunction;
      };
      let transitionStyles = {
        transitionProperty: "height",
        transitionDuration: `${duration}s`,
        transitionTimingFunction: "cubic-bezier(0.4, 0.0, 0.2, 1)"
      };
      el._x_transition = {
        in(before = () => {
        }, after = () => {
        }) {
          if (fullyHide)
            el.hidden = false;
          if (fullyHide)
            el.style.display = null;
          let current = el.getBoundingClientRect().height;
          el.style.height = "auto";
          let full = el.getBoundingClientRect().height;
          if (current === full) {
            current = floor2;
          }
          Alpine3.transition(el, Alpine3.setStyles, {
            during: transitionStyles,
            start: { height: current + "px" },
            end: { height: full + "px" }
          }, () => el._x_isShown = true, () => {
            if (Math.abs(el.getBoundingClientRect().height - full) < 1) {
              el.style.overflow = null;
            }
          });
        },
        out(before = () => {
        }, after = () => {
        }) {
          let full = el.getBoundingClientRect().height;
          Alpine3.transition(el, setFunction, {
            during: transitionStyles,
            start: { height: full + "px" },
            end: { height: floor2 + "px" }
          }, () => el.style.overflow = "hidden", () => {
            el._x_isShown = false;
            if (el.style.height == `${floor2}px` && fullyHide) {
              el.style.display = "none";
              el.hidden = true;
            }
          });
        }
      };
    }
  }
  function modifierValue2(modifiers, key, fallback2) {
    if (modifiers.indexOf(key) === -1)
      return fallback2;
    const rawValue = modifiers[modifiers.indexOf(key) + 1];
    if (!rawValue)
      return fallback2;
    if (key === "duration") {
      let match = rawValue.match(/([0-9]+)ms/);
      if (match)
        return match[1];
    }
    if (key === "min") {
      let match = rawValue.match(/([0-9]+)px/);
      if (match)
        return match[1];
    }
    return rawValue;
  }
  var module_default2 = src_default2;

  // ../alpine/packages/focus/dist/module.esm.js
  var candidateSelectors = ["input", "select", "textarea", "a[href]", "button", "[tabindex]:not(slot)", "audio[controls]", "video[controls]", '[contenteditable]:not([contenteditable="false"])', "details>summary:first-of-type", "details"];
  var candidateSelector = /* @__PURE__ */ candidateSelectors.join(",");
  var NoElement = typeof Element === "undefined";
  var matches = NoElement ? function() {
  } : Element.prototype.matches || Element.prototype.msMatchesSelector || Element.prototype.webkitMatchesSelector;
  var getRootNode = !NoElement && Element.prototype.getRootNode ? function(element) {
    return element.getRootNode();
  } : function(element) {
    return element.ownerDocument;
  };
  var getCandidates = function getCandidates2(el, includeContainer, filter) {
    var candidates = Array.prototype.slice.apply(el.querySelectorAll(candidateSelector));
    if (includeContainer && matches.call(el, candidateSelector)) {
      candidates.unshift(el);
    }
    candidates = candidates.filter(filter);
    return candidates;
  };
  var getCandidatesIteratively = function getCandidatesIteratively2(elements, includeContainer, options) {
    var candidates = [];
    var elementsToCheck = Array.from(elements);
    while (elementsToCheck.length) {
      var element = elementsToCheck.shift();
      if (element.tagName === "SLOT") {
        var assigned = element.assignedElements();
        var content = assigned.length ? assigned : element.children;
        var nestedCandidates = getCandidatesIteratively2(content, true, options);
        if (options.flatten) {
          candidates.push.apply(candidates, nestedCandidates);
        } else {
          candidates.push({
            scope: element,
            candidates: nestedCandidates
          });
        }
      } else {
        var validCandidate = matches.call(element, candidateSelector);
        if (validCandidate && options.filter(element) && (includeContainer || !elements.includes(element))) {
          candidates.push(element);
        }
        var shadowRoot = element.shadowRoot || typeof options.getShadowRoot === "function" && options.getShadowRoot(element);
        var validShadowRoot = !options.shadowRootFilter || options.shadowRootFilter(element);
        if (shadowRoot && validShadowRoot) {
          var _nestedCandidates = getCandidatesIteratively2(shadowRoot === true ? element.children : shadowRoot.children, true, options);
          if (options.flatten) {
            candidates.push.apply(candidates, _nestedCandidates);
          } else {
            candidates.push({
              scope: element,
              candidates: _nestedCandidates
            });
          }
        } else {
          elementsToCheck.unshift.apply(elementsToCheck, element.children);
        }
      }
    }
    return candidates;
  };
  var getTabindex = function getTabindex2(node, isScope) {
    if (node.tabIndex < 0) {
      if ((isScope || /^(AUDIO|VIDEO|DETAILS)$/.test(node.tagName) || node.isContentEditable) && isNaN(parseInt(node.getAttribute("tabindex"), 10))) {
        return 0;
      }
    }
    return node.tabIndex;
  };
  var sortOrderedTabbables = function sortOrderedTabbables2(a, b) {
    return a.tabIndex === b.tabIndex ? a.documentOrder - b.documentOrder : a.tabIndex - b.tabIndex;
  };
  var isInput = function isInput2(node) {
    return node.tagName === "INPUT";
  };
  var isHiddenInput = function isHiddenInput2(node) {
    return isInput(node) && node.type === "hidden";
  };
  var isDetailsWithSummary = function isDetailsWithSummary2(node) {
    var r = node.tagName === "DETAILS" && Array.prototype.slice.apply(node.children).some(function(child) {
      return child.tagName === "SUMMARY";
    });
    return r;
  };
  var getCheckedRadio = function getCheckedRadio2(nodes, form) {
    for (var i = 0; i < nodes.length; i++) {
      if (nodes[i].checked && nodes[i].form === form) {
        return nodes[i];
      }
    }
  };
  var isTabbableRadio = function isTabbableRadio2(node) {
    if (!node.name) {
      return true;
    }
    var radioScope = node.form || getRootNode(node);
    var queryRadios = function queryRadios2(name) {
      return radioScope.querySelectorAll('input[type="radio"][name="' + name + '"]');
    };
    var radioSet;
    if (typeof window !== "undefined" && typeof window.CSS !== "undefined" && typeof window.CSS.escape === "function") {
      radioSet = queryRadios(window.CSS.escape(node.name));
    } else {
      try {
        radioSet = queryRadios(node.name);
      } catch (err) {
        console.error("Looks like you have a radio button with a name attribute containing invalid CSS selector characters and need the CSS.escape polyfill: %s", err.message);
        return false;
      }
    }
    var checked = getCheckedRadio(radioSet, node.form);
    return !checked || checked === node;
  };
  var isRadio2 = function isRadio22(node) {
    return isInput(node) && node.type === "radio";
  };
  var isNonTabbableRadio = function isNonTabbableRadio2(node) {
    return isRadio2(node) && !isTabbableRadio(node);
  };
  var isZeroArea = function isZeroArea2(node) {
    var _node$getBoundingClie = node.getBoundingClientRect(), width = _node$getBoundingClie.width, height = _node$getBoundingClie.height;
    return width === 0 && height === 0;
  };
  var isHidden = function isHidden2(node, _ref) {
    var displayCheck = _ref.displayCheck, getShadowRoot = _ref.getShadowRoot;
    if (getComputedStyle(node).visibility === "hidden") {
      return true;
    }
    var isDirectSummary = matches.call(node, "details>summary:first-of-type");
    var nodeUnderDetails = isDirectSummary ? node.parentElement : node;
    if (matches.call(nodeUnderDetails, "details:not([open]) *")) {
      return true;
    }
    var nodeRootHost = getRootNode(node).host;
    var nodeIsAttached = (nodeRootHost === null || nodeRootHost === void 0 ? void 0 : nodeRootHost.ownerDocument.contains(nodeRootHost)) || node.ownerDocument.contains(node);
    if (!displayCheck || displayCheck === "full") {
      if (typeof getShadowRoot === "function") {
        var originalNode = node;
        while (node) {
          var parentElement = node.parentElement;
          var rootNode = getRootNode(node);
          if (parentElement && !parentElement.shadowRoot && getShadowRoot(parentElement) === true) {
            return isZeroArea(node);
          } else if (node.assignedSlot) {
            node = node.assignedSlot;
          } else if (!parentElement && rootNode !== node.ownerDocument) {
            node = rootNode.host;
          } else {
            node = parentElement;
          }
        }
        node = originalNode;
      }
      if (nodeIsAttached) {
        return !node.getClientRects().length;
      }
    } else if (displayCheck === "non-zero-area") {
      return isZeroArea(node);
    }
    return false;
  };
  var isDisabledFromFieldset = function isDisabledFromFieldset2(node) {
    if (/^(INPUT|BUTTON|SELECT|TEXTAREA)$/.test(node.tagName)) {
      var parentNode = node.parentElement;
      while (parentNode) {
        if (parentNode.tagName === "FIELDSET" && parentNode.disabled) {
          for (var i = 0; i < parentNode.children.length; i++) {
            var child = parentNode.children.item(i);
            if (child.tagName === "LEGEND") {
              return matches.call(parentNode, "fieldset[disabled] *") ? true : !child.contains(node);
            }
          }
          return true;
        }
        parentNode = parentNode.parentElement;
      }
    }
    return false;
  };
  var isNodeMatchingSelectorFocusable = function isNodeMatchingSelectorFocusable2(options, node) {
    if (node.disabled || isHiddenInput(node) || isHidden(node, options) || isDetailsWithSummary(node) || isDisabledFromFieldset(node)) {
      return false;
    }
    return true;
  };
  var isNodeMatchingSelectorTabbable = function isNodeMatchingSelectorTabbable2(options, node) {
    if (isNonTabbableRadio(node) || getTabindex(node) < 0 || !isNodeMatchingSelectorFocusable(options, node)) {
      return false;
    }
    return true;
  };
  var isValidShadowRootTabbable = function isValidShadowRootTabbable2(shadowHostNode) {
    var tabIndex = parseInt(shadowHostNode.getAttribute("tabindex"), 10);
    if (isNaN(tabIndex) || tabIndex >= 0) {
      return true;
    }
    return false;
  };
  var sortByOrder = function sortByOrder2(candidates) {
    var regularTabbables = [];
    var orderedTabbables = [];
    candidates.forEach(function(item, i) {
      var isScope = !!item.scope;
      var element = isScope ? item.scope : item;
      var candidateTabindex = getTabindex(element, isScope);
      var elements = isScope ? sortByOrder2(item.candidates) : element;
      if (candidateTabindex === 0) {
        isScope ? regularTabbables.push.apply(regularTabbables, elements) : regularTabbables.push(element);
      } else {
        orderedTabbables.push({
          documentOrder: i,
          tabIndex: candidateTabindex,
          item,
          isScope,
          content: elements
        });
      }
    });
    return orderedTabbables.sort(sortOrderedTabbables).reduce(function(acc, sortable) {
      sortable.isScope ? acc.push.apply(acc, sortable.content) : acc.push(sortable.content);
      return acc;
    }, []).concat(regularTabbables);
  };
  var tabbable = function tabbable2(el, options) {
    options = options || {};
    var candidates;
    if (options.getShadowRoot) {
      candidates = getCandidatesIteratively([el], options.includeContainer, {
        filter: isNodeMatchingSelectorTabbable.bind(null, options),
        flatten: false,
        getShadowRoot: options.getShadowRoot,
        shadowRootFilter: isValidShadowRootTabbable
      });
    } else {
      candidates = getCandidates(el, options.includeContainer, isNodeMatchingSelectorTabbable.bind(null, options));
    }
    return sortByOrder(candidates);
  };
  var focusable = function focusable2(el, options) {
    options = options || {};
    var candidates;
    if (options.getShadowRoot) {
      candidates = getCandidatesIteratively([el], options.includeContainer, {
        filter: isNodeMatchingSelectorFocusable.bind(null, options),
        flatten: true,
        getShadowRoot: options.getShadowRoot
      });
    } else {
      candidates = getCandidates(el, options.includeContainer, isNodeMatchingSelectorFocusable.bind(null, options));
    }
    return candidates;
  };
  var isTabbable = function isTabbable2(node, options) {
    options = options || {};
    if (!node) {
      throw new Error("No node provided");
    }
    if (matches.call(node, candidateSelector) === false) {
      return false;
    }
    return isNodeMatchingSelectorTabbable(options, node);
  };
  var focusableCandidateSelector = /* @__PURE__ */ candidateSelectors.concat("iframe").join(",");
  var isFocusable = function isFocusable2(node, options) {
    options = options || {};
    if (!node) {
      throw new Error("No node provided");
    }
    if (matches.call(node, focusableCandidateSelector) === false) {
      return false;
    }
    return isNodeMatchingSelectorFocusable(options, node);
  };
  function ownKeys2(object, enumerableOnly) {
    var keys = Object.keys(object);
    if (Object.getOwnPropertySymbols) {
      var symbols = Object.getOwnPropertySymbols(object);
      enumerableOnly && (symbols = symbols.filter(function(sym) {
        return Object.getOwnPropertyDescriptor(object, sym).enumerable;
      })), keys.push.apply(keys, symbols);
    }
    return keys;
  }
  function _objectSpread2(target) {
    for (var i = 1; i < arguments.length; i++) {
      var source = null != arguments[i] ? arguments[i] : {};
      i % 2 ? ownKeys2(Object(source), true).forEach(function(key) {
        _defineProperty(target, key, source[key]);
      }) : Object.getOwnPropertyDescriptors ? Object.defineProperties(target, Object.getOwnPropertyDescriptors(source)) : ownKeys2(Object(source)).forEach(function(key) {
        Object.defineProperty(target, key, Object.getOwnPropertyDescriptor(source, key));
      });
    }
    return target;
  }
  function _defineProperty(obj, key, value) {
    if (key in obj) {
      Object.defineProperty(obj, key, {
        value,
        enumerable: true,
        configurable: true,
        writable: true
      });
    } else {
      obj[key] = value;
    }
    return obj;
  }
  var activeFocusTraps = function() {
    var trapQueue = [];
    return {
      activateTrap: function activateTrap(trap) {
        if (trapQueue.length > 0) {
          var activeTrap = trapQueue[trapQueue.length - 1];
          if (activeTrap !== trap) {
            activeTrap.pause();
          }
        }
        var trapIndex = trapQueue.indexOf(trap);
        if (trapIndex === -1) {
          trapQueue.push(trap);
        } else {
          trapQueue.splice(trapIndex, 1);
          trapQueue.push(trap);
        }
      },
      deactivateTrap: function deactivateTrap(trap) {
        var trapIndex = trapQueue.indexOf(trap);
        if (trapIndex !== -1) {
          trapQueue.splice(trapIndex, 1);
        }
        if (trapQueue.length > 0) {
          trapQueue[trapQueue.length - 1].unpause();
        }
      }
    };
  }();
  var isSelectableInput = function isSelectableInput2(node) {
    return node.tagName && node.tagName.toLowerCase() === "input" && typeof node.select === "function";
  };
  var isEscapeEvent = function isEscapeEvent2(e) {
    return e.key === "Escape" || e.key === "Esc" || e.keyCode === 27;
  };
  var isTabEvent = function isTabEvent2(e) {
    return e.key === "Tab" || e.keyCode === 9;
  };
  var delay = function delay2(fn) {
    return setTimeout(fn, 0);
  };
  var findIndex = function findIndex2(arr, fn) {
    var idx = -1;
    arr.every(function(value, i) {
      if (fn(value)) {
        idx = i;
        return false;
      }
      return true;
    });
    return idx;
  };
  var valueOrHandler = function valueOrHandler2(value) {
    for (var _len = arguments.length, params = new Array(_len > 1 ? _len - 1 : 0), _key = 1; _key < _len; _key++) {
      params[_key - 1] = arguments[_key];
    }
    return typeof value === "function" ? value.apply(void 0, params) : value;
  };
  var getActualTarget = function getActualTarget2(event) {
    return event.target.shadowRoot && typeof event.composedPath === "function" ? event.composedPath()[0] : event.target;
  };
  var createFocusTrap = function createFocusTrap2(elements, userOptions) {
    var doc = (userOptions === null || userOptions === void 0 ? void 0 : userOptions.document) || document;
    var config = _objectSpread2({
      returnFocusOnDeactivate: true,
      escapeDeactivates: true,
      delayInitialFocus: true
    }, userOptions);
    var state = {
      containers: [],
      containerGroups: [],
      tabbableGroups: [],
      nodeFocusedBeforeActivation: null,
      mostRecentlyFocusedNode: null,
      active: false,
      paused: false,
      delayInitialFocusTimer: void 0
    };
    var trap;
    var getOption = function getOption2(configOverrideOptions, optionName, configOptionName) {
      return configOverrideOptions && configOverrideOptions[optionName] !== void 0 ? configOverrideOptions[optionName] : config[configOptionName || optionName];
    };
    var findContainerIndex = function findContainerIndex2(element) {
      return state.containerGroups.findIndex(function(_ref) {
        var container = _ref.container, tabbableNodes = _ref.tabbableNodes;
        return container.contains(element) || tabbableNodes.find(function(node) {
          return node === element;
        });
      });
    };
    var getNodeForOption = function getNodeForOption2(optionName) {
      var optionValue = config[optionName];
      if (typeof optionValue === "function") {
        for (var _len2 = arguments.length, params = new Array(_len2 > 1 ? _len2 - 1 : 0), _key2 = 1; _key2 < _len2; _key2++) {
          params[_key2 - 1] = arguments[_key2];
        }
        optionValue = optionValue.apply(void 0, params);
      }
      if (optionValue === true) {
        optionValue = void 0;
      }
      if (!optionValue) {
        if (optionValue === void 0 || optionValue === false) {
          return optionValue;
        }
        throw new Error("`".concat(optionName, "` was specified but was not a node, or did not return a node"));
      }
      var node = optionValue;
      if (typeof optionValue === "string") {
        node = doc.querySelector(optionValue);
        if (!node) {
          throw new Error("`".concat(optionName, "` as selector refers to no known node"));
        }
      }
      return node;
    };
    var getInitialFocusNode = function getInitialFocusNode2() {
      var node = getNodeForOption("initialFocus");
      if (node === false) {
        return false;
      }
      if (node === void 0) {
        if (findContainerIndex(doc.activeElement) >= 0) {
          node = doc.activeElement;
        } else {
          var firstTabbableGroup = state.tabbableGroups[0];
          var firstTabbableNode = firstTabbableGroup && firstTabbableGroup.firstTabbableNode;
          node = firstTabbableNode || getNodeForOption("fallbackFocus");
        }
      }
      if (!node) {
        throw new Error("Your focus-trap needs to have at least one focusable element");
      }
      return node;
    };
    var updateTabbableNodes = function updateTabbableNodes2() {
      state.containerGroups = state.containers.map(function(container) {
        var tabbableNodes = tabbable(container, config.tabbableOptions);
        var focusableNodes = focusable(container, config.tabbableOptions);
        return {
          container,
          tabbableNodes,
          focusableNodes,
          firstTabbableNode: tabbableNodes.length > 0 ? tabbableNodes[0] : null,
          lastTabbableNode: tabbableNodes.length > 0 ? tabbableNodes[tabbableNodes.length - 1] : null,
          nextTabbableNode: function nextTabbableNode(node) {
            var forward = arguments.length > 1 && arguments[1] !== void 0 ? arguments[1] : true;
            var nodeIdx = focusableNodes.findIndex(function(n) {
              return n === node;
            });
            if (nodeIdx < 0) {
              return void 0;
            }
            if (forward) {
              return focusableNodes.slice(nodeIdx + 1).find(function(n) {
                return isTabbable(n, config.tabbableOptions);
              });
            }
            return focusableNodes.slice(0, nodeIdx).reverse().find(function(n) {
              return isTabbable(n, config.tabbableOptions);
            });
          }
        };
      });
      state.tabbableGroups = state.containerGroups.filter(function(group) {
        return group.tabbableNodes.length > 0;
      });
      if (state.tabbableGroups.length <= 0 && !getNodeForOption("fallbackFocus")) {
        throw new Error("Your focus-trap must have at least one container with at least one tabbable node in it at all times");
      }
    };
    var tryFocus = function tryFocus2(node) {
      if (node === false) {
        return;
      }
      if (node === doc.activeElement) {
        return;
      }
      if (!node || !node.focus) {
        tryFocus2(getInitialFocusNode());
        return;
      }
      node.focus({
        preventScroll: !!config.preventScroll
      });
      state.mostRecentlyFocusedNode = node;
      if (isSelectableInput(node)) {
        node.select();
      }
    };
    var getReturnFocusNode = function getReturnFocusNode2(previousActiveElement) {
      var node = getNodeForOption("setReturnFocus", previousActiveElement);
      return node ? node : node === false ? false : previousActiveElement;
    };
    var checkPointerDown = function checkPointerDown2(e) {
      var target = getActualTarget(e);
      if (findContainerIndex(target) >= 0) {
        return;
      }
      if (valueOrHandler(config.clickOutsideDeactivates, e)) {
        trap.deactivate({
          returnFocus: config.returnFocusOnDeactivate && !isFocusable(target, config.tabbableOptions)
        });
        return;
      }
      if (valueOrHandler(config.allowOutsideClick, e)) {
        return;
      }
      e.preventDefault();
    };
    var checkFocusIn = function checkFocusIn2(e) {
      var target = getActualTarget(e);
      var targetContained = findContainerIndex(target) >= 0;
      if (targetContained || target instanceof Document) {
        if (targetContained) {
          state.mostRecentlyFocusedNode = target;
        }
      } else {
        e.stopImmediatePropagation();
        tryFocus(state.mostRecentlyFocusedNode || getInitialFocusNode());
      }
    };
    var checkTab = function checkTab2(e) {
      var target = getActualTarget(e);
      updateTabbableNodes();
      var destinationNode = null;
      if (state.tabbableGroups.length > 0) {
        var containerIndex = findContainerIndex(target);
        var containerGroup = containerIndex >= 0 ? state.containerGroups[containerIndex] : void 0;
        if (containerIndex < 0) {
          if (e.shiftKey) {
            destinationNode = state.tabbableGroups[state.tabbableGroups.length - 1].lastTabbableNode;
          } else {
            destinationNode = state.tabbableGroups[0].firstTabbableNode;
          }
        } else if (e.shiftKey) {
          var startOfGroupIndex = findIndex(state.tabbableGroups, function(_ref2) {
            var firstTabbableNode = _ref2.firstTabbableNode;
            return target === firstTabbableNode;
          });
          if (startOfGroupIndex < 0 && (containerGroup.container === target || isFocusable(target, config.tabbableOptions) && !isTabbable(target, config.tabbableOptions) && !containerGroup.nextTabbableNode(target, false))) {
            startOfGroupIndex = containerIndex;
          }
          if (startOfGroupIndex >= 0) {
            var destinationGroupIndex = startOfGroupIndex === 0 ? state.tabbableGroups.length - 1 : startOfGroupIndex - 1;
            var destinationGroup = state.tabbableGroups[destinationGroupIndex];
            destinationNode = destinationGroup.lastTabbableNode;
          }
        } else {
          var lastOfGroupIndex = findIndex(state.tabbableGroups, function(_ref3) {
            var lastTabbableNode = _ref3.lastTabbableNode;
            return target === lastTabbableNode;
          });
          if (lastOfGroupIndex < 0 && (containerGroup.container === target || isFocusable(target, config.tabbableOptions) && !isTabbable(target, config.tabbableOptions) && !containerGroup.nextTabbableNode(target))) {
            lastOfGroupIndex = containerIndex;
          }
          if (lastOfGroupIndex >= 0) {
            var _destinationGroupIndex = lastOfGroupIndex === state.tabbableGroups.length - 1 ? 0 : lastOfGroupIndex + 1;
            var _destinationGroup = state.tabbableGroups[_destinationGroupIndex];
            destinationNode = _destinationGroup.firstTabbableNode;
          }
        }
      } else {
        destinationNode = getNodeForOption("fallbackFocus");
      }
      if (destinationNode) {
        e.preventDefault();
        tryFocus(destinationNode);
      }
    };
    var checkKey = function checkKey2(e) {
      if (isEscapeEvent(e) && valueOrHandler(config.escapeDeactivates, e) !== false) {
        e.preventDefault();
        trap.deactivate();
        return;
      }
      if (isTabEvent(e)) {
        checkTab(e);
        return;
      }
    };
    var checkClick = function checkClick2(e) {
      var target = getActualTarget(e);
      if (findContainerIndex(target) >= 0) {
        return;
      }
      if (valueOrHandler(config.clickOutsideDeactivates, e)) {
        return;
      }
      if (valueOrHandler(config.allowOutsideClick, e)) {
        return;
      }
      e.preventDefault();
      e.stopImmediatePropagation();
    };
    var addListeners = function addListeners2() {
      if (!state.active) {
        return;
      }
      activeFocusTraps.activateTrap(trap);
      state.delayInitialFocusTimer = config.delayInitialFocus ? delay(function() {
        tryFocus(getInitialFocusNode());
      }) : tryFocus(getInitialFocusNode());
      doc.addEventListener("focusin", checkFocusIn, true);
      doc.addEventListener("mousedown", checkPointerDown, {
        capture: true,
        passive: false
      });
      doc.addEventListener("touchstart", checkPointerDown, {
        capture: true,
        passive: false
      });
      doc.addEventListener("click", checkClick, {
        capture: true,
        passive: false
      });
      doc.addEventListener("keydown", checkKey, {
        capture: true,
        passive: false
      });
      return trap;
    };
    var removeListeners = function removeListeners2() {
      if (!state.active) {
        return;
      }
      doc.removeEventListener("focusin", checkFocusIn, true);
      doc.removeEventListener("mousedown", checkPointerDown, true);
      doc.removeEventListener("touchstart", checkPointerDown, true);
      doc.removeEventListener("click", checkClick, true);
      doc.removeEventListener("keydown", checkKey, true);
      return trap;
    };
    trap = {
      get active() {
        return state.active;
      },
      get paused() {
        return state.paused;
      },
      activate: function activate(activateOptions) {
        if (state.active) {
          return this;
        }
        var onActivate = getOption(activateOptions, "onActivate");
        var onPostActivate = getOption(activateOptions, "onPostActivate");
        var checkCanFocusTrap = getOption(activateOptions, "checkCanFocusTrap");
        if (!checkCanFocusTrap) {
          updateTabbableNodes();
        }
        state.active = true;
        state.paused = false;
        state.nodeFocusedBeforeActivation = doc.activeElement;
        if (onActivate) {
          onActivate();
        }
        var finishActivation = function finishActivation2() {
          if (checkCanFocusTrap) {
            updateTabbableNodes();
          }
          addListeners();
          if (onPostActivate) {
            onPostActivate();
          }
        };
        if (checkCanFocusTrap) {
          checkCanFocusTrap(state.containers.concat()).then(finishActivation, finishActivation);
          return this;
        }
        finishActivation();
        return this;
      },
      deactivate: function deactivate(deactivateOptions) {
        if (!state.active) {
          return this;
        }
        var options = _objectSpread2({
          onDeactivate: config.onDeactivate,
          onPostDeactivate: config.onPostDeactivate,
          checkCanReturnFocus: config.checkCanReturnFocus
        }, deactivateOptions);
        clearTimeout(state.delayInitialFocusTimer);
        state.delayInitialFocusTimer = void 0;
        removeListeners();
        state.active = false;
        state.paused = false;
        activeFocusTraps.deactivateTrap(trap);
        var onDeactivate = getOption(options, "onDeactivate");
        var onPostDeactivate = getOption(options, "onPostDeactivate");
        var checkCanReturnFocus = getOption(options, "checkCanReturnFocus");
        var returnFocus = getOption(options, "returnFocus", "returnFocusOnDeactivate");
        if (onDeactivate) {
          onDeactivate();
        }
        var finishDeactivation = function finishDeactivation2() {
          delay(function() {
            if (returnFocus) {
              tryFocus(getReturnFocusNode(state.nodeFocusedBeforeActivation));
            }
            if (onPostDeactivate) {
              onPostDeactivate();
            }
          });
        };
        if (returnFocus && checkCanReturnFocus) {
          checkCanReturnFocus(getReturnFocusNode(state.nodeFocusedBeforeActivation)).then(finishDeactivation, finishDeactivation);
          return this;
        }
        finishDeactivation();
        return this;
      },
      pause: function pause() {
        if (state.paused || !state.active) {
          return this;
        }
        state.paused = true;
        removeListeners();
        return this;
      },
      unpause: function unpause() {
        if (!state.paused || !state.active) {
          return this;
        }
        state.paused = false;
        updateTabbableNodes();
        addListeners();
        return this;
      },
      updateContainerElements: function updateContainerElements(containerElements) {
        var elementsAsArray = [].concat(containerElements).filter(Boolean);
        state.containers = elementsAsArray.map(function(element) {
          return typeof element === "string" ? doc.querySelector(element) : element;
        });
        if (state.active) {
          updateTabbableNodes();
        }
        return this;
      }
    };
    trap.updateContainerElements(elements);
    return trap;
  };
  function src_default3(Alpine3) {
    let lastFocused;
    let currentFocused;
    window.addEventListener("focusin", () => {
      lastFocused = currentFocused;
      currentFocused = document.activeElement;
    });
    Alpine3.magic("focus", (el) => {
      let within = el;
      return {
        __noscroll: false,
        __wrapAround: false,
        within(el2) {
          within = el2;
          return this;
        },
        withoutScrolling() {
          this.__noscroll = true;
          return this;
        },
        noscroll() {
          this.__noscroll = true;
          return this;
        },
        withWrapAround() {
          this.__wrapAround = true;
          return this;
        },
        wrap() {
          return this.withWrapAround();
        },
        focusable(el2) {
          return isFocusable(el2);
        },
        previouslyFocused() {
          return lastFocused;
        },
        lastFocused() {
          return lastFocused;
        },
        focused() {
          return currentFocused;
        },
        focusables() {
          if (Array.isArray(within))
            return within;
          return focusable(within, { displayCheck: "none" });
        },
        all() {
          return this.focusables();
        },
        isFirst(el2) {
          let els2 = this.all();
          return els2[0] && els2[0].isSameNode(el2);
        },
        isLast(el2) {
          let els2 = this.all();
          return els2.length && els2.slice(-1)[0].isSameNode(el2);
        },
        getFirst() {
          return this.all()[0];
        },
        getLast() {
          return this.all().slice(-1)[0];
        },
        getNext() {
          let list = this.all();
          let current = document.activeElement;
          if (list.indexOf(current) === -1)
            return;
          if (this.__wrapAround && list.indexOf(current) === list.length - 1) {
            return list[0];
          }
          return list[list.indexOf(current) + 1];
        },
        getPrevious() {
          let list = this.all();
          let current = document.activeElement;
          if (list.indexOf(current) === -1)
            return;
          if (this.__wrapAround && list.indexOf(current) === 0) {
            return list.slice(-1)[0];
          }
          return list[list.indexOf(current) - 1];
        },
        first() {
          this.focus(this.getFirst());
        },
        last() {
          this.focus(this.getLast());
        },
        next() {
          this.focus(this.getNext());
        },
        previous() {
          this.focus(this.getPrevious());
        },
        prev() {
          return this.previous();
        },
        focus(el2) {
          if (!el2)
            return;
          setTimeout(() => {
            if (!el2.hasAttribute("tabindex"))
              el2.setAttribute("tabindex", "0");
            el2.focus({ preventScroll: this.__noscroll });
          });
        }
      };
    });
    Alpine3.directive("trap", Alpine3.skipDuringClone(
      (el, { expression, modifiers }, { effect: effect3, evaluateLater: evaluateLater2, cleanup: cleanup2 }) => {
        let evaluator = evaluateLater2(expression);
        let oldValue = false;
        let options = {
          escapeDeactivates: false,
          allowOutsideClick: true,
          fallbackFocus: () => el
        };
        let undoInert = () => {
        };
        if (modifiers.includes("noautofocus")) {
          options.initialFocus = false;
        } else {
          let autofocusEl = el.querySelector("[autofocus]");
          if (autofocusEl)
            options.initialFocus = autofocusEl;
        }
        if (modifiers.includes("inert")) {
          options.onPostActivate = () => {
            Alpine3.nextTick(() => {
              undoInert = setInert(el);
            });
          };
        }
        let trap = createFocusTrap(el, options);
        let undoDisableScrolling = () => {
        };
        const releaseFocus = () => {
          undoInert();
          undoInert = () => {
          };
          undoDisableScrolling();
          undoDisableScrolling = () => {
          };
          trap.deactivate({
            returnFocus: !modifiers.includes("noreturn")
          });
        };
        effect3(() => evaluator((value) => {
          if (oldValue === value)
            return;
          if (value && !oldValue) {
            if (modifiers.includes("noscroll"))
              undoDisableScrolling = disableScrolling();
            setTimeout(() => {
              trap.activate();
            }, 15);
          }
          if (!value && oldValue) {
            releaseFocus();
          }
          oldValue = !!value;
        }));
        cleanup2(releaseFocus);
      },
      (el, { expression, modifiers }, { evaluate: evaluate3 }) => {
        if (modifiers.includes("inert") && evaluate3(expression))
          setInert(el);
      }
    ));
  }
  function setInert(el) {
    let undos = [];
    crawlSiblingsUp(el, (sibling) => {
      let cache = sibling.hasAttribute("aria-hidden");
      sibling.setAttribute("aria-hidden", "true");
      undos.push(() => cache || sibling.removeAttribute("aria-hidden"));
    });
    return () => {
      while (undos.length)
        undos.pop()();
    };
  }
  function crawlSiblingsUp(el, callback) {
    if (el.isSameNode(document.body) || !el.parentNode)
      return;
    Array.from(el.parentNode.children).forEach((sibling) => {
      if (sibling.isSameNode(el)) {
        crawlSiblingsUp(el.parentNode, callback);
      } else {
        callback(sibling);
      }
    });
  }
  function disableScrolling() {
    let overflow = document.documentElement.style.overflow;
    let paddingRight = document.documentElement.style.paddingRight;
    let scrollbarWidth = window.innerWidth - document.documentElement.clientWidth;
    document.documentElement.style.overflow = "hidden";
    document.documentElement.style.paddingRight = `${scrollbarWidth}px`;
    return () => {
      document.documentElement.style.overflow = overflow;
      document.documentElement.style.paddingRight = paddingRight;
    };
  }
  var module_default3 = src_default3;

  // ../alpine/packages/persist/dist/module.esm.js
  function src_default4(Alpine3) {
    let persist = () => {
      let alias;
      let storage;
      try {
        storage = localStorage;
      } catch (e) {
        console.error(e);
        console.warn("Alpine: $persist is using temporary storage since localStorage is unavailable.");
        let dummy = /* @__PURE__ */ new Map();
        storage = {
          getItem: dummy.get.bind(dummy),
          setItem: dummy.set.bind(dummy)
        };
      }
      return Alpine3.interceptor((initialValue, getter, setter, path, key) => {
        let lookup = alias || `_x_${path}`;
        let initial = storageHas(lookup, storage) ? storageGet(lookup, storage) : initialValue;
        setter(initial);
        Alpine3.effect(() => {
          let value = getter();
          storageSet(lookup, value, storage);
          setter(value);
        });
        return initial;
      }, (func) => {
        func.as = (key) => {
          alias = key;
          return func;
        }, func.using = (target) => {
          storage = target;
          return func;
        };
      });
    };
    Object.defineProperty(Alpine3, "$persist", { get: () => persist() });
    Alpine3.magic("persist", persist);
    Alpine3.persist = (key, { get: get3, set: set3 }, storage = localStorage) => {
      let initial = storageHas(key, storage) ? storageGet(key, storage) : get3();
      set3(initial);
      Alpine3.effect(() => {
        let value = get3();
        storageSet(key, value, storage);
        set3(value);
      });
    };
  }
  function storageHas(key, storage) {
    return storage.getItem(key) !== null;
  }
  function storageGet(key, storage) {
    let value = storage.getItem(key);
    if (value === void 0)
      return;
    return JSON.parse(value);
  }
  function storageSet(key, value, storage) {
    storage.setItem(key, JSON.stringify(value));
  }
  var module_default4 = src_default4;

  // ../alpine/packages/intersect/dist/module.esm.js
  function src_default5(Alpine3) {
    Alpine3.directive("intersect", Alpine3.skipDuringClone((el, { value, expression, modifiers }, { evaluateLater: evaluateLater2, cleanup: cleanup2 }) => {
      let evaluate3 = evaluateLater2(expression);
      let options = {
        rootMargin: getRootMargin(modifiers),
        threshold: getThreshold(modifiers)
      };
      let observer2 = new IntersectionObserver((entries) => {
        entries.forEach((entry) => {
          if (entry.isIntersecting === (value === "leave"))
            return;
          evaluate3();
          modifiers.includes("once") && observer2.disconnect();
        });
      }, options);
      observer2.observe(el);
      cleanup2(() => {
        observer2.disconnect();
      });
    }));
  }
  function getThreshold(modifiers) {
    if (modifiers.includes("full"))
      return 0.99;
    if (modifiers.includes("half"))
      return 0.5;
    if (!modifiers.includes("threshold"))
      return 0;
    let threshold = modifiers[modifiers.indexOf("threshold") + 1];
    if (threshold === "100")
      return 1;
    if (threshold === "0")
      return 0;
    return Number(`.${threshold}`);
  }
  function getLengthValue(rawValue) {
    let match = rawValue.match(/^(-?[0-9]+)(px|%)?$/);
    return match ? match[1] + (match[2] || "px") : void 0;
  }
  function getRootMargin(modifiers) {
    const key = "margin";
    const fallback2 = "0px 0px 0px 0px";
    const index2 = modifiers.indexOf(key);
    if (index2 === -1)
      return fallback2;
    let values = [];
    for (let i = 1; i < 5; i++) {
      values.push(getLengthValue(modifiers[index2 + i] || ""));
    }
    values = values.filter((v) => v !== void 0);
    return values.length ? values.join(" ").trim() : fallback2;
  }
  var module_default5 = src_default5;

  // ../alpine/packages/sort/dist/module.esm.js
  function ownKeys3(object, enumerableOnly) {
    var keys = Object.keys(object);
    if (Object.getOwnPropertySymbols) {
      var symbols = Object.getOwnPropertySymbols(object);
      if (enumerableOnly) {
        symbols = symbols.filter(function(sym) {
          return Object.getOwnPropertyDescriptor(object, sym).enumerable;
        });
      }
      keys.push.apply(keys, symbols);
    }
    return keys;
  }
  function _objectSpread22(target) {
    for (var i = 1; i < arguments.length; i++) {
      var source = arguments[i] != null ? arguments[i] : {};
      if (i % 2) {
        ownKeys3(Object(source), true).forEach(function(key) {
          _defineProperty2(target, key, source[key]);
        });
      } else if (Object.getOwnPropertyDescriptors) {
        Object.defineProperties(target, Object.getOwnPropertyDescriptors(source));
      } else {
        ownKeys3(Object(source)).forEach(function(key) {
          Object.defineProperty(target, key, Object.getOwnPropertyDescriptor(source, key));
        });
      }
    }
    return target;
  }
  function _typeof(obj) {
    "@babel/helpers - typeof";
    if (typeof Symbol === "function" && typeof Symbol.iterator === "symbol") {
      _typeof = function(obj2) {
        return typeof obj2;
      };
    } else {
      _typeof = function(obj2) {
        return obj2 && typeof Symbol === "function" && obj2.constructor === Symbol && obj2 !== Symbol.prototype ? "symbol" : typeof obj2;
      };
    }
    return _typeof(obj);
  }
  function _defineProperty2(obj, key, value) {
    if (key in obj) {
      Object.defineProperty(obj, key, {
        value,
        enumerable: true,
        configurable: true,
        writable: true
      });
    } else {
      obj[key] = value;
    }
    return obj;
  }
  function _extends() {
    _extends = Object.assign || function(target) {
      for (var i = 1; i < arguments.length; i++) {
        var source = arguments[i];
        for (var key in source) {
          if (Object.prototype.hasOwnProperty.call(source, key)) {
            target[key] = source[key];
          }
        }
      }
      return target;
    };
    return _extends.apply(this, arguments);
  }
  function _objectWithoutPropertiesLoose(source, excluded) {
    if (source == null)
      return {};
    var target = {};
    var sourceKeys = Object.keys(source);
    var key, i;
    for (i = 0; i < sourceKeys.length; i++) {
      key = sourceKeys[i];
      if (excluded.indexOf(key) >= 0)
        continue;
      target[key] = source[key];
    }
    return target;
  }
  function _objectWithoutProperties(source, excluded) {
    if (source == null)
      return {};
    var target = _objectWithoutPropertiesLoose(source, excluded);
    var key, i;
    if (Object.getOwnPropertySymbols) {
      var sourceSymbolKeys = Object.getOwnPropertySymbols(source);
      for (i = 0; i < sourceSymbolKeys.length; i++) {
        key = sourceSymbolKeys[i];
        if (excluded.indexOf(key) >= 0)
          continue;
        if (!Object.prototype.propertyIsEnumerable.call(source, key))
          continue;
        target[key] = source[key];
      }
    }
    return target;
  }
  var version = "1.15.2";
  function userAgent(pattern) {
    if (typeof window !== "undefined" && window.navigator) {
      return !!/* @__PURE__ */ navigator.userAgent.match(pattern);
    }
  }
  var IE11OrLess = userAgent(/(?:Trident.*rv[ :]?11\.|msie|iemobile|Windows Phone)/i);
  var Edge = userAgent(/Edge/i);
  var FireFox = userAgent(/firefox/i);
  var Safari = userAgent(/safari/i) && !userAgent(/chrome/i) && !userAgent(/android/i);
  var IOS = userAgent(/iP(ad|od|hone)/i);
  var ChromeForAndroid = userAgent(/chrome/i) && userAgent(/android/i);
  var captureMode = {
    capture: false,
    passive: false
  };
  function on4(el, event, fn) {
    el.addEventListener(event, fn, !IE11OrLess && captureMode);
  }
  function off(el, event, fn) {
    el.removeEventListener(event, fn, !IE11OrLess && captureMode);
  }
  function matches2(el, selector) {
    if (!selector)
      return;
    selector[0] === ">" && (selector = selector.substring(1));
    if (el) {
      try {
        if (el.matches) {
          return el.matches(selector);
        } else if (el.msMatchesSelector) {
          return el.msMatchesSelector(selector);
        } else if (el.webkitMatchesSelector) {
          return el.webkitMatchesSelector(selector);
        }
      } catch (_) {
        return false;
      }
    }
    return false;
  }
  function getParentOrHost(el) {
    return el.host && el !== document && el.host.nodeType ? el.host : el.parentNode;
  }
  function closest(el, selector, ctx, includeCTX) {
    if (el) {
      ctx = ctx || document;
      do {
        if (selector != null && (selector[0] === ">" ? el.parentNode === ctx && matches2(el, selector) : matches2(el, selector)) || includeCTX && el === ctx) {
          return el;
        }
        if (el === ctx)
          break;
      } while (el = getParentOrHost(el));
    }
    return null;
  }
  var R_SPACE = /\s+/g;
  function toggleClass(el, name, state) {
    if (el && name) {
      if (el.classList) {
        el.classList[state ? "add" : "remove"](name);
      } else {
        var className = (" " + el.className + " ").replace(R_SPACE, " ").replace(" " + name + " ", " ");
        el.className = (className + (state ? " " + name : "")).replace(R_SPACE, " ");
      }
    }
  }
  function css(el, prop, val) {
    var style = el && el.style;
    if (style) {
      if (val === void 0) {
        if (document.defaultView && document.defaultView.getComputedStyle) {
          val = document.defaultView.getComputedStyle(el, "");
        } else if (el.currentStyle) {
          val = el.currentStyle;
        }
        return prop === void 0 ? val : val[prop];
      } else {
        if (!(prop in style) && prop.indexOf("webkit") === -1) {
          prop = "-webkit-" + prop;
        }
        style[prop] = val + (typeof val === "string" ? "" : "px");
      }
    }
  }
  function matrix(el, selfOnly) {
    var appliedTransforms = "";
    if (typeof el === "string") {
      appliedTransforms = el;
    } else {
      do {
        var transform = css(el, "transform");
        if (transform && transform !== "none") {
          appliedTransforms = transform + " " + appliedTransforms;
        }
      } while (!selfOnly && (el = el.parentNode));
    }
    var matrixFn = window.DOMMatrix || window.WebKitCSSMatrix || window.CSSMatrix || window.MSCSSMatrix;
    return matrixFn && new matrixFn(appliedTransforms);
  }
  function find2(ctx, tagName, iterator) {
    if (ctx) {
      var list = ctx.getElementsByTagName(tagName), i = 0, n = list.length;
      if (iterator) {
        for (; i < n; i++) {
          iterator(list[i], i);
        }
      }
      return list;
    }
    return [];
  }
  function getWindowScrollingElement() {
    var scrollingElement = document.scrollingElement;
    if (scrollingElement) {
      return scrollingElement;
    } else {
      return document.documentElement;
    }
  }
  function getRect(el, relativeToContainingBlock, relativeToNonStaticParent, undoScale, container) {
    if (!el.getBoundingClientRect && el !== window)
      return;
    var elRect, top, left, bottom, right, height, width;
    if (el !== window && el.parentNode && el !== getWindowScrollingElement()) {
      elRect = el.getBoundingClientRect();
      top = elRect.top;
      left = elRect.left;
      bottom = elRect.bottom;
      right = elRect.right;
      height = elRect.height;
      width = elRect.width;
    } else {
      top = 0;
      left = 0;
      bottom = window.innerHeight;
      right = window.innerWidth;
      height = window.innerHeight;
      width = window.innerWidth;
    }
    if ((relativeToContainingBlock || relativeToNonStaticParent) && el !== window) {
      container = container || el.parentNode;
      if (!IE11OrLess) {
        do {
          if (container && container.getBoundingClientRect && (css(container, "transform") !== "none" || relativeToNonStaticParent && css(container, "position") !== "static")) {
            var containerRect = container.getBoundingClientRect();
            top -= containerRect.top + parseInt(css(container, "border-top-width"));
            left -= containerRect.left + parseInt(css(container, "border-left-width"));
            bottom = top + elRect.height;
            right = left + elRect.width;
            break;
          }
        } while (container = container.parentNode);
      }
    }
    if (undoScale && el !== window) {
      var elMatrix = matrix(container || el), scaleX = elMatrix && elMatrix.a, scaleY = elMatrix && elMatrix.d;
      if (elMatrix) {
        top /= scaleY;
        left /= scaleX;
        width /= scaleX;
        height /= scaleY;
        bottom = top + height;
        right = left + width;
      }
    }
    return {
      top,
      left,
      bottom,
      right,
      width,
      height
    };
  }
  function isScrolledPast(el, elSide, parentSide) {
    var parent = getParentAutoScrollElement(el, true), elSideVal = getRect(el)[elSide];
    while (parent) {
      var parentSideVal = getRect(parent)[parentSide], visible = void 0;
      if (parentSide === "top" || parentSide === "left") {
        visible = elSideVal >= parentSideVal;
      } else {
        visible = elSideVal <= parentSideVal;
      }
      if (!visible)
        return parent;
      if (parent === getWindowScrollingElement())
        break;
      parent = getParentAutoScrollElement(parent, false);
    }
    return false;
  }
  function getChild(el, childNum, options, includeDragEl) {
    var currentChild = 0, i = 0, children = el.children;
    while (i < children.length) {
      if (children[i].style.display !== "none" && children[i] !== Sortable.ghost && (includeDragEl || children[i] !== Sortable.dragged) && closest(children[i], options.draggable, el, false)) {
        if (currentChild === childNum) {
          return children[i];
        }
        currentChild++;
      }
      i++;
    }
    return null;
  }
  function lastChild(el, selector) {
    var last = el.lastElementChild;
    while (last && (last === Sortable.ghost || css(last, "display") === "none" || selector && !matches2(last, selector))) {
      last = last.previousElementSibling;
    }
    return last || null;
  }
  function index(el, selector) {
    var index2 = 0;
    if (!el || !el.parentNode) {
      return -1;
    }
    while (el = el.previousElementSibling) {
      if (el.nodeName.toUpperCase() !== "TEMPLATE" && el !== Sortable.clone && (!selector || matches2(el, selector))) {
        index2++;
      }
    }
    return index2;
  }
  function getRelativeScrollOffset(el) {
    var offsetLeft = 0, offsetTop = 0, winScroller = getWindowScrollingElement();
    if (el) {
      do {
        var elMatrix = matrix(el), scaleX = elMatrix.a, scaleY = elMatrix.d;
        offsetLeft += el.scrollLeft * scaleX;
        offsetTop += el.scrollTop * scaleY;
      } while (el !== winScroller && (el = el.parentNode));
    }
    return [offsetLeft, offsetTop];
  }
  function indexOfObject(arr, obj) {
    for (var i in arr) {
      if (!arr.hasOwnProperty(i))
        continue;
      for (var key in obj) {
        if (obj.hasOwnProperty(key) && obj[key] === arr[i][key])
          return Number(i);
      }
    }
    return -1;
  }
  function getParentAutoScrollElement(el, includeSelf) {
    if (!el || !el.getBoundingClientRect)
      return getWindowScrollingElement();
    var elem = el;
    var gotSelf = false;
    do {
      if (elem.clientWidth < elem.scrollWidth || elem.clientHeight < elem.scrollHeight) {
        var elemCSS = css(elem);
        if (elem.clientWidth < elem.scrollWidth && (elemCSS.overflowX == "auto" || elemCSS.overflowX == "scroll") || elem.clientHeight < elem.scrollHeight && (elemCSS.overflowY == "auto" || elemCSS.overflowY == "scroll")) {
          if (!elem.getBoundingClientRect || elem === document.body)
            return getWindowScrollingElement();
          if (gotSelf || includeSelf)
            return elem;
          gotSelf = true;
        }
      }
    } while (elem = elem.parentNode);
    return getWindowScrollingElement();
  }
  function extend(dst, src) {
    if (dst && src) {
      for (var key in src) {
        if (src.hasOwnProperty(key)) {
          dst[key] = src[key];
        }
      }
    }
    return dst;
  }
  function isRectEqual(rect1, rect2) {
    return Math.round(rect1.top) === Math.round(rect2.top) && Math.round(rect1.left) === Math.round(rect2.left) && Math.round(rect1.height) === Math.round(rect2.height) && Math.round(rect1.width) === Math.round(rect2.width);
  }
  var _throttleTimeout;
  function throttle2(callback, ms) {
    return function() {
      if (!_throttleTimeout) {
        var args = arguments, _this = this;
        if (args.length === 1) {
          callback.call(_this, args[0]);
        } else {
          callback.apply(_this, args);
        }
        _throttleTimeout = setTimeout(function() {
          _throttleTimeout = void 0;
        }, ms);
      }
    };
  }
  function cancelThrottle() {
    clearTimeout(_throttleTimeout);
    _throttleTimeout = void 0;
  }
  function scrollBy(el, x, y) {
    el.scrollLeft += x;
    el.scrollTop += y;
  }
  function clone2(el) {
    var Polymer = window.Polymer;
    var $ = window.jQuery || window.Zepto;
    if (Polymer && Polymer.dom) {
      return Polymer.dom(el).cloneNode(true);
    } else if ($) {
      return $(el).clone(true)[0];
    } else {
      return el.cloneNode(true);
    }
  }
  function getChildContainingRectFromElement(container, options, ghostEl2) {
    var rect = {};
    Array.from(container.children).forEach(function(child) {
      var _rect$left, _rect$top, _rect$right, _rect$bottom;
      if (!closest(child, options.draggable, container, false) || child.animated || child === ghostEl2)
        return;
      var childRect = getRect(child);
      rect.left = Math.min((_rect$left = rect.left) !== null && _rect$left !== void 0 ? _rect$left : Infinity, childRect.left);
      rect.top = Math.min((_rect$top = rect.top) !== null && _rect$top !== void 0 ? _rect$top : Infinity, childRect.top);
      rect.right = Math.max((_rect$right = rect.right) !== null && _rect$right !== void 0 ? _rect$right : -Infinity, childRect.right);
      rect.bottom = Math.max((_rect$bottom = rect.bottom) !== null && _rect$bottom !== void 0 ? _rect$bottom : -Infinity, childRect.bottom);
    });
    rect.width = rect.right - rect.left;
    rect.height = rect.bottom - rect.top;
    rect.x = rect.left;
    rect.y = rect.top;
    return rect;
  }
  var expando = "Sortable" + new Date().getTime();
  function AnimationStateManager() {
    var animationStates = [], animationCallbackId;
    return {
      captureAnimationState: function captureAnimationState() {
        animationStates = [];
        if (!this.options.animation)
          return;
        var children = [].slice.call(this.el.children);
        children.forEach(function(child) {
          if (css(child, "display") === "none" || child === Sortable.ghost)
            return;
          animationStates.push({
            target: child,
            rect: getRect(child)
          });
          var fromRect = _objectSpread22({}, animationStates[animationStates.length - 1].rect);
          if (child.thisAnimationDuration) {
            var childMatrix = matrix(child, true);
            if (childMatrix) {
              fromRect.top -= childMatrix.f;
              fromRect.left -= childMatrix.e;
            }
          }
          child.fromRect = fromRect;
        });
      },
      addAnimationState: function addAnimationState(state) {
        animationStates.push(state);
      },
      removeAnimationState: function removeAnimationState(target) {
        animationStates.splice(indexOfObject(animationStates, {
          target
        }), 1);
      },
      animateAll: function animateAll(callback) {
        var _this = this;
        if (!this.options.animation) {
          clearTimeout(animationCallbackId);
          if (typeof callback === "function")
            callback();
          return;
        }
        var animating = false, animationTime = 0;
        animationStates.forEach(function(state) {
          var time = 0, target = state.target, fromRect = target.fromRect, toRect = getRect(target), prevFromRect = target.prevFromRect, prevToRect = target.prevToRect, animatingRect = state.rect, targetMatrix = matrix(target, true);
          if (targetMatrix) {
            toRect.top -= targetMatrix.f;
            toRect.left -= targetMatrix.e;
          }
          target.toRect = toRect;
          if (target.thisAnimationDuration) {
            if (isRectEqual(prevFromRect, toRect) && !isRectEqual(fromRect, toRect) && (animatingRect.top - toRect.top) / (animatingRect.left - toRect.left) === (fromRect.top - toRect.top) / (fromRect.left - toRect.left)) {
              time = calculateRealTime(animatingRect, prevFromRect, prevToRect, _this.options);
            }
          }
          if (!isRectEqual(toRect, fromRect)) {
            target.prevFromRect = fromRect;
            target.prevToRect = toRect;
            if (!time) {
              time = _this.options.animation;
            }
            _this.animate(target, animatingRect, toRect, time);
          }
          if (time) {
            animating = true;
            animationTime = Math.max(animationTime, time);
            clearTimeout(target.animationResetTimer);
            target.animationResetTimer = setTimeout(function() {
              target.animationTime = 0;
              target.prevFromRect = null;
              target.fromRect = null;
              target.prevToRect = null;
              target.thisAnimationDuration = null;
            }, time);
            target.thisAnimationDuration = time;
          }
        });
        clearTimeout(animationCallbackId);
        if (!animating) {
          if (typeof callback === "function")
            callback();
        } else {
          animationCallbackId = setTimeout(function() {
            if (typeof callback === "function")
              callback();
          }, animationTime);
        }
        animationStates = [];
      },
      animate: function animate(target, currentRect, toRect, duration) {
        if (duration) {
          css(target, "transition", "");
          css(target, "transform", "");
          var elMatrix = matrix(this.el), scaleX = elMatrix && elMatrix.a, scaleY = elMatrix && elMatrix.d, translateX = (currentRect.left - toRect.left) / (scaleX || 1), translateY = (currentRect.top - toRect.top) / (scaleY || 1);
          target.animatingX = !!translateX;
          target.animatingY = !!translateY;
          css(target, "transform", "translate3d(" + translateX + "px," + translateY + "px,0)");
          this.forRepaintDummy = repaint(target);
          css(target, "transition", "transform " + duration + "ms" + (this.options.easing ? " " + this.options.easing : ""));
          css(target, "transform", "translate3d(0,0,0)");
          typeof target.animated === "number" && clearTimeout(target.animated);
          target.animated = setTimeout(function() {
            css(target, "transition", "");
            css(target, "transform", "");
            target.animated = false;
            target.animatingX = false;
            target.animatingY = false;
          }, duration);
        }
      }
    };
  }
  function repaint(target) {
    return target.offsetWidth;
  }
  function calculateRealTime(animatingRect, fromRect, toRect, options) {
    return Math.sqrt(Math.pow(fromRect.top - animatingRect.top, 2) + Math.pow(fromRect.left - animatingRect.left, 2)) / Math.sqrt(Math.pow(fromRect.top - toRect.top, 2) + Math.pow(fromRect.left - toRect.left, 2)) * options.animation;
  }
  var plugins = [];
  var defaults = {
    initializeByDefault: true
  };
  var PluginManager = {
    mount: function mount(plugin2) {
      for (var option2 in defaults) {
        if (defaults.hasOwnProperty(option2) && !(option2 in plugin2)) {
          plugin2[option2] = defaults[option2];
        }
      }
      plugins.forEach(function(p) {
        if (p.pluginName === plugin2.pluginName) {
          throw "Sortable: Cannot mount plugin ".concat(plugin2.pluginName, " more than once");
        }
      });
      plugins.push(plugin2);
    },
    pluginEvent: function pluginEvent(eventName, sortable, evt) {
      var _this = this;
      this.eventCanceled = false;
      evt.cancel = function() {
        _this.eventCanceled = true;
      };
      var eventNameGlobal = eventName + "Global";
      plugins.forEach(function(plugin2) {
        if (!sortable[plugin2.pluginName])
          return;
        if (sortable[plugin2.pluginName][eventNameGlobal]) {
          sortable[plugin2.pluginName][eventNameGlobal](_objectSpread22({
            sortable
          }, evt));
        }
        if (sortable.options[plugin2.pluginName] && sortable[plugin2.pluginName][eventName]) {
          sortable[plugin2.pluginName][eventName](_objectSpread22({
            sortable
          }, evt));
        }
      });
    },
    initializePlugins: function initializePlugins(sortable, el, defaults2, options) {
      plugins.forEach(function(plugin2) {
        var pluginName = plugin2.pluginName;
        if (!sortable.options[pluginName] && !plugin2.initializeByDefault)
          return;
        var initialized = new plugin2(sortable, el, sortable.options);
        initialized.sortable = sortable;
        initialized.options = sortable.options;
        sortable[pluginName] = initialized;
        _extends(defaults2, initialized.defaults);
      });
      for (var option2 in sortable.options) {
        if (!sortable.options.hasOwnProperty(option2))
          continue;
        var modified = this.modifyOption(sortable, option2, sortable.options[option2]);
        if (typeof modified !== "undefined") {
          sortable.options[option2] = modified;
        }
      }
    },
    getEventProperties: function getEventProperties(name, sortable) {
      var eventProperties = {};
      plugins.forEach(function(plugin2) {
        if (typeof plugin2.eventProperties !== "function")
          return;
        _extends(eventProperties, plugin2.eventProperties.call(sortable[plugin2.pluginName], name));
      });
      return eventProperties;
    },
    modifyOption: function modifyOption(sortable, name, value) {
      var modifiedValue;
      plugins.forEach(function(plugin2) {
        if (!sortable[plugin2.pluginName])
          return;
        if (plugin2.optionListeners && typeof plugin2.optionListeners[name] === "function") {
          modifiedValue = plugin2.optionListeners[name].call(sortable[plugin2.pluginName], value);
        }
      });
      return modifiedValue;
    }
  };
  function dispatchEvent2(_ref) {
    var sortable = _ref.sortable, rootEl2 = _ref.rootEl, name = _ref.name, targetEl = _ref.targetEl, cloneEl2 = _ref.cloneEl, toEl = _ref.toEl, fromEl = _ref.fromEl, oldIndex2 = _ref.oldIndex, newIndex2 = _ref.newIndex, oldDraggableIndex2 = _ref.oldDraggableIndex, newDraggableIndex2 = _ref.newDraggableIndex, originalEvent = _ref.originalEvent, putSortable2 = _ref.putSortable, extraEventProperties = _ref.extraEventProperties;
    sortable = sortable || rootEl2 && rootEl2[expando];
    if (!sortable)
      return;
    var evt, options = sortable.options, onName = "on" + name.charAt(0).toUpperCase() + name.substr(1);
    if (window.CustomEvent && !IE11OrLess && !Edge) {
      evt = new CustomEvent(name, {
        bubbles: true,
        cancelable: true
      });
    } else {
      evt = document.createEvent("Event");
      evt.initEvent(name, true, true);
    }
    evt.to = toEl || rootEl2;
    evt.from = fromEl || rootEl2;
    evt.item = targetEl || rootEl2;
    evt.clone = cloneEl2;
    evt.oldIndex = oldIndex2;
    evt.newIndex = newIndex2;
    evt.oldDraggableIndex = oldDraggableIndex2;
    evt.newDraggableIndex = newDraggableIndex2;
    evt.originalEvent = originalEvent;
    evt.pullMode = putSortable2 ? putSortable2.lastPutMode : void 0;
    var allEventProperties = _objectSpread22(_objectSpread22({}, extraEventProperties), PluginManager.getEventProperties(name, sortable));
    for (var option2 in allEventProperties) {
      evt[option2] = allEventProperties[option2];
    }
    if (rootEl2) {
      rootEl2.dispatchEvent(evt);
    }
    if (options[onName]) {
      options[onName].call(sortable, evt);
    }
  }
  var _excluded = ["evt"];
  var pluginEvent2 = function pluginEvent3(eventName, sortable) {
    var _ref = arguments.length > 2 && arguments[2] !== void 0 ? arguments[2] : {}, originalEvent = _ref.evt, data2 = _objectWithoutProperties(_ref, _excluded);
    PluginManager.pluginEvent.bind(Sortable)(eventName, sortable, _objectSpread22({
      dragEl,
      parentEl,
      ghostEl,
      rootEl,
      nextEl,
      lastDownEl,
      cloneEl,
      cloneHidden,
      dragStarted: moved,
      putSortable,
      activeSortable: Sortable.active,
      originalEvent,
      oldIndex,
      oldDraggableIndex,
      newIndex,
      newDraggableIndex,
      hideGhostForTarget: _hideGhostForTarget,
      unhideGhostForTarget: _unhideGhostForTarget,
      cloneNowHidden: function cloneNowHidden() {
        cloneHidden = true;
      },
      cloneNowShown: function cloneNowShown() {
        cloneHidden = false;
      },
      dispatchSortableEvent: function dispatchSortableEvent(name) {
        _dispatchEvent({
          sortable,
          name,
          originalEvent
        });
      }
    }, data2));
  };
  function _dispatchEvent(info) {
    dispatchEvent2(_objectSpread22({
      putSortable,
      cloneEl,
      targetEl: dragEl,
      rootEl,
      oldIndex,
      oldDraggableIndex,
      newIndex,
      newDraggableIndex
    }, info));
  }
  var dragEl;
  var parentEl;
  var ghostEl;
  var rootEl;
  var nextEl;
  var lastDownEl;
  var cloneEl;
  var cloneHidden;
  var oldIndex;
  var newIndex;
  var oldDraggableIndex;
  var newDraggableIndex;
  var activeGroup;
  var putSortable;
  var awaitingDragStarted = false;
  var ignoreNextClick = false;
  var sortables = [];
  var tapEvt;
  var touchEvt;
  var lastDx;
  var lastDy;
  var tapDistanceLeft;
  var tapDistanceTop;
  var moved;
  var lastTarget;
  var lastDirection;
  var pastFirstInvertThresh = false;
  var isCircumstantialInvert = false;
  var targetMoveDistance;
  var ghostRelativeParent;
  var ghostRelativeParentInitialScroll = [];
  var _silent = false;
  var savedInputChecked = [];
  var documentExists = typeof document !== "undefined";
  var PositionGhostAbsolutely = IOS;
  var CSSFloatProperty = Edge || IE11OrLess ? "cssFloat" : "float";
  var supportDraggable = documentExists && !ChromeForAndroid && !IOS && "draggable" in document.createElement("div");
  var supportCssPointerEvents = function() {
    if (!documentExists)
      return;
    if (IE11OrLess) {
      return false;
    }
    var el = document.createElement("x");
    el.style.cssText = "pointer-events:auto";
    return el.style.pointerEvents === "auto";
  }();
  var _detectDirection = function _detectDirection2(el, options) {
    var elCSS = css(el), elWidth = parseInt(elCSS.width) - parseInt(elCSS.paddingLeft) - parseInt(elCSS.paddingRight) - parseInt(elCSS.borderLeftWidth) - parseInt(elCSS.borderRightWidth), child1 = getChild(el, 0, options), child2 = getChild(el, 1, options), firstChildCSS = child1 && css(child1), secondChildCSS = child2 && css(child2), firstChildWidth = firstChildCSS && parseInt(firstChildCSS.marginLeft) + parseInt(firstChildCSS.marginRight) + getRect(child1).width, secondChildWidth = secondChildCSS && parseInt(secondChildCSS.marginLeft) + parseInt(secondChildCSS.marginRight) + getRect(child2).width;
    if (elCSS.display === "flex") {
      return elCSS.flexDirection === "column" || elCSS.flexDirection === "column-reverse" ? "vertical" : "horizontal";
    }
    if (elCSS.display === "grid") {
      return elCSS.gridTemplateColumns.split(" ").length <= 1 ? "vertical" : "horizontal";
    }
    if (child1 && firstChildCSS["float"] && firstChildCSS["float"] !== "none") {
      var touchingSideChild2 = firstChildCSS["float"] === "left" ? "left" : "right";
      return child2 && (secondChildCSS.clear === "both" || secondChildCSS.clear === touchingSideChild2) ? "vertical" : "horizontal";
    }
    return child1 && (firstChildCSS.display === "block" || firstChildCSS.display === "flex" || firstChildCSS.display === "table" || firstChildCSS.display === "grid" || firstChildWidth >= elWidth && elCSS[CSSFloatProperty] === "none" || child2 && elCSS[CSSFloatProperty] === "none" && firstChildWidth + secondChildWidth > elWidth) ? "vertical" : "horizontal";
  };
  var _dragElInRowColumn = function _dragElInRowColumn2(dragRect, targetRect, vertical) {
    var dragElS1Opp = vertical ? dragRect.left : dragRect.top, dragElS2Opp = vertical ? dragRect.right : dragRect.bottom, dragElOppLength = vertical ? dragRect.width : dragRect.height, targetS1Opp = vertical ? targetRect.left : targetRect.top, targetS2Opp = vertical ? targetRect.right : targetRect.bottom, targetOppLength = vertical ? targetRect.width : targetRect.height;
    return dragElS1Opp === targetS1Opp || dragElS2Opp === targetS2Opp || dragElS1Opp + dragElOppLength / 2 === targetS1Opp + targetOppLength / 2;
  };
  var _detectNearestEmptySortable = function _detectNearestEmptySortable2(x, y) {
    var ret;
    sortables.some(function(sortable) {
      var threshold = sortable[expando].options.emptyInsertThreshold;
      if (!threshold || lastChild(sortable))
        return;
      var rect = getRect(sortable), insideHorizontally = x >= rect.left - threshold && x <= rect.right + threshold, insideVertically = y >= rect.top - threshold && y <= rect.bottom + threshold;
      if (insideHorizontally && insideVertically) {
        return ret = sortable;
      }
    });
    return ret;
  };
  var _prepareGroup = function _prepareGroup2(options) {
    function toFn(value, pull) {
      return function(to, from, dragEl2, evt) {
        var sameGroup = to.options.group.name && from.options.group.name && to.options.group.name === from.options.group.name;
        if (value == null && (pull || sameGroup)) {
          return true;
        } else if (value == null || value === false) {
          return false;
        } else if (pull && value === "clone") {
          return value;
        } else if (typeof value === "function") {
          return toFn(value(to, from, dragEl2, evt), pull)(to, from, dragEl2, evt);
        } else {
          var otherGroup = (pull ? to : from).options.group.name;
          return value === true || typeof value === "string" && value === otherGroup || value.join && value.indexOf(otherGroup) > -1;
        }
      };
    }
    var group = {};
    var originalGroup = options.group;
    if (!originalGroup || _typeof(originalGroup) != "object") {
      originalGroup = {
        name: originalGroup
      };
    }
    group.name = originalGroup.name;
    group.checkPull = toFn(originalGroup.pull, true);
    group.checkPut = toFn(originalGroup.put);
    group.revertClone = originalGroup.revertClone;
    options.group = group;
  };
  var _hideGhostForTarget = function _hideGhostForTarget2() {
    if (!supportCssPointerEvents && ghostEl) {
      css(ghostEl, "display", "none");
    }
  };
  var _unhideGhostForTarget = function _unhideGhostForTarget2() {
    if (!supportCssPointerEvents && ghostEl) {
      css(ghostEl, "display", "");
    }
  };
  if (documentExists && !ChromeForAndroid) {
    document.addEventListener("click", function(evt) {
      if (ignoreNextClick) {
        evt.preventDefault();
        evt.stopPropagation && evt.stopPropagation();
        evt.stopImmediatePropagation && evt.stopImmediatePropagation();
        ignoreNextClick = false;
        return false;
      }
    }, true);
  }
  var nearestEmptyInsertDetectEvent = function nearestEmptyInsertDetectEvent2(evt) {
    if (dragEl) {
      evt = evt.touches ? evt.touches[0] : evt;
      var nearest = _detectNearestEmptySortable(evt.clientX, evt.clientY);
      if (nearest) {
        var event = {};
        for (var i in evt) {
          if (evt.hasOwnProperty(i)) {
            event[i] = evt[i];
          }
        }
        event.target = event.rootEl = nearest;
        event.preventDefault = void 0;
        event.stopPropagation = void 0;
        nearest[expando]._onDragOver(event);
      }
    }
  };
  var _checkOutsideTargetEl = function _checkOutsideTargetEl2(evt) {
    if (dragEl) {
      dragEl.parentNode[expando]._isOutsideThisEl(evt.target);
    }
  };
  function Sortable(el, options) {
    if (!(el && el.nodeType && el.nodeType === 1)) {
      throw "Sortable: `el` must be an HTMLElement, not ".concat({}.toString.call(el));
    }
    this.el = el;
    this.options = options = _extends({}, options);
    el[expando] = this;
    var defaults2 = {
      group: null,
      sort: true,
      disabled: false,
      store: null,
      handle: null,
      draggable: /^[uo]l$/i.test(el.nodeName) ? ">li" : ">*",
      swapThreshold: 1,
      invertSwap: false,
      invertedSwapThreshold: null,
      removeCloneOnHide: true,
      direction: function direction() {
        return _detectDirection(el, this.options);
      },
      ghostClass: "sortable-ghost",
      chosenClass: "sortable-chosen",
      dragClass: "sortable-drag",
      ignore: "a, img",
      filter: null,
      preventOnFilter: true,
      animation: 0,
      easing: null,
      setData: function setData(dataTransfer, dragEl2) {
        dataTransfer.setData("Text", dragEl2.textContent);
      },
      dropBubble: false,
      dragoverBubble: false,
      dataIdAttr: "data-id",
      delay: 0,
      delayOnTouchOnly: false,
      touchStartThreshold: (Number.parseInt ? Number : window).parseInt(window.devicePixelRatio, 10) || 1,
      forceFallback: false,
      fallbackClass: "sortable-fallback",
      fallbackOnBody: false,
      fallbackTolerance: 0,
      fallbackOffset: {
        x: 0,
        y: 0
      },
      supportPointer: Sortable.supportPointer !== false && "PointerEvent" in window && !Safari,
      emptyInsertThreshold: 5
    };
    PluginManager.initializePlugins(this, el, defaults2);
    for (var name in defaults2) {
      !(name in options) && (options[name] = defaults2[name]);
    }
    _prepareGroup(options);
    for (var fn in this) {
      if (fn.charAt(0) === "_" && typeof this[fn] === "function") {
        this[fn] = this[fn].bind(this);
      }
    }
    this.nativeDraggable = options.forceFallback ? false : supportDraggable;
    if (this.nativeDraggable) {
      this.options.touchStartThreshold = 1;
    }
    if (options.supportPointer) {
      on4(el, "pointerdown", this._onTapStart);
    } else {
      on4(el, "mousedown", this._onTapStart);
      on4(el, "touchstart", this._onTapStart);
    }
    if (this.nativeDraggable) {
      on4(el, "dragover", this);
      on4(el, "dragenter", this);
    }
    sortables.push(this.el);
    options.store && options.store.get && this.sort(options.store.get(this) || []);
    _extends(this, AnimationStateManager());
  }
  Sortable.prototype = {
    constructor: Sortable,
    _isOutsideThisEl: function _isOutsideThisEl(target) {
      if (!this.el.contains(target) && target !== this.el) {
        lastTarget = null;
      }
    },
    _getDirection: function _getDirection(evt, target) {
      return typeof this.options.direction === "function" ? this.options.direction.call(this, evt, target, dragEl) : this.options.direction;
    },
    _onTapStart: function _onTapStart(evt) {
      if (!evt.cancelable)
        return;
      var _this = this, el = this.el, options = this.options, preventOnFilter = options.preventOnFilter, type = evt.type, touch = evt.touches && evt.touches[0] || evt.pointerType && evt.pointerType === "touch" && evt, target = (touch || evt).target, originalTarget = evt.target.shadowRoot && (evt.path && evt.path[0] || evt.composedPath && evt.composedPath()[0]) || target, filter = options.filter;
      _saveInputCheckedState(el);
      if (dragEl) {
        return;
      }
      if (/mousedown|pointerdown/.test(type) && evt.button !== 0 || options.disabled) {
        return;
      }
      if (originalTarget.isContentEditable) {
        return;
      }
      if (!this.nativeDraggable && Safari && target && target.tagName.toUpperCase() === "SELECT") {
        return;
      }
      target = closest(target, options.draggable, el, false);
      if (target && target.animated) {
        return;
      }
      if (lastDownEl === target) {
        return;
      }
      oldIndex = index(target);
      oldDraggableIndex = index(target, options.draggable);
      if (typeof filter === "function") {
        if (filter.call(this, evt, target, this)) {
          _dispatchEvent({
            sortable: _this,
            rootEl: originalTarget,
            name: "filter",
            targetEl: target,
            toEl: el,
            fromEl: el
          });
          pluginEvent2("filter", _this, {
            evt
          });
          preventOnFilter && evt.cancelable && evt.preventDefault();
          return;
        }
      } else if (filter) {
        filter = filter.split(",").some(function(criteria) {
          criteria = closest(originalTarget, criteria.trim(), el, false);
          if (criteria) {
            _dispatchEvent({
              sortable: _this,
              rootEl: criteria,
              name: "filter",
              targetEl: target,
              fromEl: el,
              toEl: el
            });
            pluginEvent2("filter", _this, {
              evt
            });
            return true;
          }
        });
        if (filter) {
          preventOnFilter && evt.cancelable && evt.preventDefault();
          return;
        }
      }
      if (options.handle && !closest(originalTarget, options.handle, el, false)) {
        return;
      }
      this._prepareDragStart(evt, touch, target);
    },
    _prepareDragStart: function _prepareDragStart(evt, touch, target) {
      var _this = this, el = _this.el, options = _this.options, ownerDocument = el.ownerDocument, dragStartFn;
      if (target && !dragEl && target.parentNode === el) {
        var dragRect = getRect(target);
        rootEl = el;
        dragEl = target;
        parentEl = dragEl.parentNode;
        nextEl = dragEl.nextSibling;
        lastDownEl = target;
        activeGroup = options.group;
        Sortable.dragged = dragEl;
        tapEvt = {
          target: dragEl,
          clientX: (touch || evt).clientX,
          clientY: (touch || evt).clientY
        };
        tapDistanceLeft = tapEvt.clientX - dragRect.left;
        tapDistanceTop = tapEvt.clientY - dragRect.top;
        this._lastX = (touch || evt).clientX;
        this._lastY = (touch || evt).clientY;
        dragEl.style["will-change"] = "all";
        dragStartFn = function dragStartFn2() {
          pluginEvent2("delayEnded", _this, {
            evt
          });
          if (Sortable.eventCanceled) {
            _this._onDrop();
            return;
          }
          _this._disableDelayedDragEvents();
          if (!FireFox && _this.nativeDraggable) {
            dragEl.draggable = true;
          }
          _this._triggerDragStart(evt, touch);
          _dispatchEvent({
            sortable: _this,
            name: "choose",
            originalEvent: evt
          });
          toggleClass(dragEl, options.chosenClass, true);
        };
        options.ignore.split(",").forEach(function(criteria) {
          find2(dragEl, criteria.trim(), _disableDraggable);
        });
        on4(ownerDocument, "dragover", nearestEmptyInsertDetectEvent);
        on4(ownerDocument, "mousemove", nearestEmptyInsertDetectEvent);
        on4(ownerDocument, "touchmove", nearestEmptyInsertDetectEvent);
        on4(ownerDocument, "mouseup", _this._onDrop);
        on4(ownerDocument, "touchend", _this._onDrop);
        on4(ownerDocument, "touchcancel", _this._onDrop);
        if (FireFox && this.nativeDraggable) {
          this.options.touchStartThreshold = 4;
          dragEl.draggable = true;
        }
        pluginEvent2("delayStart", this, {
          evt
        });
        if (options.delay && (!options.delayOnTouchOnly || touch) && (!this.nativeDraggable || !(Edge || IE11OrLess))) {
          if (Sortable.eventCanceled) {
            this._onDrop();
            return;
          }
          on4(ownerDocument, "mouseup", _this._disableDelayedDrag);
          on4(ownerDocument, "touchend", _this._disableDelayedDrag);
          on4(ownerDocument, "touchcancel", _this._disableDelayedDrag);
          on4(ownerDocument, "mousemove", _this._delayedDragTouchMoveHandler);
          on4(ownerDocument, "touchmove", _this._delayedDragTouchMoveHandler);
          options.supportPointer && on4(ownerDocument, "pointermove", _this._delayedDragTouchMoveHandler);
          _this._dragStartTimer = setTimeout(dragStartFn, options.delay);
        } else {
          dragStartFn();
        }
      }
    },
    _delayedDragTouchMoveHandler: function _delayedDragTouchMoveHandler(e) {
      var touch = e.touches ? e.touches[0] : e;
      if (Math.max(Math.abs(touch.clientX - this._lastX), Math.abs(touch.clientY - this._lastY)) >= Math.floor(this.options.touchStartThreshold / (this.nativeDraggable && window.devicePixelRatio || 1))) {
        this._disableDelayedDrag();
      }
    },
    _disableDelayedDrag: function _disableDelayedDrag() {
      dragEl && _disableDraggable(dragEl);
      clearTimeout(this._dragStartTimer);
      this._disableDelayedDragEvents();
    },
    _disableDelayedDragEvents: function _disableDelayedDragEvents() {
      var ownerDocument = this.el.ownerDocument;
      off(ownerDocument, "mouseup", this._disableDelayedDrag);
      off(ownerDocument, "touchend", this._disableDelayedDrag);
      off(ownerDocument, "touchcancel", this._disableDelayedDrag);
      off(ownerDocument, "mousemove", this._delayedDragTouchMoveHandler);
      off(ownerDocument, "touchmove", this._delayedDragTouchMoveHandler);
      off(ownerDocument, "pointermove", this._delayedDragTouchMoveHandler);
    },
    _triggerDragStart: function _triggerDragStart(evt, touch) {
      touch = touch || evt.pointerType == "touch" && evt;
      if (!this.nativeDraggable || touch) {
        if (this.options.supportPointer) {
          on4(document, "pointermove", this._onTouchMove);
        } else if (touch) {
          on4(document, "touchmove", this._onTouchMove);
        } else {
          on4(document, "mousemove", this._onTouchMove);
        }
      } else {
        on4(dragEl, "dragend", this);
        on4(rootEl, "dragstart", this._onDragStart);
      }
      try {
        if (document.selection) {
          _nextTick(function() {
            document.selection.empty();
          });
        } else {
          window.getSelection().removeAllRanges();
        }
      } catch (err) {
      }
    },
    _dragStarted: function _dragStarted(fallback2, evt) {
      awaitingDragStarted = false;
      if (rootEl && dragEl) {
        pluginEvent2("dragStarted", this, {
          evt
        });
        if (this.nativeDraggable) {
          on4(document, "dragover", _checkOutsideTargetEl);
        }
        var options = this.options;
        !fallback2 && toggleClass(dragEl, options.dragClass, false);
        toggleClass(dragEl, options.ghostClass, true);
        Sortable.active = this;
        fallback2 && this._appendGhost();
        _dispatchEvent({
          sortable: this,
          name: "start",
          originalEvent: evt
        });
      } else {
        this._nulling();
      }
    },
    _emulateDragOver: function _emulateDragOver() {
      if (touchEvt) {
        this._lastX = touchEvt.clientX;
        this._lastY = touchEvt.clientY;
        _hideGhostForTarget();
        var target = document.elementFromPoint(touchEvt.clientX, touchEvt.clientY);
        var parent = target;
        while (target && target.shadowRoot) {
          target = target.shadowRoot.elementFromPoint(touchEvt.clientX, touchEvt.clientY);
          if (target === parent)
            break;
          parent = target;
        }
        dragEl.parentNode[expando]._isOutsideThisEl(target);
        if (parent) {
          do {
            if (parent[expando]) {
              var inserted = void 0;
              inserted = parent[expando]._onDragOver({
                clientX: touchEvt.clientX,
                clientY: touchEvt.clientY,
                target,
                rootEl: parent
              });
              if (inserted && !this.options.dragoverBubble) {
                break;
              }
            }
            target = parent;
          } while (parent = parent.parentNode);
        }
        _unhideGhostForTarget();
      }
    },
    _onTouchMove: function _onTouchMove(evt) {
      if (tapEvt) {
        var options = this.options, fallbackTolerance = options.fallbackTolerance, fallbackOffset = options.fallbackOffset, touch = evt.touches ? evt.touches[0] : evt, ghostMatrix = ghostEl && matrix(ghostEl, true), scaleX = ghostEl && ghostMatrix && ghostMatrix.a, scaleY = ghostEl && ghostMatrix && ghostMatrix.d, relativeScrollOffset = PositionGhostAbsolutely && ghostRelativeParent && getRelativeScrollOffset(ghostRelativeParent), dx = (touch.clientX - tapEvt.clientX + fallbackOffset.x) / (scaleX || 1) + (relativeScrollOffset ? relativeScrollOffset[0] - ghostRelativeParentInitialScroll[0] : 0) / (scaleX || 1), dy = (touch.clientY - tapEvt.clientY + fallbackOffset.y) / (scaleY || 1) + (relativeScrollOffset ? relativeScrollOffset[1] - ghostRelativeParentInitialScroll[1] : 0) / (scaleY || 1);
        if (!Sortable.active && !awaitingDragStarted) {
          if (fallbackTolerance && Math.max(Math.abs(touch.clientX - this._lastX), Math.abs(touch.clientY - this._lastY)) < fallbackTolerance) {
            return;
          }
          this._onDragStart(evt, true);
        }
        if (ghostEl) {
          if (ghostMatrix) {
            ghostMatrix.e += dx - (lastDx || 0);
            ghostMatrix.f += dy - (lastDy || 0);
          } else {
            ghostMatrix = {
              a: 1,
              b: 0,
              c: 0,
              d: 1,
              e: dx,
              f: dy
            };
          }
          var cssMatrix = "matrix(".concat(ghostMatrix.a, ",").concat(ghostMatrix.b, ",").concat(ghostMatrix.c, ",").concat(ghostMatrix.d, ",").concat(ghostMatrix.e, ",").concat(ghostMatrix.f, ")");
          css(ghostEl, "webkitTransform", cssMatrix);
          css(ghostEl, "mozTransform", cssMatrix);
          css(ghostEl, "msTransform", cssMatrix);
          css(ghostEl, "transform", cssMatrix);
          lastDx = dx;
          lastDy = dy;
          touchEvt = touch;
        }
        evt.cancelable && evt.preventDefault();
      }
    },
    _appendGhost: function _appendGhost() {
      if (!ghostEl) {
        var container = this.options.fallbackOnBody ? document.body : rootEl, rect = getRect(dragEl, true, PositionGhostAbsolutely, true, container), options = this.options;
        if (PositionGhostAbsolutely) {
          ghostRelativeParent = container;
          while (css(ghostRelativeParent, "position") === "static" && css(ghostRelativeParent, "transform") === "none" && ghostRelativeParent !== document) {
            ghostRelativeParent = ghostRelativeParent.parentNode;
          }
          if (ghostRelativeParent !== document.body && ghostRelativeParent !== document.documentElement) {
            if (ghostRelativeParent === document)
              ghostRelativeParent = getWindowScrollingElement();
            rect.top += ghostRelativeParent.scrollTop;
            rect.left += ghostRelativeParent.scrollLeft;
          } else {
            ghostRelativeParent = getWindowScrollingElement();
          }
          ghostRelativeParentInitialScroll = getRelativeScrollOffset(ghostRelativeParent);
        }
        ghostEl = dragEl.cloneNode(true);
        toggleClass(ghostEl, options.ghostClass, false);
        toggleClass(ghostEl, options.fallbackClass, true);
        toggleClass(ghostEl, options.dragClass, true);
        css(ghostEl, "transition", "");
        css(ghostEl, "transform", "");
        css(ghostEl, "box-sizing", "border-box");
        css(ghostEl, "margin", 0);
        css(ghostEl, "top", rect.top);
        css(ghostEl, "left", rect.left);
        css(ghostEl, "width", rect.width);
        css(ghostEl, "height", rect.height);
        css(ghostEl, "opacity", "0.8");
        css(ghostEl, "position", PositionGhostAbsolutely ? "absolute" : "fixed");
        css(ghostEl, "zIndex", "100000");
        css(ghostEl, "pointerEvents", "none");
        Sortable.ghost = ghostEl;
        container.appendChild(ghostEl);
        css(ghostEl, "transform-origin", tapDistanceLeft / parseInt(ghostEl.style.width) * 100 + "% " + tapDistanceTop / parseInt(ghostEl.style.height) * 100 + "%");
      }
    },
    _onDragStart: function _onDragStart(evt, fallback2) {
      var _this = this;
      var dataTransfer = evt.dataTransfer;
      var options = _this.options;
      pluginEvent2("dragStart", this, {
        evt
      });
      if (Sortable.eventCanceled) {
        this._onDrop();
        return;
      }
      pluginEvent2("setupClone", this);
      if (!Sortable.eventCanceled) {
        cloneEl = clone2(dragEl);
        cloneEl.removeAttribute("id");
        cloneEl.draggable = false;
        cloneEl.style["will-change"] = "";
        this._hideClone();
        toggleClass(cloneEl, this.options.chosenClass, false);
        Sortable.clone = cloneEl;
      }
      _this.cloneId = _nextTick(function() {
        pluginEvent2("clone", _this);
        if (Sortable.eventCanceled)
          return;
        if (!_this.options.removeCloneOnHide) {
          rootEl.insertBefore(cloneEl, dragEl);
        }
        _this._hideClone();
        _dispatchEvent({
          sortable: _this,
          name: "clone"
        });
      });
      !fallback2 && toggleClass(dragEl, options.dragClass, true);
      if (fallback2) {
        ignoreNextClick = true;
        _this._loopId = setInterval(_this._emulateDragOver, 50);
      } else {
        off(document, "mouseup", _this._onDrop);
        off(document, "touchend", _this._onDrop);
        off(document, "touchcancel", _this._onDrop);
        if (dataTransfer) {
          dataTransfer.effectAllowed = "move";
          options.setData && options.setData.call(_this, dataTransfer, dragEl);
        }
        on4(document, "drop", _this);
        css(dragEl, "transform", "translateZ(0)");
      }
      awaitingDragStarted = true;
      _this._dragStartId = _nextTick(_this._dragStarted.bind(_this, fallback2, evt));
      on4(document, "selectstart", _this);
      moved = true;
      if (Safari) {
        css(document.body, "user-select", "none");
      }
    },
    _onDragOver: function _onDragOver(evt) {
      var el = this.el, target = evt.target, dragRect, targetRect, revert, options = this.options, group = options.group, activeSortable = Sortable.active, isOwner = activeGroup === group, canSort = options.sort, fromSortable = putSortable || activeSortable, vertical, _this = this, completedFired = false;
      if (_silent)
        return;
      function dragOverEvent(name, extra) {
        pluginEvent2(name, _this, _objectSpread22({
          evt,
          isOwner,
          axis: vertical ? "vertical" : "horizontal",
          revert,
          dragRect,
          targetRect,
          canSort,
          fromSortable,
          target,
          completed,
          onMove: function onMove(target2, after2) {
            return _onMove(rootEl, el, dragEl, dragRect, target2, getRect(target2), evt, after2);
          },
          changed
        }, extra));
      }
      function capture() {
        dragOverEvent("dragOverAnimationCapture");
        _this.captureAnimationState();
        if (_this !== fromSortable) {
          fromSortable.captureAnimationState();
        }
      }
      function completed(insertion) {
        dragOverEvent("dragOverCompleted", {
          insertion
        });
        if (insertion) {
          if (isOwner) {
            activeSortable._hideClone();
          } else {
            activeSortable._showClone(_this);
          }
          if (_this !== fromSortable) {
            toggleClass(dragEl, putSortable ? putSortable.options.ghostClass : activeSortable.options.ghostClass, false);
            toggleClass(dragEl, options.ghostClass, true);
          }
          if (putSortable !== _this && _this !== Sortable.active) {
            putSortable = _this;
          } else if (_this === Sortable.active && putSortable) {
            putSortable = null;
          }
          if (fromSortable === _this) {
            _this._ignoreWhileAnimating = target;
          }
          _this.animateAll(function() {
            dragOverEvent("dragOverAnimationComplete");
            _this._ignoreWhileAnimating = null;
          });
          if (_this !== fromSortable) {
            fromSortable.animateAll();
            fromSortable._ignoreWhileAnimating = null;
          }
        }
        if (target === dragEl && !dragEl.animated || target === el && !target.animated) {
          lastTarget = null;
        }
        if (!options.dragoverBubble && !evt.rootEl && target !== document) {
          dragEl.parentNode[expando]._isOutsideThisEl(evt.target);
          !insertion && nearestEmptyInsertDetectEvent(evt);
        }
        !options.dragoverBubble && evt.stopPropagation && evt.stopPropagation();
        return completedFired = true;
      }
      function changed() {
        newIndex = index(dragEl);
        newDraggableIndex = index(dragEl, options.draggable);
        _dispatchEvent({
          sortable: _this,
          name: "change",
          toEl: el,
          newIndex,
          newDraggableIndex,
          originalEvent: evt
        });
      }
      if (evt.preventDefault !== void 0) {
        evt.cancelable && evt.preventDefault();
      }
      target = closest(target, options.draggable, el, true);
      dragOverEvent("dragOver");
      if (Sortable.eventCanceled)
        return completedFired;
      if (dragEl.contains(evt.target) || target.animated && target.animatingX && target.animatingY || _this._ignoreWhileAnimating === target) {
        return completed(false);
      }
      ignoreNextClick = false;
      if (activeSortable && !options.disabled && (isOwner ? canSort || (revert = parentEl !== rootEl) : putSortable === this || (this.lastPutMode = activeGroup.checkPull(this, activeSortable, dragEl, evt)) && group.checkPut(this, activeSortable, dragEl, evt))) {
        vertical = this._getDirection(evt, target) === "vertical";
        dragRect = getRect(dragEl);
        dragOverEvent("dragOverValid");
        if (Sortable.eventCanceled)
          return completedFired;
        if (revert) {
          parentEl = rootEl;
          capture();
          this._hideClone();
          dragOverEvent("revert");
          if (!Sortable.eventCanceled) {
            if (nextEl) {
              rootEl.insertBefore(dragEl, nextEl);
            } else {
              rootEl.appendChild(dragEl);
            }
          }
          return completed(true);
        }
        var elLastChild = lastChild(el, options.draggable);
        if (!elLastChild || _ghostIsLast(evt, vertical, this) && !elLastChild.animated) {
          if (elLastChild === dragEl) {
            return completed(false);
          }
          if (elLastChild && el === evt.target) {
            target = elLastChild;
          }
          if (target) {
            targetRect = getRect(target);
          }
          if (_onMove(rootEl, el, dragEl, dragRect, target, targetRect, evt, !!target) !== false) {
            capture();
            if (elLastChild && elLastChild.nextSibling) {
              el.insertBefore(dragEl, elLastChild.nextSibling);
            } else {
              el.appendChild(dragEl);
            }
            parentEl = el;
            changed();
            return completed(true);
          }
        } else if (elLastChild && _ghostIsFirst(evt, vertical, this)) {
          var firstChild = getChild(el, 0, options, true);
          if (firstChild === dragEl) {
            return completed(false);
          }
          target = firstChild;
          targetRect = getRect(target);
          if (_onMove(rootEl, el, dragEl, dragRect, target, targetRect, evt, false) !== false) {
            capture();
            el.insertBefore(dragEl, firstChild);
            parentEl = el;
            changed();
            return completed(true);
          }
        } else if (target.parentNode === el) {
          targetRect = getRect(target);
          var direction = 0, targetBeforeFirstSwap, differentLevel = dragEl.parentNode !== el, differentRowCol = !_dragElInRowColumn(dragEl.animated && dragEl.toRect || dragRect, target.animated && target.toRect || targetRect, vertical), side1 = vertical ? "top" : "left", scrolledPastTop = isScrolledPast(target, "top", "top") || isScrolledPast(dragEl, "top", "top"), scrollBefore = scrolledPastTop ? scrolledPastTop.scrollTop : void 0;
          if (lastTarget !== target) {
            targetBeforeFirstSwap = targetRect[side1];
            pastFirstInvertThresh = false;
            isCircumstantialInvert = !differentRowCol && options.invertSwap || differentLevel;
          }
          direction = _getSwapDirection(evt, target, targetRect, vertical, differentRowCol ? 1 : options.swapThreshold, options.invertedSwapThreshold == null ? options.swapThreshold : options.invertedSwapThreshold, isCircumstantialInvert, lastTarget === target);
          var sibling;
          if (direction !== 0) {
            var dragIndex = index(dragEl);
            do {
              dragIndex -= direction;
              sibling = parentEl.children[dragIndex];
            } while (sibling && (css(sibling, "display") === "none" || sibling === ghostEl));
          }
          if (direction === 0 || sibling === target) {
            return completed(false);
          }
          lastTarget = target;
          lastDirection = direction;
          var nextSibling = target.nextElementSibling, after = false;
          after = direction === 1;
          var moveVector = _onMove(rootEl, el, dragEl, dragRect, target, targetRect, evt, after);
          if (moveVector !== false) {
            if (moveVector === 1 || moveVector === -1) {
              after = moveVector === 1;
            }
            _silent = true;
            setTimeout(_unsilent, 30);
            capture();
            if (after && !nextSibling) {
              el.appendChild(dragEl);
            } else {
              target.parentNode.insertBefore(dragEl, after ? nextSibling : target);
            }
            if (scrolledPastTop) {
              scrollBy(scrolledPastTop, 0, scrollBefore - scrolledPastTop.scrollTop);
            }
            parentEl = dragEl.parentNode;
            if (targetBeforeFirstSwap !== void 0 && !isCircumstantialInvert) {
              targetMoveDistance = Math.abs(targetBeforeFirstSwap - getRect(target)[side1]);
            }
            changed();
            return completed(true);
          }
        }
        if (el.contains(dragEl)) {
          return completed(false);
        }
      }
      return false;
    },
    _ignoreWhileAnimating: null,
    _offMoveEvents: function _offMoveEvents() {
      off(document, "mousemove", this._onTouchMove);
      off(document, "touchmove", this._onTouchMove);
      off(document, "pointermove", this._onTouchMove);
      off(document, "dragover", nearestEmptyInsertDetectEvent);
      off(document, "mousemove", nearestEmptyInsertDetectEvent);
      off(document, "touchmove", nearestEmptyInsertDetectEvent);
    },
    _offUpEvents: function _offUpEvents() {
      var ownerDocument = this.el.ownerDocument;
      off(ownerDocument, "mouseup", this._onDrop);
      off(ownerDocument, "touchend", this._onDrop);
      off(ownerDocument, "pointerup", this._onDrop);
      off(ownerDocument, "touchcancel", this._onDrop);
      off(document, "selectstart", this);
    },
    _onDrop: function _onDrop(evt) {
      var el = this.el, options = this.options;
      newIndex = index(dragEl);
      newDraggableIndex = index(dragEl, options.draggable);
      pluginEvent2("drop", this, {
        evt
      });
      parentEl = dragEl && dragEl.parentNode;
      newIndex = index(dragEl);
      newDraggableIndex = index(dragEl, options.draggable);
      if (Sortable.eventCanceled) {
        this._nulling();
        return;
      }
      awaitingDragStarted = false;
      isCircumstantialInvert = false;
      pastFirstInvertThresh = false;
      clearInterval(this._loopId);
      clearTimeout(this._dragStartTimer);
      _cancelNextTick(this.cloneId);
      _cancelNextTick(this._dragStartId);
      if (this.nativeDraggable) {
        off(document, "drop", this);
        off(el, "dragstart", this._onDragStart);
      }
      this._offMoveEvents();
      this._offUpEvents();
      if (Safari) {
        css(document.body, "user-select", "");
      }
      css(dragEl, "transform", "");
      if (evt) {
        if (moved) {
          evt.cancelable && evt.preventDefault();
          !options.dropBubble && evt.stopPropagation();
        }
        ghostEl && ghostEl.parentNode && ghostEl.parentNode.removeChild(ghostEl);
        if (rootEl === parentEl || putSortable && putSortable.lastPutMode !== "clone") {
          cloneEl && cloneEl.parentNode && cloneEl.parentNode.removeChild(cloneEl);
        }
        if (dragEl) {
          if (this.nativeDraggable) {
            off(dragEl, "dragend", this);
          }
          _disableDraggable(dragEl);
          dragEl.style["will-change"] = "";
          if (moved && !awaitingDragStarted) {
            toggleClass(dragEl, putSortable ? putSortable.options.ghostClass : this.options.ghostClass, false);
          }
          toggleClass(dragEl, this.options.chosenClass, false);
          _dispatchEvent({
            sortable: this,
            name: "unchoose",
            toEl: parentEl,
            newIndex: null,
            newDraggableIndex: null,
            originalEvent: evt
          });
          if (rootEl !== parentEl) {
            if (newIndex >= 0) {
              _dispatchEvent({
                rootEl: parentEl,
                name: "add",
                toEl: parentEl,
                fromEl: rootEl,
                originalEvent: evt
              });
              _dispatchEvent({
                sortable: this,
                name: "remove",
                toEl: parentEl,
                originalEvent: evt
              });
              _dispatchEvent({
                rootEl: parentEl,
                name: "sort",
                toEl: parentEl,
                fromEl: rootEl,
                originalEvent: evt
              });
              _dispatchEvent({
                sortable: this,
                name: "sort",
                toEl: parentEl,
                originalEvent: evt
              });
            }
            putSortable && putSortable.save();
          } else {
            if (newIndex !== oldIndex) {
              if (newIndex >= 0) {
                _dispatchEvent({
                  sortable: this,
                  name: "update",
                  toEl: parentEl,
                  originalEvent: evt
                });
                _dispatchEvent({
                  sortable: this,
                  name: "sort",
                  toEl: parentEl,
                  originalEvent: evt
                });
              }
            }
          }
          if (Sortable.active) {
            if (newIndex == null || newIndex === -1) {
              newIndex = oldIndex;
              newDraggableIndex = oldDraggableIndex;
            }
            _dispatchEvent({
              sortable: this,
              name: "end",
              toEl: parentEl,
              originalEvent: evt
            });
            this.save();
          }
        }
      }
      this._nulling();
    },
    _nulling: function _nulling() {
      pluginEvent2("nulling", this);
      rootEl = dragEl = parentEl = ghostEl = nextEl = cloneEl = lastDownEl = cloneHidden = tapEvt = touchEvt = moved = newIndex = newDraggableIndex = oldIndex = oldDraggableIndex = lastTarget = lastDirection = putSortable = activeGroup = Sortable.dragged = Sortable.ghost = Sortable.clone = Sortable.active = null;
      savedInputChecked.forEach(function(el) {
        el.checked = true;
      });
      savedInputChecked.length = lastDx = lastDy = 0;
    },
    handleEvent: function handleEvent(evt) {
      switch (evt.type) {
        case "drop":
        case "dragend":
          this._onDrop(evt);
          break;
        case "dragenter":
        case "dragover":
          if (dragEl) {
            this._onDragOver(evt);
            _globalDragOver(evt);
          }
          break;
        case "selectstart":
          evt.preventDefault();
          break;
      }
    },
    toArray: function toArray() {
      var order = [], el, children = this.el.children, i = 0, n = children.length, options = this.options;
      for (; i < n; i++) {
        el = children[i];
        if (closest(el, options.draggable, this.el, false)) {
          order.push(el.getAttribute(options.dataIdAttr) || _generateId(el));
        }
      }
      return order;
    },
    sort: function sort(order, useAnimation) {
      var items = {}, rootEl2 = this.el;
      this.toArray().forEach(function(id, i) {
        var el = rootEl2.children[i];
        if (closest(el, this.options.draggable, rootEl2, false)) {
          items[id] = el;
        }
      }, this);
      useAnimation && this.captureAnimationState();
      order.forEach(function(id) {
        if (items[id]) {
          rootEl2.removeChild(items[id]);
          rootEl2.appendChild(items[id]);
        }
      });
      useAnimation && this.animateAll();
    },
    save: function save() {
      var store2 = this.options.store;
      store2 && store2.set && store2.set(this);
    },
    closest: function closest$1(el, selector) {
      return closest(el, selector || this.options.draggable, this.el, false);
    },
    option: function option(name, value) {
      var options = this.options;
      if (value === void 0) {
        return options[name];
      } else {
        var modifiedValue = PluginManager.modifyOption(this, name, value);
        if (typeof modifiedValue !== "undefined") {
          options[name] = modifiedValue;
        } else {
          options[name] = value;
        }
        if (name === "group") {
          _prepareGroup(options);
        }
      }
    },
    destroy: function destroy() {
      pluginEvent2("destroy", this);
      var el = this.el;
      el[expando] = null;
      off(el, "mousedown", this._onTapStart);
      off(el, "touchstart", this._onTapStart);
      off(el, "pointerdown", this._onTapStart);
      if (this.nativeDraggable) {
        off(el, "dragover", this);
        off(el, "dragenter", this);
      }
      Array.prototype.forEach.call(el.querySelectorAll("[draggable]"), function(el2) {
        el2.removeAttribute("draggable");
      });
      this._onDrop();
      this._disableDelayedDragEvents();
      sortables.splice(sortables.indexOf(this.el), 1);
      this.el = el = null;
    },
    _hideClone: function _hideClone() {
      if (!cloneHidden) {
        pluginEvent2("hideClone", this);
        if (Sortable.eventCanceled)
          return;
        css(cloneEl, "display", "none");
        if (this.options.removeCloneOnHide && cloneEl.parentNode) {
          cloneEl.parentNode.removeChild(cloneEl);
        }
        cloneHidden = true;
      }
    },
    _showClone: function _showClone(putSortable2) {
      if (putSortable2.lastPutMode !== "clone") {
        this._hideClone();
        return;
      }
      if (cloneHidden) {
        pluginEvent2("showClone", this);
        if (Sortable.eventCanceled)
          return;
        if (dragEl.parentNode == rootEl && !this.options.group.revertClone) {
          rootEl.insertBefore(cloneEl, dragEl);
        } else if (nextEl) {
          rootEl.insertBefore(cloneEl, nextEl);
        } else {
          rootEl.appendChild(cloneEl);
        }
        if (this.options.group.revertClone) {
          this.animate(dragEl, cloneEl);
        }
        css(cloneEl, "display", "");
        cloneHidden = false;
      }
    }
  };
  function _globalDragOver(evt) {
    if (evt.dataTransfer) {
      evt.dataTransfer.dropEffect = "move";
    }
    evt.cancelable && evt.preventDefault();
  }
  function _onMove(fromEl, toEl, dragEl2, dragRect, targetEl, targetRect, originalEvent, willInsertAfter) {
    var evt, sortable = fromEl[expando], onMoveFn = sortable.options.onMove, retVal;
    if (window.CustomEvent && !IE11OrLess && !Edge) {
      evt = new CustomEvent("move", {
        bubbles: true,
        cancelable: true
      });
    } else {
      evt = document.createEvent("Event");
      evt.initEvent("move", true, true);
    }
    evt.to = toEl;
    evt.from = fromEl;
    evt.dragged = dragEl2;
    evt.draggedRect = dragRect;
    evt.related = targetEl || toEl;
    evt.relatedRect = targetRect || getRect(toEl);
    evt.willInsertAfter = willInsertAfter;
    evt.originalEvent = originalEvent;
    fromEl.dispatchEvent(evt);
    if (onMoveFn) {
      retVal = onMoveFn.call(sortable, evt, originalEvent);
    }
    return retVal;
  }
  function _disableDraggable(el) {
    el.draggable = false;
  }
  function _unsilent() {
    _silent = false;
  }
  function _ghostIsFirst(evt, vertical, sortable) {
    var firstElRect = getRect(getChild(sortable.el, 0, sortable.options, true));
    var childContainingRect = getChildContainingRectFromElement(sortable.el, sortable.options, ghostEl);
    var spacer = 10;
    return vertical ? evt.clientX < childContainingRect.left - spacer || evt.clientY < firstElRect.top && evt.clientX < firstElRect.right : evt.clientY < childContainingRect.top - spacer || evt.clientY < firstElRect.bottom && evt.clientX < firstElRect.left;
  }
  function _ghostIsLast(evt, vertical, sortable) {
    var lastElRect = getRect(lastChild(sortable.el, sortable.options.draggable));
    var childContainingRect = getChildContainingRectFromElement(sortable.el, sortable.options, ghostEl);
    var spacer = 10;
    return vertical ? evt.clientX > childContainingRect.right + spacer || evt.clientY > lastElRect.bottom && evt.clientX > lastElRect.left : evt.clientY > childContainingRect.bottom + spacer || evt.clientX > lastElRect.right && evt.clientY > lastElRect.top;
  }
  function _getSwapDirection(evt, target, targetRect, vertical, swapThreshold, invertedSwapThreshold, invertSwap, isLastTarget) {
    var mouseOnAxis = vertical ? evt.clientY : evt.clientX, targetLength = vertical ? targetRect.height : targetRect.width, targetS1 = vertical ? targetRect.top : targetRect.left, targetS2 = vertical ? targetRect.bottom : targetRect.right, invert = false;
    if (!invertSwap) {
      if (isLastTarget && targetMoveDistance < targetLength * swapThreshold) {
        if (!pastFirstInvertThresh && (lastDirection === 1 ? mouseOnAxis > targetS1 + targetLength * invertedSwapThreshold / 2 : mouseOnAxis < targetS2 - targetLength * invertedSwapThreshold / 2)) {
          pastFirstInvertThresh = true;
        }
        if (!pastFirstInvertThresh) {
          if (lastDirection === 1 ? mouseOnAxis < targetS1 + targetMoveDistance : mouseOnAxis > targetS2 - targetMoveDistance) {
            return -lastDirection;
          }
        } else {
          invert = true;
        }
      } else {
        if (mouseOnAxis > targetS1 + targetLength * (1 - swapThreshold) / 2 && mouseOnAxis < targetS2 - targetLength * (1 - swapThreshold) / 2) {
          return _getInsertDirection(target);
        }
      }
    }
    invert = invert || invertSwap;
    if (invert) {
      if (mouseOnAxis < targetS1 + targetLength * invertedSwapThreshold / 2 || mouseOnAxis > targetS2 - targetLength * invertedSwapThreshold / 2) {
        return mouseOnAxis > targetS1 + targetLength / 2 ? 1 : -1;
      }
    }
    return 0;
  }
  function _getInsertDirection(target) {
    if (index(dragEl) < index(target)) {
      return 1;
    } else {
      return -1;
    }
  }
  function _generateId(el) {
    var str = el.tagName + el.className + el.src + el.href + el.textContent, i = str.length, sum = 0;
    while (i--) {
      sum += str.charCodeAt(i);
    }
    return sum.toString(36);
  }
  function _saveInputCheckedState(root) {
    savedInputChecked.length = 0;
    var inputs = root.getElementsByTagName("input");
    var idx = inputs.length;
    while (idx--) {
      var el = inputs[idx];
      el.checked && savedInputChecked.push(el);
    }
  }
  function _nextTick(fn) {
    return setTimeout(fn, 0);
  }
  function _cancelNextTick(id) {
    return clearTimeout(id);
  }
  if (documentExists) {
    on4(document, "touchmove", function(evt) {
      if ((Sortable.active || awaitingDragStarted) && evt.cancelable) {
        evt.preventDefault();
      }
    });
  }
  Sortable.utils = {
    on: on4,
    off,
    css,
    find: find2,
    is: function is(el, selector) {
      return !!closest(el, selector, el, false);
    },
    extend,
    throttle: throttle2,
    closest,
    toggleClass,
    clone: clone2,
    index,
    nextTick: _nextTick,
    cancelNextTick: _cancelNextTick,
    detectDirection: _detectDirection,
    getChild
  };
  Sortable.get = function(element) {
    return element[expando];
  };
  Sortable.mount = function() {
    for (var _len = arguments.length, plugins2 = new Array(_len), _key = 0; _key < _len; _key++) {
      plugins2[_key] = arguments[_key];
    }
    if (plugins2[0].constructor === Array)
      plugins2 = plugins2[0];
    plugins2.forEach(function(plugin2) {
      if (!plugin2.prototype || !plugin2.prototype.constructor) {
        throw "Sortable: Mounted plugin must be a constructor function, not ".concat({}.toString.call(plugin2));
      }
      if (plugin2.utils)
        Sortable.utils = _objectSpread22(_objectSpread22({}, Sortable.utils), plugin2.utils);
      PluginManager.mount(plugin2);
    });
  };
  Sortable.create = function(el, options) {
    return new Sortable(el, options);
  };
  Sortable.version = version;
  var autoScrolls = [];
  var scrollEl;
  var scrollRootEl;
  var scrolling = false;
  var lastAutoScrollX;
  var lastAutoScrollY;
  var touchEvt$1;
  var pointerElemChangedInterval;
  function AutoScrollPlugin() {
    function AutoScroll() {
      this.defaults = {
        scroll: true,
        forceAutoScrollFallback: false,
        scrollSensitivity: 30,
        scrollSpeed: 10,
        bubbleScroll: true
      };
      for (var fn in this) {
        if (fn.charAt(0) === "_" && typeof this[fn] === "function") {
          this[fn] = this[fn].bind(this);
        }
      }
    }
    AutoScroll.prototype = {
      dragStarted: function dragStarted(_ref) {
        var originalEvent = _ref.originalEvent;
        if (this.sortable.nativeDraggable) {
          on4(document, "dragover", this._handleAutoScroll);
        } else {
          if (this.options.supportPointer) {
            on4(document, "pointermove", this._handleFallbackAutoScroll);
          } else if (originalEvent.touches) {
            on4(document, "touchmove", this._handleFallbackAutoScroll);
          } else {
            on4(document, "mousemove", this._handleFallbackAutoScroll);
          }
        }
      },
      dragOverCompleted: function dragOverCompleted(_ref2) {
        var originalEvent = _ref2.originalEvent;
        if (!this.options.dragOverBubble && !originalEvent.rootEl) {
          this._handleAutoScroll(originalEvent);
        }
      },
      drop: function drop3() {
        if (this.sortable.nativeDraggable) {
          off(document, "dragover", this._handleAutoScroll);
        } else {
          off(document, "pointermove", this._handleFallbackAutoScroll);
          off(document, "touchmove", this._handleFallbackAutoScroll);
          off(document, "mousemove", this._handleFallbackAutoScroll);
        }
        clearPointerElemChangedInterval();
        clearAutoScrolls();
        cancelThrottle();
      },
      nulling: function nulling() {
        touchEvt$1 = scrollRootEl = scrollEl = scrolling = pointerElemChangedInterval = lastAutoScrollX = lastAutoScrollY = null;
        autoScrolls.length = 0;
      },
      _handleFallbackAutoScroll: function _handleFallbackAutoScroll(evt) {
        this._handleAutoScroll(evt, true);
      },
      _handleAutoScroll: function _handleAutoScroll(evt, fallback2) {
        var _this = this;
        var x = (evt.touches ? evt.touches[0] : evt).clientX, y = (evt.touches ? evt.touches[0] : evt).clientY, elem = document.elementFromPoint(x, y);
        touchEvt$1 = evt;
        if (fallback2 || this.options.forceAutoScrollFallback || Edge || IE11OrLess || Safari) {
          autoScroll(evt, this.options, elem, fallback2);
          var ogElemScroller = getParentAutoScrollElement(elem, true);
          if (scrolling && (!pointerElemChangedInterval || x !== lastAutoScrollX || y !== lastAutoScrollY)) {
            pointerElemChangedInterval && clearPointerElemChangedInterval();
            pointerElemChangedInterval = setInterval(function() {
              var newElem = getParentAutoScrollElement(document.elementFromPoint(x, y), true);
              if (newElem !== ogElemScroller) {
                ogElemScroller = newElem;
                clearAutoScrolls();
              }
              autoScroll(evt, _this.options, newElem, fallback2);
            }, 10);
            lastAutoScrollX = x;
            lastAutoScrollY = y;
          }
        } else {
          if (!this.options.bubbleScroll || getParentAutoScrollElement(elem, true) === getWindowScrollingElement()) {
            clearAutoScrolls();
            return;
          }
          autoScroll(evt, this.options, getParentAutoScrollElement(elem, false), false);
        }
      }
    };
    return _extends(AutoScroll, {
      pluginName: "scroll",
      initializeByDefault: true
    });
  }
  function clearAutoScrolls() {
    autoScrolls.forEach(function(autoScroll2) {
      clearInterval(autoScroll2.pid);
    });
    autoScrolls = [];
  }
  function clearPointerElemChangedInterval() {
    clearInterval(pointerElemChangedInterval);
  }
  var autoScroll = throttle2(function(evt, options, rootEl2, isFallback) {
    if (!options.scroll)
      return;
    var x = (evt.touches ? evt.touches[0] : evt).clientX, y = (evt.touches ? evt.touches[0] : evt).clientY, sens = options.scrollSensitivity, speed = options.scrollSpeed, winScroller = getWindowScrollingElement();
    var scrollThisInstance = false, scrollCustomFn;
    if (scrollRootEl !== rootEl2) {
      scrollRootEl = rootEl2;
      clearAutoScrolls();
      scrollEl = options.scroll;
      scrollCustomFn = options.scrollFn;
      if (scrollEl === true) {
        scrollEl = getParentAutoScrollElement(rootEl2, true);
      }
    }
    var layersOut = 0;
    var currentParent = scrollEl;
    do {
      var el = currentParent, rect = getRect(el), top = rect.top, bottom = rect.bottom, left = rect.left, right = rect.right, width = rect.width, height = rect.height, canScrollX = void 0, canScrollY = void 0, scrollWidth = el.scrollWidth, scrollHeight = el.scrollHeight, elCSS = css(el), scrollPosX = el.scrollLeft, scrollPosY = el.scrollTop;
      if (el === winScroller) {
        canScrollX = width < scrollWidth && (elCSS.overflowX === "auto" || elCSS.overflowX === "scroll" || elCSS.overflowX === "visible");
        canScrollY = height < scrollHeight && (elCSS.overflowY === "auto" || elCSS.overflowY === "scroll" || elCSS.overflowY === "visible");
      } else {
        canScrollX = width < scrollWidth && (elCSS.overflowX === "auto" || elCSS.overflowX === "scroll");
        canScrollY = height < scrollHeight && (elCSS.overflowY === "auto" || elCSS.overflowY === "scroll");
      }
      var vx = canScrollX && (Math.abs(right - x) <= sens && scrollPosX + width < scrollWidth) - (Math.abs(left - x) <= sens && !!scrollPosX);
      var vy = canScrollY && (Math.abs(bottom - y) <= sens && scrollPosY + height < scrollHeight) - (Math.abs(top - y) <= sens && !!scrollPosY);
      if (!autoScrolls[layersOut]) {
        for (var i = 0; i <= layersOut; i++) {
          if (!autoScrolls[i]) {
            autoScrolls[i] = {};
          }
        }
      }
      if (autoScrolls[layersOut].vx != vx || autoScrolls[layersOut].vy != vy || autoScrolls[layersOut].el !== el) {
        autoScrolls[layersOut].el = el;
        autoScrolls[layersOut].vx = vx;
        autoScrolls[layersOut].vy = vy;
        clearInterval(autoScrolls[layersOut].pid);
        if (vx != 0 || vy != 0) {
          scrollThisInstance = true;
          autoScrolls[layersOut].pid = setInterval(function() {
            if (isFallback && this.layer === 0) {
              Sortable.active._onTouchMove(touchEvt$1);
            }
            var scrollOffsetY = autoScrolls[this.layer].vy ? autoScrolls[this.layer].vy * speed : 0;
            var scrollOffsetX = autoScrolls[this.layer].vx ? autoScrolls[this.layer].vx * speed : 0;
            if (typeof scrollCustomFn === "function") {
              if (scrollCustomFn.call(Sortable.dragged.parentNode[expando], scrollOffsetX, scrollOffsetY, evt, touchEvt$1, autoScrolls[this.layer].el) !== "continue") {
                return;
              }
            }
            scrollBy(autoScrolls[this.layer].el, scrollOffsetX, scrollOffsetY);
          }.bind({
            layer: layersOut
          }), 24);
        }
      }
      layersOut++;
    } while (options.bubbleScroll && currentParent !== winScroller && (currentParent = getParentAutoScrollElement(currentParent, false)));
    scrolling = scrollThisInstance;
  }, 30);
  var drop = function drop2(_ref) {
    var originalEvent = _ref.originalEvent, putSortable2 = _ref.putSortable, dragEl2 = _ref.dragEl, activeSortable = _ref.activeSortable, dispatchSortableEvent = _ref.dispatchSortableEvent, hideGhostForTarget = _ref.hideGhostForTarget, unhideGhostForTarget = _ref.unhideGhostForTarget;
    if (!originalEvent)
      return;
    var toSortable = putSortable2 || activeSortable;
    hideGhostForTarget();
    var touch = originalEvent.changedTouches && originalEvent.changedTouches.length ? originalEvent.changedTouches[0] : originalEvent;
    var target = document.elementFromPoint(touch.clientX, touch.clientY);
    unhideGhostForTarget();
    if (toSortable && !toSortable.el.contains(target)) {
      dispatchSortableEvent("spill");
      this.onSpill({
        dragEl: dragEl2,
        putSortable: putSortable2
      });
    }
  };
  function Revert() {
  }
  Revert.prototype = {
    startIndex: null,
    dragStart: function dragStart(_ref2) {
      var oldDraggableIndex2 = _ref2.oldDraggableIndex;
      this.startIndex = oldDraggableIndex2;
    },
    onSpill: function onSpill(_ref3) {
      var dragEl2 = _ref3.dragEl, putSortable2 = _ref3.putSortable;
      this.sortable.captureAnimationState();
      if (putSortable2) {
        putSortable2.captureAnimationState();
      }
      var nextSibling = getChild(this.sortable.el, this.startIndex, this.options);
      if (nextSibling) {
        this.sortable.el.insertBefore(dragEl2, nextSibling);
      } else {
        this.sortable.el.appendChild(dragEl2);
      }
      this.sortable.animateAll();
      if (putSortable2) {
        putSortable2.animateAll();
      }
    },
    drop
  };
  _extends(Revert, {
    pluginName: "revertOnSpill"
  });
  function Remove() {
  }
  Remove.prototype = {
    onSpill: function onSpill2(_ref4) {
      var dragEl2 = _ref4.dragEl, putSortable2 = _ref4.putSortable;
      var parentSortable = putSortable2 || this.sortable;
      parentSortable.captureAnimationState();
      dragEl2.parentNode && dragEl2.parentNode.removeChild(dragEl2);
      parentSortable.animateAll();
    },
    drop
  };
  _extends(Remove, {
    pluginName: "removeOnSpill"
  });
  Sortable.mount(new AutoScrollPlugin());
  Sortable.mount(Remove, Revert);
  var sortable_esm_default = Sortable;
  function walk2(el, callback) {
    if (typeof ShadowRoot === "function" && el instanceof ShadowRoot) {
      Array.from(el.children).forEach((el2) => walk2(el2, callback));
      return;
    }
    let skip = false;
    callback(el, () => skip = true);
    if (skip)
      return;
    let node = el.firstElementChild;
    while (node) {
      walk2(node, callback, false);
      node = node.nextElementSibling;
    }
  }
  function src_default6(Alpine22) {
    Alpine22.directive("sort", (el, { value, modifiers, expression }, { effect: effect3, evaluate: evaluate3, evaluateLater: evaluateLater2, cleanup: cleanup2 }) => {
      if (value === "config") {
        return;
      }
      if (value === "handle") {
        return;
      }
      if (value === "group") {
        return;
      }
      if (value === "key" || value === "item") {
        if ([void 0, null, ""].includes(expression))
          return;
        el._x_sort_key = evaluate3(expression);
        return;
      }
      let preferences = {
        hideGhost: !modifiers.includes("ghost"),
        useHandles: !!el.querySelector("[x-sort\\:handle],[wire\\:sort\\:handle]"),
        group: getGroupName(el, modifiers)
      };
      let handleSort = generateSortHandler(expression, evaluateLater2);
      let config = getConfigurationOverrides(el, modifiers, evaluate3);
      let sortable = initSortable(el, config, preferences, (key, position) => {
        handleSort(key, position);
      });
      cleanup2(() => sortable.destroy());
    });
  }
  function generateSortHandler(expression, evaluateLater2) {
    if ([void 0, null, ""].includes(expression))
      return () => {
      };
    let handle = evaluateLater2(expression);
    return (key, position) => {
      Alpine.dontAutoEvaluateFunctions(() => {
        handle(
          (received) => {
            if (typeof received === "function")
              received(key, position);
          },
          { scope: {
            $key: key,
            $item: key,
            $position: position
          } }
        );
      });
    };
  }
  function getConfigurationOverrides(el, modifiers, evaluate3) {
    if (el.hasAttribute("x-sort:config")) {
      return evaluate3(el.getAttribute("x-sort:config"));
    }
    if (el.hasAttribute("wire:sort:config")) {
      return evaluate3(el.getAttribute("wire:sort:config"));
    }
    return {};
  }
  function initSortable(el, config, preferences, handle) {
    let ghostRef;
    let options = {
      animation: 150,
      handle: preferences.useHandles ? "[x-sort\\:handle],[wire\\:sort\\:handle]" : null,
      group: preferences.group,
      scroll: true,
      forceAutoScrollFallback: true,
      scrollSensitivity: 50,
      preventOnFilter: false,
      filter(e) {
        if (e.target.hasAttribute("x-sort:ignore") || e.target.hasAttribute("wire:sort:ignore"))
          return true;
        if (e.target.closest("[x-sort\\:ignore]") || e.target.closest("[wire\\:sort\\:ignore]"))
          return true;
        if (!el.querySelector("[x-sort\\:item],[wire\\:sort\\:item]"))
          return false;
        let itemHasAttribute = e.target.closest("[x-sort\\:item],[wire\\:sort\\:item]");
        return itemHasAttribute ? false : true;
      },
      onSort(e) {
        if (e.from !== e.to) {
          if (e.to !== e.target) {
            return;
          }
        }
        let key = void 0;
        walk2(e.item, (el2, skip) => {
          if (key !== void 0)
            return;
          if (el2._x_sort_key) {
            key = el2._x_sort_key;
            skip();
          }
        });
        let position = e.newIndex;
        if (key !== void 0 || key !== null) {
          handle(key, position);
        }
      },
      onStart() {
        document.body.classList.add("sorting");
        ghostRef = document.querySelector(".sortable-ghost");
        if (preferences.hideGhost && ghostRef)
          ghostRef.style.opacity = "0";
      },
      onEnd() {
        document.body.classList.remove("sorting");
        if (preferences.hideGhost && ghostRef)
          ghostRef.style.opacity = "1";
        ghostRef = void 0;
        keepElementsWithinMorphMarkers(el);
      }
    };
    return new sortable_esm_default(el, { ...options, ...config });
  }
  function keepElementsWithinMorphMarkers(el) {
    let cursor = el.firstChild;
    while (cursor.nextSibling) {
      if (cursor.textContent.trim() === "[if ENDBLOCK]><![endif]") {
        el.append(cursor);
        break;
      }
      cursor = cursor.nextSibling;
    }
  }
  function getGroupName(el, modifiers) {
    if (el.hasAttribute("x-sort:group")) {
      return el.getAttribute("x-sort:group");
    }
    if (el.hasAttribute("wire:sort:group")) {
      return el.getAttribute("wire:sort:group");
    }
    return modifiers.indexOf("group") !== -1 ? modifiers[modifiers.indexOf("group") + 1] : null;
  }
  var module_default6 = src_default6;

  // ../alpine/packages/resize/dist/module.esm.js
<<<<<<< HEAD
  function src_default7(Alpine3) {
=======
  function src_default6(Alpine3) {
>>>>>>> f641ecdb
    Alpine3.directive("resize", Alpine3.skipDuringClone((el, { value, expression, modifiers }, { evaluateLater: evaluateLater2, cleanup: cleanup2 }) => {
      let evaluator = evaluateLater2(expression);
      let evaluate3 = (width, height) => {
        evaluator(() => {
        }, { scope: { "$width": width, "$height": height } });
      };
      let off2 = modifiers.includes("document") ? onDocumentResize(evaluate3) : onElResize(el, evaluate3);
      cleanup2(() => off2());
    }));
  }
  function onElResize(el, callback) {
    let observer2 = new ResizeObserver((entries) => {
      let [width, height] = dimensions(entries);
      callback(width, height);
    });
    observer2.observe(el);
    return () => observer2.disconnect();
  }
  var documentResizeObserver;
  var documentResizeObserverCallbacks = /* @__PURE__ */ new Set();
  function onDocumentResize(callback) {
    documentResizeObserverCallbacks.add(callback);
    if (!documentResizeObserver) {
      documentResizeObserver = new ResizeObserver((entries) => {
        let [width, height] = dimensions(entries);
        documentResizeObserverCallbacks.forEach((i) => i(width, height));
      });
      documentResizeObserver.observe(document.documentElement);
    }
    return () => {
      documentResizeObserverCallbacks.delete(callback);
    };
  }
  function dimensions(entries) {
    let width, height;
    for (let entry of entries) {
      width = entry.borderBoxSize[0].inlineSize;
      height = entry.borderBoxSize[0].blockSize;
    }
    return [width, height];
  }
  var module_default7 = src_default7;

  // ../alpine/packages/anchor/dist/module.esm.js
  var min = Math.min;
  var max = Math.max;
  var round = Math.round;
  var floor = Math.floor;
  var createCoords = (v) => ({
    x: v,
    y: v
  });
  var oppositeSideMap = {
    left: "right",
    right: "left",
    bottom: "top",
    top: "bottom"
  };
  var oppositeAlignmentMap = {
    start: "end",
    end: "start"
  };
  function clamp(start3, value, end) {
    return max(start3, min(value, end));
  }
  function evaluate2(value, param) {
    return typeof value === "function" ? value(param) : value;
  }
  function getSide(placement) {
    return placement.split("-")[0];
  }
  function getAlignment(placement) {
    return placement.split("-")[1];
  }
  function getOppositeAxis(axis) {
    return axis === "x" ? "y" : "x";
  }
  function getAxisLength(axis) {
    return axis === "y" ? "height" : "width";
  }
  function getSideAxis(placement) {
    return ["top", "bottom"].includes(getSide(placement)) ? "y" : "x";
  }
  function getAlignmentAxis(placement) {
    return getOppositeAxis(getSideAxis(placement));
  }
  function getAlignmentSides(placement, rects, rtl) {
    if (rtl === void 0) {
      rtl = false;
    }
    const alignment = getAlignment(placement);
    const alignmentAxis = getAlignmentAxis(placement);
    const length = getAxisLength(alignmentAxis);
    let mainAlignmentSide = alignmentAxis === "x" ? alignment === (rtl ? "end" : "start") ? "right" : "left" : alignment === "start" ? "bottom" : "top";
    if (rects.reference[length] > rects.floating[length]) {
      mainAlignmentSide = getOppositePlacement(mainAlignmentSide);
    }
    return [mainAlignmentSide, getOppositePlacement(mainAlignmentSide)];
  }
  function getExpandedPlacements(placement) {
    const oppositePlacement = getOppositePlacement(placement);
    return [getOppositeAlignmentPlacement(placement), oppositePlacement, getOppositeAlignmentPlacement(oppositePlacement)];
  }
  function getOppositeAlignmentPlacement(placement) {
    return placement.replace(/start|end/g, (alignment) => oppositeAlignmentMap[alignment]);
  }
  function getSideList(side, isStart, rtl) {
    const lr = ["left", "right"];
    const rl = ["right", "left"];
    const tb = ["top", "bottom"];
    const bt = ["bottom", "top"];
    switch (side) {
      case "top":
      case "bottom":
        if (rtl)
          return isStart ? rl : lr;
        return isStart ? lr : rl;
      case "left":
      case "right":
        return isStart ? tb : bt;
      default:
        return [];
    }
  }
  function getOppositeAxisPlacements(placement, flipAlignment, direction, rtl) {
    const alignment = getAlignment(placement);
    let list = getSideList(getSide(placement), direction === "start", rtl);
    if (alignment) {
      list = list.map((side) => side + "-" + alignment);
      if (flipAlignment) {
        list = list.concat(list.map(getOppositeAlignmentPlacement));
      }
    }
    return list;
  }
  function getOppositePlacement(placement) {
    return placement.replace(/left|right|bottom|top/g, (side) => oppositeSideMap[side]);
  }
  function expandPaddingObject(padding) {
    return {
      top: 0,
      right: 0,
      bottom: 0,
      left: 0,
      ...padding
    };
  }
  function getPaddingObject(padding) {
    return typeof padding !== "number" ? expandPaddingObject(padding) : {
      top: padding,
      right: padding,
      bottom: padding,
      left: padding
    };
  }
  function rectToClientRect(rect) {
    return {
      ...rect,
      top: rect.y,
      left: rect.x,
      right: rect.x + rect.width,
      bottom: rect.y + rect.height
    };
  }
  function computeCoordsFromPlacement(_ref, placement, rtl) {
    let {
      reference,
      floating
    } = _ref;
    const sideAxis = getSideAxis(placement);
    const alignmentAxis = getAlignmentAxis(placement);
    const alignLength = getAxisLength(alignmentAxis);
    const side = getSide(placement);
    const isVertical = sideAxis === "y";
    const commonX = reference.x + reference.width / 2 - floating.width / 2;
    const commonY = reference.y + reference.height / 2 - floating.height / 2;
    const commonAlign = reference[alignLength] / 2 - floating[alignLength] / 2;
    let coords;
    switch (side) {
      case "top":
        coords = {
          x: commonX,
          y: reference.y - floating.height
        };
        break;
      case "bottom":
        coords = {
          x: commonX,
          y: reference.y + reference.height
        };
        break;
      case "right":
        coords = {
          x: reference.x + reference.width,
          y: commonY
        };
        break;
      case "left":
        coords = {
          x: reference.x - floating.width,
          y: commonY
        };
        break;
      default:
        coords = {
          x: reference.x,
          y: reference.y
        };
    }
    switch (getAlignment(placement)) {
      case "start":
        coords[alignmentAxis] -= commonAlign * (rtl && isVertical ? -1 : 1);
        break;
      case "end":
        coords[alignmentAxis] += commonAlign * (rtl && isVertical ? -1 : 1);
        break;
    }
    return coords;
  }
  var computePosition = async (reference, floating, config) => {
    const {
      placement = "bottom",
      strategy = "absolute",
      middleware = [],
      platform: platform2
    } = config;
    const validMiddleware = middleware.filter(Boolean);
    const rtl = await (platform2.isRTL == null ? void 0 : platform2.isRTL(floating));
    let rects = await platform2.getElementRects({
      reference,
      floating,
      strategy
    });
    let {
      x,
      y
    } = computeCoordsFromPlacement(rects, placement, rtl);
    let statefulPlacement = placement;
    let middlewareData = {};
    let resetCount = 0;
    for (let i = 0; i < validMiddleware.length; i++) {
      const {
        name,
        fn
      } = validMiddleware[i];
      const {
        x: nextX,
        y: nextY,
        data: data2,
        reset
      } = await fn({
        x,
        y,
        initialPlacement: placement,
        placement: statefulPlacement,
        strategy,
        middlewareData,
        rects,
        platform: platform2,
        elements: {
          reference,
          floating
        }
      });
      x = nextX != null ? nextX : x;
      y = nextY != null ? nextY : y;
      middlewareData = {
        ...middlewareData,
        [name]: {
          ...middlewareData[name],
          ...data2
        }
      };
      if (reset && resetCount <= 50) {
        resetCount++;
        if (typeof reset === "object") {
          if (reset.placement) {
            statefulPlacement = reset.placement;
          }
          if (reset.rects) {
            rects = reset.rects === true ? await platform2.getElementRects({
              reference,
              floating,
              strategy
            }) : reset.rects;
          }
          ({
            x,
            y
          } = computeCoordsFromPlacement(rects, statefulPlacement, rtl));
        }
        i = -1;
        continue;
      }
    }
    return {
      x,
      y,
      placement: statefulPlacement,
      strategy,
      middlewareData
    };
  };
  async function detectOverflow(state, options) {
    var _await$platform$isEle;
    if (options === void 0) {
      options = {};
    }
    const {
      x,
      y,
      platform: platform2,
      rects,
      elements,
      strategy
    } = state;
    const {
      boundary = "clippingAncestors",
      rootBoundary = "viewport",
      elementContext = "floating",
      altBoundary = false,
      padding = 0
    } = evaluate2(options, state);
    const paddingObject = getPaddingObject(padding);
    const altContext = elementContext === "floating" ? "reference" : "floating";
    const element = elements[altBoundary ? altContext : elementContext];
    const clippingClientRect = rectToClientRect(await platform2.getClippingRect({
      element: ((_await$platform$isEle = await (platform2.isElement == null ? void 0 : platform2.isElement(element))) != null ? _await$platform$isEle : true) ? element : element.contextElement || await (platform2.getDocumentElement == null ? void 0 : platform2.getDocumentElement(elements.floating)),
      boundary,
      rootBoundary,
      strategy
    }));
    const rect = elementContext === "floating" ? {
      ...rects.floating,
      x,
      y
    } : rects.reference;
    const offsetParent = await (platform2.getOffsetParent == null ? void 0 : platform2.getOffsetParent(elements.floating));
    const offsetScale = await (platform2.isElement == null ? void 0 : platform2.isElement(offsetParent)) ? await (platform2.getScale == null ? void 0 : platform2.getScale(offsetParent)) || {
      x: 1,
      y: 1
    } : {
      x: 1,
      y: 1
    };
    const elementClientRect = rectToClientRect(platform2.convertOffsetParentRelativeRectToViewportRelativeRect ? await platform2.convertOffsetParentRelativeRectToViewportRelativeRect({
      rect,
      offsetParent,
      strategy
    }) : rect);
    return {
      top: (clippingClientRect.top - elementClientRect.top + paddingObject.top) / offsetScale.y,
      bottom: (elementClientRect.bottom - clippingClientRect.bottom + paddingObject.bottom) / offsetScale.y,
      left: (clippingClientRect.left - elementClientRect.left + paddingObject.left) / offsetScale.x,
      right: (elementClientRect.right - clippingClientRect.right + paddingObject.right) / offsetScale.x
    };
  }
  var flip = function(options) {
    if (options === void 0) {
      options = {};
    }
    return {
      name: "flip",
      options,
      async fn(state) {
        var _middlewareData$arrow, _middlewareData$flip;
        const {
          placement,
          middlewareData,
          rects,
          initialPlacement,
          platform: platform2,
          elements
        } = state;
        const {
          mainAxis: checkMainAxis = true,
          crossAxis: checkCrossAxis = true,
          fallbackPlacements: specifiedFallbackPlacements,
          fallbackStrategy = "bestFit",
          fallbackAxisSideDirection = "none",
          flipAlignment = true,
          ...detectOverflowOptions
        } = evaluate2(options, state);
        if ((_middlewareData$arrow = middlewareData.arrow) != null && _middlewareData$arrow.alignmentOffset) {
          return {};
        }
        const side = getSide(placement);
        const isBasePlacement = getSide(initialPlacement) === initialPlacement;
        const rtl = await (platform2.isRTL == null ? void 0 : platform2.isRTL(elements.floating));
        const fallbackPlacements = specifiedFallbackPlacements || (isBasePlacement || !flipAlignment ? [getOppositePlacement(initialPlacement)] : getExpandedPlacements(initialPlacement));
        if (!specifiedFallbackPlacements && fallbackAxisSideDirection !== "none") {
          fallbackPlacements.push(...getOppositeAxisPlacements(initialPlacement, flipAlignment, fallbackAxisSideDirection, rtl));
        }
        const placements2 = [initialPlacement, ...fallbackPlacements];
        const overflow = await detectOverflow(state, detectOverflowOptions);
        const overflows = [];
        let overflowsData = ((_middlewareData$flip = middlewareData.flip) == null ? void 0 : _middlewareData$flip.overflows) || [];
        if (checkMainAxis) {
          overflows.push(overflow[side]);
        }
        if (checkCrossAxis) {
          const sides2 = getAlignmentSides(placement, rects, rtl);
          overflows.push(overflow[sides2[0]], overflow[sides2[1]]);
        }
        overflowsData = [...overflowsData, {
          placement,
          overflows
        }];
        if (!overflows.every((side2) => side2 <= 0)) {
          var _middlewareData$flip2, _overflowsData$filter;
          const nextIndex = (((_middlewareData$flip2 = middlewareData.flip) == null ? void 0 : _middlewareData$flip2.index) || 0) + 1;
          const nextPlacement = placements2[nextIndex];
          if (nextPlacement) {
            return {
              data: {
                index: nextIndex,
                overflows: overflowsData
              },
              reset: {
                placement: nextPlacement
              }
            };
          }
          let resetPlacement = (_overflowsData$filter = overflowsData.filter((d) => d.overflows[0] <= 0).sort((a, b) => a.overflows[1] - b.overflows[1])[0]) == null ? void 0 : _overflowsData$filter.placement;
          if (!resetPlacement) {
            switch (fallbackStrategy) {
              case "bestFit": {
                var _overflowsData$map$so;
                const placement2 = (_overflowsData$map$so = overflowsData.map((d) => [d.placement, d.overflows.filter((overflow2) => overflow2 > 0).reduce((acc, overflow2) => acc + overflow2, 0)]).sort((a, b) => a[1] - b[1])[0]) == null ? void 0 : _overflowsData$map$so[0];
                if (placement2) {
                  resetPlacement = placement2;
                }
                break;
              }
              case "initialPlacement":
                resetPlacement = initialPlacement;
                break;
            }
          }
          if (placement !== resetPlacement) {
            return {
              reset: {
                placement: resetPlacement
              }
            };
          }
        }
        return {};
      }
    };
  };
  async function convertValueToCoords(state, options) {
    const {
      placement,
      platform: platform2,
      elements
    } = state;
    const rtl = await (platform2.isRTL == null ? void 0 : platform2.isRTL(elements.floating));
    const side = getSide(placement);
    const alignment = getAlignment(placement);
    const isVertical = getSideAxis(placement) === "y";
    const mainAxisMulti = ["left", "top"].includes(side) ? -1 : 1;
    const crossAxisMulti = rtl && isVertical ? -1 : 1;
    const rawValue = evaluate2(options, state);
    let {
      mainAxis,
      crossAxis,
      alignmentAxis
    } = typeof rawValue === "number" ? {
      mainAxis: rawValue,
      crossAxis: 0,
      alignmentAxis: null
    } : {
      mainAxis: 0,
      crossAxis: 0,
      alignmentAxis: null,
      ...rawValue
    };
    if (alignment && typeof alignmentAxis === "number") {
      crossAxis = alignment === "end" ? alignmentAxis * -1 : alignmentAxis;
    }
    return isVertical ? {
      x: crossAxis * crossAxisMulti,
      y: mainAxis * mainAxisMulti
    } : {
      x: mainAxis * mainAxisMulti,
      y: crossAxis * crossAxisMulti
    };
  }
  var offset = function(options) {
    if (options === void 0) {
      options = 0;
    }
    return {
      name: "offset",
      options,
      async fn(state) {
        const {
          x,
          y
        } = state;
        const diffCoords = await convertValueToCoords(state, options);
        return {
          x: x + diffCoords.x,
          y: y + diffCoords.y,
          data: diffCoords
        };
      }
    };
  };
  var shift = function(options) {
    if (options === void 0) {
      options = {};
    }
    return {
      name: "shift",
      options,
      async fn(state) {
        const {
          x,
          y,
          placement
        } = state;
        const {
          mainAxis: checkMainAxis = true,
          crossAxis: checkCrossAxis = false,
          limiter = {
            fn: (_ref) => {
              let {
                x: x2,
                y: y2
              } = _ref;
              return {
                x: x2,
                y: y2
              };
            }
          },
          ...detectOverflowOptions
        } = evaluate2(options, state);
        const coords = {
          x,
          y
        };
        const overflow = await detectOverflow(state, detectOverflowOptions);
        const crossAxis = getSideAxis(getSide(placement));
        const mainAxis = getOppositeAxis(crossAxis);
        let mainAxisCoord = coords[mainAxis];
        let crossAxisCoord = coords[crossAxis];
        if (checkMainAxis) {
          const minSide = mainAxis === "y" ? "top" : "left";
          const maxSide = mainAxis === "y" ? "bottom" : "right";
          const min2 = mainAxisCoord + overflow[minSide];
          const max2 = mainAxisCoord - overflow[maxSide];
          mainAxisCoord = clamp(min2, mainAxisCoord, max2);
        }
        if (checkCrossAxis) {
          const minSide = crossAxis === "y" ? "top" : "left";
          const maxSide = crossAxis === "y" ? "bottom" : "right";
          const min2 = crossAxisCoord + overflow[minSide];
          const max2 = crossAxisCoord - overflow[maxSide];
          crossAxisCoord = clamp(min2, crossAxisCoord, max2);
        }
        const limitedCoords = limiter.fn({
          ...state,
          [mainAxis]: mainAxisCoord,
          [crossAxis]: crossAxisCoord
        });
        return {
          ...limitedCoords,
          data: {
            x: limitedCoords.x - x,
            y: limitedCoords.y - y
          }
        };
      }
    };
  };
  function getNodeName(node) {
    if (isNode(node)) {
      return (node.nodeName || "").toLowerCase();
    }
    return "#document";
  }
  function getWindow(node) {
    var _node$ownerDocument;
    return (node == null ? void 0 : (_node$ownerDocument = node.ownerDocument) == null ? void 0 : _node$ownerDocument.defaultView) || window;
  }
  function getDocumentElement(node) {
    var _ref;
    return (_ref = (isNode(node) ? node.ownerDocument : node.document) || window.document) == null ? void 0 : _ref.documentElement;
  }
  function isNode(value) {
    return value instanceof Node || value instanceof getWindow(value).Node;
  }
  function isElement(value) {
    return value instanceof Element || value instanceof getWindow(value).Element;
  }
  function isHTMLElement(value) {
    return value instanceof HTMLElement || value instanceof getWindow(value).HTMLElement;
  }
  function isShadowRoot(value) {
    if (typeof ShadowRoot === "undefined") {
      return false;
    }
    return value instanceof ShadowRoot || value instanceof getWindow(value).ShadowRoot;
  }
  function isOverflowElement(element) {
    const {
      overflow,
      overflowX,
      overflowY,
      display
    } = getComputedStyle2(element);
    return /auto|scroll|overlay|hidden|clip/.test(overflow + overflowY + overflowX) && !["inline", "contents"].includes(display);
  }
  function isTableElement(element) {
    return ["table", "td", "th"].includes(getNodeName(element));
  }
  function isContainingBlock(element) {
    const webkit = isWebKit();
    const css2 = getComputedStyle2(element);
    return css2.transform !== "none" || css2.perspective !== "none" || (css2.containerType ? css2.containerType !== "normal" : false) || !webkit && (css2.backdropFilter ? css2.backdropFilter !== "none" : false) || !webkit && (css2.filter ? css2.filter !== "none" : false) || ["transform", "perspective", "filter"].some((value) => (css2.willChange || "").includes(value)) || ["paint", "layout", "strict", "content"].some((value) => (css2.contain || "").includes(value));
  }
  function getContainingBlock(element) {
    let currentNode = getParentNode(element);
    while (isHTMLElement(currentNode) && !isLastTraversableNode(currentNode)) {
      if (isContainingBlock(currentNode)) {
        return currentNode;
      } else {
        currentNode = getParentNode(currentNode);
      }
    }
    return null;
  }
  function isWebKit() {
    if (typeof CSS === "undefined" || !CSS.supports)
      return false;
    return CSS.supports("-webkit-backdrop-filter", "none");
  }
  function isLastTraversableNode(node) {
    return ["html", "body", "#document"].includes(getNodeName(node));
  }
  function getComputedStyle2(element) {
    return getWindow(element).getComputedStyle(element);
  }
  function getNodeScroll(element) {
    if (isElement(element)) {
      return {
        scrollLeft: element.scrollLeft,
        scrollTop: element.scrollTop
      };
    }
    return {
      scrollLeft: element.pageXOffset,
      scrollTop: element.pageYOffset
    };
  }
  function getParentNode(node) {
    if (getNodeName(node) === "html") {
      return node;
    }
    const result = node.assignedSlot || node.parentNode || isShadowRoot(node) && node.host || getDocumentElement(node);
    return isShadowRoot(result) ? result.host : result;
  }
  function getNearestOverflowAncestor(node) {
    const parentNode = getParentNode(node);
    if (isLastTraversableNode(parentNode)) {
      return node.ownerDocument ? node.ownerDocument.body : node.body;
    }
    if (isHTMLElement(parentNode) && isOverflowElement(parentNode)) {
      return parentNode;
    }
    return getNearestOverflowAncestor(parentNode);
  }
  function getOverflowAncestors(node, list, traverseIframes) {
    var _node$ownerDocument2;
    if (list === void 0) {
      list = [];
    }
    if (traverseIframes === void 0) {
      traverseIframes = true;
    }
    const scrollableAncestor = getNearestOverflowAncestor(node);
    const isBody = scrollableAncestor === ((_node$ownerDocument2 = node.ownerDocument) == null ? void 0 : _node$ownerDocument2.body);
    const win = getWindow(scrollableAncestor);
    if (isBody) {
      return list.concat(win, win.visualViewport || [], isOverflowElement(scrollableAncestor) ? scrollableAncestor : [], win.frameElement && traverseIframes ? getOverflowAncestors(win.frameElement) : []);
    }
    return list.concat(scrollableAncestor, getOverflowAncestors(scrollableAncestor, [], traverseIframes));
  }
  function getCssDimensions(element) {
    const css2 = getComputedStyle2(element);
    let width = parseFloat(css2.width) || 0;
    let height = parseFloat(css2.height) || 0;
    const hasOffset = isHTMLElement(element);
    const offsetWidth = hasOffset ? element.offsetWidth : width;
    const offsetHeight = hasOffset ? element.offsetHeight : height;
    const shouldFallback = round(width) !== offsetWidth || round(height) !== offsetHeight;
    if (shouldFallback) {
      width = offsetWidth;
      height = offsetHeight;
    }
    return {
      width,
      height,
      $: shouldFallback
    };
  }
  function unwrapElement(element) {
    return !isElement(element) ? element.contextElement : element;
  }
  function getScale(element) {
    const domElement = unwrapElement(element);
    if (!isHTMLElement(domElement)) {
      return createCoords(1);
    }
    const rect = domElement.getBoundingClientRect();
    const {
      width,
      height,
      $
    } = getCssDimensions(domElement);
    let x = ($ ? round(rect.width) : rect.width) / width;
    let y = ($ ? round(rect.height) : rect.height) / height;
    if (!x || !Number.isFinite(x)) {
      x = 1;
    }
    if (!y || !Number.isFinite(y)) {
      y = 1;
    }
    return {
      x,
      y
    };
  }
  var noOffsets = /* @__PURE__ */ createCoords(0);
  function getVisualOffsets(element) {
    const win = getWindow(element);
    if (!isWebKit() || !win.visualViewport) {
      return noOffsets;
    }
    return {
      x: win.visualViewport.offsetLeft,
      y: win.visualViewport.offsetTop
    };
  }
  function shouldAddVisualOffsets(element, isFixed, floatingOffsetParent) {
    if (isFixed === void 0) {
      isFixed = false;
    }
    if (!floatingOffsetParent || isFixed && floatingOffsetParent !== getWindow(element)) {
      return false;
    }
    return isFixed;
  }
  function getBoundingClientRect(element, includeScale, isFixedStrategy, offsetParent) {
    if (includeScale === void 0) {
      includeScale = false;
    }
    if (isFixedStrategy === void 0) {
      isFixedStrategy = false;
    }
    const clientRect = element.getBoundingClientRect();
    const domElement = unwrapElement(element);
    let scale = createCoords(1);
    if (includeScale) {
      if (offsetParent) {
        if (isElement(offsetParent)) {
          scale = getScale(offsetParent);
        }
      } else {
        scale = getScale(element);
      }
    }
    const visualOffsets = shouldAddVisualOffsets(domElement, isFixedStrategy, offsetParent) ? getVisualOffsets(domElement) : createCoords(0);
    let x = (clientRect.left + visualOffsets.x) / scale.x;
    let y = (clientRect.top + visualOffsets.y) / scale.y;
    let width = clientRect.width / scale.x;
    let height = clientRect.height / scale.y;
    if (domElement) {
      const win = getWindow(domElement);
      const offsetWin = offsetParent && isElement(offsetParent) ? getWindow(offsetParent) : offsetParent;
      let currentIFrame = win.frameElement;
      while (currentIFrame && offsetParent && offsetWin !== win) {
        const iframeScale = getScale(currentIFrame);
        const iframeRect = currentIFrame.getBoundingClientRect();
        const css2 = getComputedStyle2(currentIFrame);
        const left = iframeRect.left + (currentIFrame.clientLeft + parseFloat(css2.paddingLeft)) * iframeScale.x;
        const top = iframeRect.top + (currentIFrame.clientTop + parseFloat(css2.paddingTop)) * iframeScale.y;
        x *= iframeScale.x;
        y *= iframeScale.y;
        width *= iframeScale.x;
        height *= iframeScale.y;
        x += left;
        y += top;
        currentIFrame = getWindow(currentIFrame).frameElement;
      }
    }
    return rectToClientRect({
      width,
      height,
      x,
      y
    });
  }
  function convertOffsetParentRelativeRectToViewportRelativeRect(_ref) {
    let {
      rect,
      offsetParent,
      strategy
    } = _ref;
    const isOffsetParentAnElement = isHTMLElement(offsetParent);
    const documentElement = getDocumentElement(offsetParent);
    if (offsetParent === documentElement) {
      return rect;
    }
    let scroll = {
      scrollLeft: 0,
      scrollTop: 0
    };
    let scale = createCoords(1);
    const offsets = createCoords(0);
    if (isOffsetParentAnElement || !isOffsetParentAnElement && strategy !== "fixed") {
      if (getNodeName(offsetParent) !== "body" || isOverflowElement(documentElement)) {
        scroll = getNodeScroll(offsetParent);
      }
      if (isHTMLElement(offsetParent)) {
        const offsetRect = getBoundingClientRect(offsetParent);
        scale = getScale(offsetParent);
        offsets.x = offsetRect.x + offsetParent.clientLeft;
        offsets.y = offsetRect.y + offsetParent.clientTop;
      }
    }
    return {
      width: rect.width * scale.x,
      height: rect.height * scale.y,
      x: rect.x * scale.x - scroll.scrollLeft * scale.x + offsets.x,
      y: rect.y * scale.y - scroll.scrollTop * scale.y + offsets.y
    };
  }
  function getClientRects(element) {
    return Array.from(element.getClientRects());
  }
  function getWindowScrollBarX(element) {
    return getBoundingClientRect(getDocumentElement(element)).left + getNodeScroll(element).scrollLeft;
  }
  function getDocumentRect(element) {
    const html = getDocumentElement(element);
    const scroll = getNodeScroll(element);
    const body = element.ownerDocument.body;
    const width = max(html.scrollWidth, html.clientWidth, body.scrollWidth, body.clientWidth);
    const height = max(html.scrollHeight, html.clientHeight, body.scrollHeight, body.clientHeight);
    let x = -scroll.scrollLeft + getWindowScrollBarX(element);
    const y = -scroll.scrollTop;
    if (getComputedStyle2(body).direction === "rtl") {
      x += max(html.clientWidth, body.clientWidth) - width;
    }
    return {
      width,
      height,
      x,
      y
    };
  }
  function getViewportRect(element, strategy) {
    const win = getWindow(element);
    const html = getDocumentElement(element);
    const visualViewport = win.visualViewport;
    let width = html.clientWidth;
    let height = html.clientHeight;
    let x = 0;
    let y = 0;
    if (visualViewport) {
      width = visualViewport.width;
      height = visualViewport.height;
      const visualViewportBased = isWebKit();
      if (!visualViewportBased || visualViewportBased && strategy === "fixed") {
        x = visualViewport.offsetLeft;
        y = visualViewport.offsetTop;
      }
    }
    return {
      width,
      height,
      x,
      y
    };
  }
  function getInnerBoundingClientRect(element, strategy) {
    const clientRect = getBoundingClientRect(element, true, strategy === "fixed");
    const top = clientRect.top + element.clientTop;
    const left = clientRect.left + element.clientLeft;
    const scale = isHTMLElement(element) ? getScale(element) : createCoords(1);
    const width = element.clientWidth * scale.x;
    const height = element.clientHeight * scale.y;
    const x = left * scale.x;
    const y = top * scale.y;
    return {
      width,
      height,
      x,
      y
    };
  }
  function getClientRectFromClippingAncestor(element, clippingAncestor, strategy) {
    let rect;
    if (clippingAncestor === "viewport") {
      rect = getViewportRect(element, strategy);
    } else if (clippingAncestor === "document") {
      rect = getDocumentRect(getDocumentElement(element));
    } else if (isElement(clippingAncestor)) {
      rect = getInnerBoundingClientRect(clippingAncestor, strategy);
    } else {
      const visualOffsets = getVisualOffsets(element);
      rect = {
        ...clippingAncestor,
        x: clippingAncestor.x - visualOffsets.x,
        y: clippingAncestor.y - visualOffsets.y
      };
    }
    return rectToClientRect(rect);
  }
  function hasFixedPositionAncestor(element, stopNode) {
    const parentNode = getParentNode(element);
    if (parentNode === stopNode || !isElement(parentNode) || isLastTraversableNode(parentNode)) {
      return false;
    }
    return getComputedStyle2(parentNode).position === "fixed" || hasFixedPositionAncestor(parentNode, stopNode);
  }
  function getClippingElementAncestors(element, cache) {
    const cachedResult = cache.get(element);
    if (cachedResult) {
      return cachedResult;
    }
    let result = getOverflowAncestors(element, [], false).filter((el) => isElement(el) && getNodeName(el) !== "body");
    let currentContainingBlockComputedStyle = null;
    const elementIsFixed = getComputedStyle2(element).position === "fixed";
    let currentNode = elementIsFixed ? getParentNode(element) : element;
    while (isElement(currentNode) && !isLastTraversableNode(currentNode)) {
      const computedStyle = getComputedStyle2(currentNode);
      const currentNodeIsContaining = isContainingBlock(currentNode);
      if (!currentNodeIsContaining && computedStyle.position === "fixed") {
        currentContainingBlockComputedStyle = null;
      }
      const shouldDropCurrentNode = elementIsFixed ? !currentNodeIsContaining && !currentContainingBlockComputedStyle : !currentNodeIsContaining && computedStyle.position === "static" && !!currentContainingBlockComputedStyle && ["absolute", "fixed"].includes(currentContainingBlockComputedStyle.position) || isOverflowElement(currentNode) && !currentNodeIsContaining && hasFixedPositionAncestor(element, currentNode);
      if (shouldDropCurrentNode) {
        result = result.filter((ancestor) => ancestor !== currentNode);
      } else {
        currentContainingBlockComputedStyle = computedStyle;
      }
      currentNode = getParentNode(currentNode);
    }
    cache.set(element, result);
    return result;
  }
  function getClippingRect(_ref) {
    let {
      element,
      boundary,
      rootBoundary,
      strategy
    } = _ref;
    const elementClippingAncestors = boundary === "clippingAncestors" ? getClippingElementAncestors(element, this._c) : [].concat(boundary);
    const clippingAncestors = [...elementClippingAncestors, rootBoundary];
    const firstClippingAncestor = clippingAncestors[0];
    const clippingRect = clippingAncestors.reduce((accRect, clippingAncestor) => {
      const rect = getClientRectFromClippingAncestor(element, clippingAncestor, strategy);
      accRect.top = max(rect.top, accRect.top);
      accRect.right = min(rect.right, accRect.right);
      accRect.bottom = min(rect.bottom, accRect.bottom);
      accRect.left = max(rect.left, accRect.left);
      return accRect;
    }, getClientRectFromClippingAncestor(element, firstClippingAncestor, strategy));
    return {
      width: clippingRect.right - clippingRect.left,
      height: clippingRect.bottom - clippingRect.top,
      x: clippingRect.left,
      y: clippingRect.top
    };
  }
  function getDimensions(element) {
    return getCssDimensions(element);
  }
  function getRectRelativeToOffsetParent(element, offsetParent, strategy) {
    const isOffsetParentAnElement = isHTMLElement(offsetParent);
    const documentElement = getDocumentElement(offsetParent);
    const isFixed = strategy === "fixed";
    const rect = getBoundingClientRect(element, true, isFixed, offsetParent);
    let scroll = {
      scrollLeft: 0,
      scrollTop: 0
    };
    const offsets = createCoords(0);
    if (isOffsetParentAnElement || !isOffsetParentAnElement && !isFixed) {
      if (getNodeName(offsetParent) !== "body" || isOverflowElement(documentElement)) {
        scroll = getNodeScroll(offsetParent);
      }
      if (isOffsetParentAnElement) {
        const offsetRect = getBoundingClientRect(offsetParent, true, isFixed, offsetParent);
        offsets.x = offsetRect.x + offsetParent.clientLeft;
        offsets.y = offsetRect.y + offsetParent.clientTop;
      } else if (documentElement) {
        offsets.x = getWindowScrollBarX(documentElement);
      }
    }
    return {
      x: rect.left + scroll.scrollLeft - offsets.x,
      y: rect.top + scroll.scrollTop - offsets.y,
      width: rect.width,
      height: rect.height
    };
  }
  function getTrueOffsetParent(element, polyfill) {
    if (!isHTMLElement(element) || getComputedStyle2(element).position === "fixed") {
      return null;
    }
    if (polyfill) {
      return polyfill(element);
    }
    return element.offsetParent;
  }
  function getOffsetParent(element, polyfill) {
    const window2 = getWindow(element);
    if (!isHTMLElement(element)) {
      return window2;
    }
    let offsetParent = getTrueOffsetParent(element, polyfill);
    while (offsetParent && isTableElement(offsetParent) && getComputedStyle2(offsetParent).position === "static") {
      offsetParent = getTrueOffsetParent(offsetParent, polyfill);
    }
    if (offsetParent && (getNodeName(offsetParent) === "html" || getNodeName(offsetParent) === "body" && getComputedStyle2(offsetParent).position === "static" && !isContainingBlock(offsetParent))) {
      return window2;
    }
    return offsetParent || getContainingBlock(element) || window2;
  }
  var getElementRects = async function(_ref) {
    let {
      reference,
      floating,
      strategy
    } = _ref;
    const getOffsetParentFn = this.getOffsetParent || getOffsetParent;
    const getDimensionsFn = this.getDimensions;
    return {
      reference: getRectRelativeToOffsetParent(reference, await getOffsetParentFn(floating), strategy),
      floating: {
        x: 0,
        y: 0,
        ...await getDimensionsFn(floating)
      }
    };
  };
  function isRTL(element) {
    return getComputedStyle2(element).direction === "rtl";
  }
  var platform = {
    convertOffsetParentRelativeRectToViewportRelativeRect,
    getDocumentElement,
    getClippingRect,
    getOffsetParent,
    getElementRects,
    getClientRects,
    getDimensions,
    getScale,
    isElement,
    isRTL
  };
  function observeMove(element, onMove) {
    let io = null;
    let timeoutId;
    const root = getDocumentElement(element);
    function cleanup2() {
      clearTimeout(timeoutId);
      io && io.disconnect();
      io = null;
    }
    function refresh(skip, threshold) {
      if (skip === void 0) {
        skip = false;
      }
      if (threshold === void 0) {
        threshold = 1;
      }
      cleanup2();
      const {
        left,
        top,
        width,
        height
      } = element.getBoundingClientRect();
      if (!skip) {
        onMove();
      }
      if (!width || !height) {
        return;
      }
      const insetTop = floor(top);
      const insetRight = floor(root.clientWidth - (left + width));
      const insetBottom = floor(root.clientHeight - (top + height));
      const insetLeft = floor(left);
      const rootMargin = -insetTop + "px " + -insetRight + "px " + -insetBottom + "px " + -insetLeft + "px";
      const options = {
        rootMargin,
        threshold: max(0, min(1, threshold)) || 1
      };
      let isFirstUpdate = true;
      function handleObserve(entries) {
        const ratio = entries[0].intersectionRatio;
        if (ratio !== threshold) {
          if (!isFirstUpdate) {
            return refresh();
          }
          if (!ratio) {
            timeoutId = setTimeout(() => {
              refresh(false, 1e-7);
            }, 100);
          } else {
            refresh(false, ratio);
          }
        }
        isFirstUpdate = false;
      }
      try {
        io = new IntersectionObserver(handleObserve, {
          ...options,
          root: root.ownerDocument
        });
      } catch (e) {
        io = new IntersectionObserver(handleObserve, options);
      }
      io.observe(element);
    }
    refresh(true);
    return cleanup2;
  }
  function autoUpdate(reference, floating, update, options) {
    if (options === void 0) {
      options = {};
    }
    const {
      ancestorScroll = true,
      ancestorResize = true,
      elementResize = typeof ResizeObserver === "function",
      layoutShift = typeof IntersectionObserver === "function",
      animationFrame = false
    } = options;
    const referenceEl = unwrapElement(reference);
    const ancestors = ancestorScroll || ancestorResize ? [...referenceEl ? getOverflowAncestors(referenceEl) : [], ...getOverflowAncestors(floating)] : [];
    ancestors.forEach((ancestor) => {
      ancestorScroll && ancestor.addEventListener("scroll", update, {
        passive: true
      });
      ancestorResize && ancestor.addEventListener("resize", update);
    });
    const cleanupIo = referenceEl && layoutShift ? observeMove(referenceEl, update) : null;
    let reobserveFrame = -1;
    let resizeObserver = null;
    if (elementResize) {
      resizeObserver = new ResizeObserver((_ref) => {
        let [firstEntry] = _ref;
        if (firstEntry && firstEntry.target === referenceEl && resizeObserver) {
          resizeObserver.unobserve(floating);
          cancelAnimationFrame(reobserveFrame);
          reobserveFrame = requestAnimationFrame(() => {
            resizeObserver && resizeObserver.observe(floating);
          });
        }
        update();
      });
      if (referenceEl && !animationFrame) {
        resizeObserver.observe(referenceEl);
      }
      resizeObserver.observe(floating);
    }
    let frameId;
    let prevRefRect = animationFrame ? getBoundingClientRect(reference) : null;
    if (animationFrame) {
      frameLoop();
    }
    function frameLoop() {
      const nextRefRect = getBoundingClientRect(reference);
      if (prevRefRect && (nextRefRect.x !== prevRefRect.x || nextRefRect.y !== prevRefRect.y || nextRefRect.width !== prevRefRect.width || nextRefRect.height !== prevRefRect.height)) {
        update();
      }
      prevRefRect = nextRefRect;
      frameId = requestAnimationFrame(frameLoop);
    }
    update();
    return () => {
      ancestors.forEach((ancestor) => {
        ancestorScroll && ancestor.removeEventListener("scroll", update);
        ancestorResize && ancestor.removeEventListener("resize", update);
      });
      cleanupIo && cleanupIo();
      resizeObserver && resizeObserver.disconnect();
      resizeObserver = null;
      if (animationFrame) {
        cancelAnimationFrame(frameId);
      }
    };
  }
  var computePosition2 = (reference, floating, options) => {
    const cache = /* @__PURE__ */ new Map();
    const mergedOptions = {
      platform,
      ...options
    };
    const platformWithCache = {
      ...mergedOptions.platform,
      _c: cache
    };
    return computePosition(reference, floating, {
      ...mergedOptions,
      platform: platformWithCache
    });
  };
  function src_default8(Alpine3) {
    Alpine3.magic("anchor", (el) => {
      if (!el._x_anchor)
        throw "Alpine: No x-anchor directive found on element using $anchor...";
      return el._x_anchor;
    });
    Alpine3.interceptClone((from, to) => {
      if (from && from._x_anchor && !to._x_anchor) {
        to._x_anchor = from._x_anchor;
      }
    });
    Alpine3.directive("anchor", Alpine3.skipDuringClone(
      (el, { expression, modifiers, value }, { cleanup: cleanup2, evaluate: evaluate22 }) => {
        let { placement, offsetValue, unstyled } = getOptions(modifiers);
        el._x_anchor = Alpine3.reactive({ x: 0, y: 0 });
        let reference = evaluate22(expression);
        if (!reference)
          throw "Alpine: no element provided to x-anchor...";
        let compute = () => {
          let previousValue;
          computePosition2(reference, el, {
            placement,
            middleware: [flip(), shift({ padding: 5 }), offset(offsetValue)]
          }).then(({ x, y }) => {
            unstyled || setStyles2(el, x, y);
            if (JSON.stringify({ x, y }) !== previousValue) {
              el._x_anchor.x = x;
              el._x_anchor.y = y;
            }
            previousValue = JSON.stringify({ x, y });
          });
        };
        let release2 = autoUpdate(reference, el, () => compute());
        cleanup2(() => release2());
      },
      (el, { expression, modifiers, value }, { cleanup: cleanup2, evaluate: evaluate22 }) => {
        let { placement, offsetValue, unstyled } = getOptions(modifiers);
        if (el._x_anchor) {
          unstyled || setStyles2(el, el._x_anchor.x, el._x_anchor.y);
        }
      }
    ));
  }
  function setStyles2(el, x, y) {
    Object.assign(el.style, {
      left: x + "px",
      top: y + "px",
      position: "absolute"
    });
  }
  function getOptions(modifiers) {
    let positions = ["top", "top-start", "top-end", "right", "right-start", "right-end", "bottom", "bottom-start", "bottom-end", "left", "left-start", "left-end"];
    let placement = positions.find((i) => modifiers.includes(i));
    let offsetValue = 0;
    if (modifiers.includes("offset")) {
      let idx = modifiers.findIndex((i) => i === "offset");
      offsetValue = modifiers[idx + 1] !== void 0 ? Number(modifiers[idx + 1]) : offsetValue;
    }
    let unstyled = modifiers.includes("no-style");
    return { placement, offsetValue, unstyled };
  }
  var module_default8 = src_default8;

  // js/plugins/navigate/history.js
  var Snapshot = class {
    constructor(url, html) {
      this.url = url;
      this.html = html;
    }
  };
  var snapshotCache = {
    currentKey: null,
    currentUrl: null,
    keys: [],
    lookup: {},
    limit: 10,
    has(location) {
      return this.lookup[location] !== void 0;
    },
    retrieve(location) {
      let snapshot = this.lookup[location];
      if (snapshot === void 0)
        throw "No back button cache found for current location: " + location;
      return snapshot;
    },
    replace(key, snapshot) {
      if (this.has(key)) {
        this.lookup[key] = snapshot;
      } else {
        this.push(key, snapshot);
      }
    },
    push(key, snapshot) {
      this.lookup[key] = snapshot;
      let index2 = this.keys.indexOf(key);
      if (index2 > -1)
        this.keys.splice(index2, 1);
      this.keys.unshift(key);
      this.trim();
    },
    trim() {
      for (let key of this.keys.splice(this.limit)) {
        delete this.lookup[key];
      }
    }
  };
  function updateCurrentPageHtmlInHistoryStateForLaterBackButtonClicks() {
    let url = new URL(window.location.href, document.baseURI);
    replaceUrl(url, document.documentElement.outerHTML);
  }
  function updateCurrentPageHtmlInSnapshotCacheForLaterBackButtonClicks(key, url) {
    let html = document.documentElement.outerHTML;
    snapshotCache.replace(key, new Snapshot(url, html));
  }
  function whenTheBackOrForwardButtonIsClicked(registerFallback, handleHtml) {
    let fallback2;
    registerFallback((i) => fallback2 = i);
    window.addEventListener("popstate", (e) => {
      let state = e.state || {};
      let alpine = state.alpine || {};
      if (Object.keys(state).length === 0)
        return;
      if (!alpine.snapshotIdx)
        return;
      if (snapshotCache.has(alpine.snapshotIdx)) {
        let snapshot = snapshotCache.retrieve(alpine.snapshotIdx);
        handleHtml(snapshot.html, snapshot.url, snapshotCache.currentUrl, snapshotCache.currentKey);
      } else {
        fallback2(alpine.url);
      }
    });
  }
  function updateUrlAndStoreLatestHtmlForFutureBackButtons(html, destination) {
    pushUrl(destination, html);
  }
  function pushUrl(url, html) {
    updateUrl("pushState", url, html);
  }
  function replaceUrl(url, html) {
    updateUrl("replaceState", url, html);
  }
  function updateUrl(method, url, html) {
    let key = url.toString() + "-" + Math.random();
    method === "pushState" ? snapshotCache.push(key, new Snapshot(url, html)) : snapshotCache.replace(key = snapshotCache.currentKey ?? key, new Snapshot(url, html));
    let state = history.state || {};
    if (!state.alpine)
      state.alpine = {};
    state.alpine.snapshotIdx = key;
    state.alpine.url = url.toString();
    try {
      history[method](state, JSON.stringify(document.title), url);
      snapshotCache.currentKey = key;
      snapshotCache.currentUrl = url;
    } catch (error2) {
      if (error2 instanceof DOMException && error2.name === "SecurityError") {
        console.error(
          "Livewire: You can't use wire:navigate with a link to a different root domain: " + url
        );
      }
      console.error(error2);
    }
  }

  // js/plugins/navigate/links.js
  function whenThisLinkIsPressed(el, callback) {
    let isProgrammaticClick = (e) => !e.isTrusted;
    let isNotPlainLeftClick = (e) => e.which > 1 || e.altKey || e.ctrlKey || e.metaKey || e.shiftKey;
    let isNotPlainEnterKey = (e) => e.which !== 13 || e.altKey || e.ctrlKey || e.metaKey || e.shiftKey;
    el.addEventListener("click", (e) => {
      if (isProgrammaticClick(e)) {
        e.preventDefault();
        callback((whenReleased) => whenReleased());
        return;
      }
      if (isNotPlainLeftClick(e))
        return;
      e.preventDefault();
    });
    el.addEventListener("mousedown", (e) => {
      if (isNotPlainLeftClick(e))
        return;
      e.preventDefault();
      callback((whenReleased) => {
        let handler4 = (e2) => {
          e2.preventDefault();
          whenReleased();
          el.removeEventListener("mouseup", handler4);
        };
        el.addEventListener("mouseup", handler4);
      });
    });
    el.addEventListener("keydown", (e) => {
      if (isNotPlainEnterKey(e))
        return;
      e.preventDefault();
      callback((whenReleased) => whenReleased());
    });
  }
  function whenThisLinkIsHoveredFor(el, ms = 60, callback) {
    el.addEventListener("mouseenter", (e) => {
      let timeout = setTimeout(() => {
        callback(e);
      }, ms);
      let handler4 = () => {
        clearTimeout(timeout);
        el.removeEventListener("mouseleave", handler4);
      };
      el.addEventListener("mouseleave", handler4);
    });
  }
  function extractDestinationFromLink(linkEl) {
    return createUrlObjectFromString2(linkEl.getAttribute("href"));
  }
  function createUrlObjectFromString2(urlString) {
    return urlString !== null && new URL(urlString, document.baseURI);
  }
  function getUriStringFromUrlObject(urlObject) {
    return urlObject.pathname + urlObject.search + urlObject.hash;
  }

  // js/plugins/navigate/fetch.js
  function fetchHtml(destination, callback, errorCallback) {
    let uri = getUriStringFromUrlObject(destination);
    performFetch(uri, (html, finalDestination) => {
      callback(html, finalDestination);
    }, errorCallback);
  }
  function performFetch(uri, callback, errorCallback) {
    sendNavigateRequest(uri, callback, errorCallback);
  }

  // js/plugins/navigate/prefetch.js
  var prefetches = {};
  var cacheDuration = 3e4;
  function prefetchHtml(destination, callback, errorCallback) {
    let uri = getUriStringFromUrlObject(destination);
    if (prefetches[uri])
      return;
    prefetches[uri] = { finished: false, html: null, whenFinished: () => setTimeout(() => delete prefetches[uri], cacheDuration) };
    performFetch(uri, (html, routedUri) => {
      callback(html, routedUri);
    }, () => {
      delete prefetches[uri];
      errorCallback();
    });
  }
  function storeThePrefetchedHtmlForWhenALinkIsClicked(html, destination, finalDestination) {
    let state = prefetches[getUriStringFromUrlObject(destination)];
    state.html = html;
    state.finished = true;
    state.finalDestination = finalDestination;
    state.whenFinished();
  }
  function getPretchedHtmlOr(destination, receive, ifNoPrefetchExists) {
    let uri = getUriStringFromUrlObject(destination);
    if (!prefetches[uri])
      return ifNoPrefetchExists();
    if (prefetches[uri].finished) {
      let html = prefetches[uri].html;
      let finalDestination = prefetches[uri].finalDestination;
      delete prefetches[uri];
      return receive(html, finalDestination);
    } else {
      prefetches[uri].whenFinished = () => {
        let html = prefetches[uri].html;
        let finalDestination = prefetches[uri].finalDestination;
        delete prefetches[uri];
        receive(html, finalDestination);
      };
    }
  }

  // js/plugins/navigate/teleport.js
  function packUpPersistedTeleports(persistedEl) {
    module_default.mutateDom(() => {
      persistedEl.querySelectorAll("[data-teleport-template]").forEach((i) => i._x_teleport.remove());
    });
  }
  function removeAnyLeftOverStaleTeleportTargets(body) {
    module_default.mutateDom(() => {
      body.querySelectorAll("[data-teleport-target]").forEach((i) => i.remove());
    });
  }
  function unPackPersistedTeleports(persistedEl) {
    module_default.walk(persistedEl, (el, skip) => {
      if (!el._x_teleport)
        return;
      el._x_teleportPutBack();
      skip();
    });
  }
  function isTeleportTarget(el) {
    return el.hasAttribute("data-teleport-target");
  }

  // js/plugins/navigate/scroll.js
  function storeScrollInformationInHtmlBeforeNavigatingAway() {
    document.body.setAttribute("data-scroll-x", document.body.scrollLeft);
    document.body.setAttribute("data-scroll-y", document.body.scrollTop);
    document.querySelectorAll(["[x-navigate\\:scroll]", "[wire\\:scroll]"]).forEach((el) => {
      el.setAttribute("data-scroll-x", el.scrollLeft);
      el.setAttribute("data-scroll-y", el.scrollTop);
    });
  }
  function restoreScrollPositionOrScrollToTop() {
    let scroll = (el) => {
      if (!el.hasAttribute("data-scroll-x")) {
        window.scrollTo({ top: 0, left: 0, behavior: "instant" });
      } else {
        el.scrollTo({
          top: Number(el.getAttribute("data-scroll-y")),
          left: Number(el.getAttribute("data-scroll-x")),
          behavior: "instant"
        });
        el.removeAttribute("data-scroll-x");
        el.removeAttribute("data-scroll-y");
      }
    };
    queueMicrotask(() => {
      queueMicrotask(() => {
        scroll(document.body);
        document.querySelectorAll(["[x-navigate\\:scroll]", "[wire\\:scroll]"]).forEach(scroll);
      });
    });
  }

  // js/plugins/navigate/persist.js
  var els = {};
  function storePersistantElementsForLater(callback) {
    els = {};
    document.querySelectorAll("[x-persist]").forEach((i) => {
      els[i.getAttribute("x-persist")] = i;
      callback(i);
      module_default.mutateDom(() => {
        i.remove();
      });
    });
  }
  function putPersistantElementsBack(callback) {
    let usedPersists = [];
    document.querySelectorAll("[x-persist]").forEach((i) => {
      let old = els[i.getAttribute("x-persist")];
      if (!old)
        return;
      usedPersists.push(i.getAttribute("x-persist"));
      old._x_wasPersisted = true;
      callback(old, i);
      module_default.mutateDom(() => {
        i.replaceWith(old);
      });
    });
    Object.entries(els).forEach(([key, el]) => {
      if (usedPersists.includes(key))
        return;
      module_default.destroyTree(el);
    });
    els = {};
  }
  function isPersistedElement(el) {
    return el.hasAttribute("x-persist");
  }

  // js/plugins/navigate/bar.js
  var import_nprogress = __toESM(require_nprogress());
  import_nprogress.default.configure({
    minimum: 0.1,
    trickleSpeed: 200,
    showSpinner: false,
    parent: "body"
  });
  injectStyles();
  var inProgress = false;
  function showAndStartProgressBar() {
    inProgress = true;
    setTimeout(() => {
      if (!inProgress)
        return;
      import_nprogress.default.start();
    }, 150);
  }
  function finishAndHideProgressBar() {
    inProgress = false;
    import_nprogress.default.done();
  }
  function removeAnyLeftOverStaleProgressBars() {
    import_nprogress.default.remove();
  }
  function injectStyles() {
    let style = document.createElement("style");
    style.innerHTML = `/* Make clicks pass-through */

    #nprogress {
      pointer-events: none;
    }

    #nprogress .bar {
      background: var(--livewire-progress-bar-color, #29d);

      position: fixed;
      z-index: 1031;
      top: 0;
      left: 0;

      width: 100%;
      height: 2px;
    }

    /* Fancy blur effect */
    #nprogress .peg {
      display: block;
      position: absolute;
      right: 0px;
      width: 100px;
      height: 100%;
      box-shadow: 0 0 10px var(--livewire-progress-bar-color, #29d), 0 0 5px var(--livewire-progress-bar-color, #29d);
      opacity: 1.0;

      -webkit-transform: rotate(3deg) translate(0px, -4px);
          -ms-transform: rotate(3deg) translate(0px, -4px);
              transform: rotate(3deg) translate(0px, -4px);
    }

    /* Remove these to get rid of the spinner */
    #nprogress .spinner {
      display: block;
      position: fixed;
      z-index: 1031;
      top: 15px;
      right: 15px;
    }

    #nprogress .spinner-icon {
      width: 18px;
      height: 18px;
      box-sizing: border-box;

      border: solid 2px transparent;
      border-top-color: var(--livewire-progress-bar-color, #29d);
      border-left-color: var(--livewire-progress-bar-color, #29d);
      border-radius: 50%;

      -webkit-animation: nprogress-spinner 400ms linear infinite;
              animation: nprogress-spinner 400ms linear infinite;
    }

    .nprogress-custom-parent {
      overflow: hidden;
      position: relative;
    }

    .nprogress-custom-parent #nprogress .spinner,
    .nprogress-custom-parent #nprogress .bar {
      position: absolute;
    }

    @-webkit-keyframes nprogress-spinner {
      0%   { -webkit-transform: rotate(0deg); }
      100% { -webkit-transform: rotate(360deg); }
    }
    @keyframes nprogress-spinner {
      0%   { transform: rotate(0deg); }
      100% { transform: rotate(360deg); }
    }
    `;
    let nonce2 = getNonce();
    if (nonce2)
      style.nonce = nonce2;
    document.head.appendChild(style);
  }

  // js/plugins/navigate/popover.js
  function packUpPersistedPopovers(persistedEl) {
    if (!isPopoverSupported())
      return;
    persistedEl.querySelectorAll(":popover-open").forEach((el) => {
      el.setAttribute("data-navigate-popover-open", "");
      let animations = el.getAnimations();
      el._pausedAnimations = animations.map((animation) => ({
        keyframes: animation.effect.getKeyframes(),
        options: {
          duration: animation.effect.getTiming().duration,
          easing: animation.effect.getTiming().easing,
          fill: animation.effect.getTiming().fill,
          iterations: animation.effect.getTiming().iterations
        },
        currentTime: animation.currentTime,
        playState: animation.playState
      }));
      animations.forEach((i) => i.pause());
    });
  }
  function unPackPersistedPopovers(persistedEl) {
    if (!isPopoverSupported())
      return;
    persistedEl.querySelectorAll("[data-navigate-popover-open]").forEach((el) => {
      el.removeAttribute("data-navigate-popover-open");
      queueMicrotask(() => {
        if (!el.isConnected)
          return;
        el.showPopover();
        el.getAnimations().forEach((i) => i.finish());
        if (el._pausedAnimations) {
          el._pausedAnimations.forEach(({ keyframes, options, currentTime, now, playState }) => {
            let animation = el.animate(keyframes, options);
            animation.currentTime = currentTime;
          });
          delete el._pausedAnimations;
        }
      });
    });
  }
  function isPopoverSupported() {
    return typeof document.createElement("div").showPopover === "function";
  }

  // js/plugins/navigate/page.js
  var oldBodyScriptTagHashes = [];
  var attributesExemptFromScriptTagHashing = [
    "data-csrf",
    "nonce",
    "aria-hidden"
  ];
  function swapCurrentPageWithNewHtml(html, andThen) {
    let newDocument = new DOMParser().parseFromString(html, "text/html");
    let newHtml = newDocument.documentElement;
    let newBody = document.adoptNode(newDocument.body);
    let newHead = document.adoptNode(newDocument.head);
    oldBodyScriptTagHashes = oldBodyScriptTagHashes.concat(Array.from(document.body.querySelectorAll("script")).map((i) => {
      return simpleHash(ignoreAttributes(i.outerHTML, attributesExemptFromScriptTagHashing));
    }));
    let afterRemoteScriptsHaveLoaded = () => {
    };
    replaceHtmlAttributes(newHtml);
    mergeNewHead(newHead).finally(() => {
      afterRemoteScriptsHaveLoaded();
    });
    prepNewBodyScriptTagsToRun(newBody, oldBodyScriptTagHashes);
    let oldBody = document.body;
    document.body.replaceWith(newBody);
    Alpine.destroyTree(oldBody);
    andThen((i) => afterRemoteScriptsHaveLoaded = i);
  }
  function prepNewBodyScriptTagsToRun(newBody, oldBodyScriptTagHashes2) {
    newBody.querySelectorAll("script").forEach((i) => {
      if (i.hasAttribute("data-navigate-once")) {
        let hash = simpleHash(
          ignoreAttributes(i.outerHTML, attributesExemptFromScriptTagHashing)
        );
        if (oldBodyScriptTagHashes2.includes(hash))
          return;
      }
      i.replaceWith(cloneScriptTag(i));
    });
  }
  function replaceHtmlAttributes(newHtmlElement) {
    let currentHtmlElement = document.documentElement;
    Array.from(newHtmlElement.attributes).forEach((attr) => {
      const name = attr.name;
      const value = attr.value;
      if (currentHtmlElement.getAttribute(name) !== value) {
        currentHtmlElement.setAttribute(name, value);
      }
    });
    Array.from(currentHtmlElement.attributes).forEach((attr) => {
      if (!newHtmlElement.hasAttribute(attr.name)) {
        currentHtmlElement.removeAttribute(attr.name);
      }
    });
  }
  function mergeNewHead(newHead) {
    let children = Array.from(document.head.children);
    let headChildrenHtmlLookup = children.map((i) => i.outerHTML);
    let garbageCollector = document.createDocumentFragment();
    let touchedHeadElements = [];
    let remoteScriptsPromises = [];
    for (let child of Array.from(newHead.children)) {
      if (isAsset(child)) {
        if (!headChildrenHtmlLookup.includes(child.outerHTML)) {
          if (isTracked(child)) {
            if (ifTheQueryStringChangedSinceLastRequest(child, children)) {
              setTimeout(() => window.location.reload());
            }
          }
          if (isScript(child)) {
            try {
              remoteScriptsPromises.push(
                injectScriptTagAndWaitForItToFullyLoad(
                  cloneScriptTag(child)
                )
              );
            } catch (error2) {
            }
          } else {
            document.head.appendChild(child);
          }
        } else {
          garbageCollector.appendChild(child);
        }
        touchedHeadElements.push(child);
      }
    }
    for (let child of Array.from(document.head.children)) {
      if (!isAsset(child))
        child.remove();
    }
    for (let child of Array.from(newHead.children)) {
      if (child.tagName.toLowerCase() === "noscript")
        continue;
      document.head.appendChild(child);
    }
    return Promise.all(remoteScriptsPromises);
  }
  async function injectScriptTagAndWaitForItToFullyLoad(script) {
    return new Promise((resolve, reject) => {
      if (script.src) {
        script.onload = () => resolve();
        script.onerror = () => reject();
      } else {
        resolve();
      }
      document.head.appendChild(script);
    });
  }
  function cloneScriptTag(el) {
    let script = document.createElement("script");
    script.textContent = el.textContent;
    script.async = el.async;
    for (let attr of el.attributes) {
      script.setAttribute(attr.name, attr.value);
    }
    return script;
  }
  function isTracked(el) {
    return el.hasAttribute("data-navigate-track");
  }
  function ifTheQueryStringChangedSinceLastRequest(el, currentHeadChildren) {
    let [uri, queryString] = extractUriAndQueryString(el);
    return currentHeadChildren.some((child) => {
      if (!isTracked(child))
        return false;
      let [currentUri, currentQueryString] = extractUriAndQueryString(child);
      if (currentUri === uri && queryString !== currentQueryString)
        return true;
    });
  }
  function extractUriAndQueryString(el) {
    let url = isScript(el) ? el.src : el.href;
    return url.split("?");
  }
  function isAsset(el) {
    return el.tagName.toLowerCase() === "link" && el.getAttribute("rel").toLowerCase() === "stylesheet" || el.tagName.toLowerCase() === "style" || el.tagName.toLowerCase() === "script";
  }
  function isScript(el) {
    return el.tagName.toLowerCase() === "script";
  }
  function simpleHash(str) {
    return str.split("").reduce((a, b) => {
      a = (a << 5) - a + b.charCodeAt(0);
      return a & a;
    }, 0);
  }
  function ignoreAttributes(subject, attributesToRemove) {
    let result = subject;
    attributesToRemove.forEach((attr) => {
      const regex = new RegExp(`${attr}="[^"]*"|${attr}='[^']*'`, "g");
      result = result.replace(regex, "");
    });
    result = result.replaceAll(" ", "");
    return result.trim();
  }

  // js/plugins/navigate/index.js
  var enablePersist = true;
  var showProgressBar = true;
  var restoreScroll = true;
  var autofocus = false;
  function navigate_default(Alpine3) {
    Alpine3.navigate = (url, options = {}) => {
      let { preserveScroll = false } = options;
      let destination = createUrlObjectFromString2(url);
      let prevented = fireEventForOtherLibrariesToHookInto("alpine:navigate", {
        url: destination,
        history: false,
        cached: false
      });
      if (prevented)
        return;
      navigateTo(destination, { preserveScroll });
    };
    Alpine3.navigate.disableProgressBar = () => {
      showProgressBar = false;
    };
    Alpine3.addInitSelector(() => `[${Alpine3.prefixed("navigate")}]`);
    Alpine3.directive("navigate", (el, { modifiers }) => {
      let shouldPrefetchOnHover = modifiers.includes("hover");
      let preserveScroll = modifiers.includes("preserve-scroll");
      shouldPrefetchOnHover && whenThisLinkIsHoveredFor(el, 60, () => {
        let destination = extractDestinationFromLink(el);
        if (!destination)
          return;
        prefetchHtml(destination, (html, finalDestination) => {
          storeThePrefetchedHtmlForWhenALinkIsClicked(html, destination, finalDestination);
        }, () => {
          showProgressBar && finishAndHideProgressBar();
        });
      });
      whenThisLinkIsPressed(el, (whenItIsReleased) => {
        let destination = extractDestinationFromLink(el);
        if (!destination)
          return;
        prefetchHtml(destination, (html, finalDestination) => {
          storeThePrefetchedHtmlForWhenALinkIsClicked(html, destination, finalDestination);
        }, () => {
          showProgressBar && finishAndHideProgressBar();
        });
        whenItIsReleased(() => {
          let prevented = fireEventForOtherLibrariesToHookInto("alpine:navigate", {
            url: destination,
            history: false,
            cached: false
          });
          if (prevented)
            return;
          navigateTo(destination, { preserveScroll });
        });
      });
    });
    function navigateTo(destination, { preserveScroll = false, shouldPushToHistoryState = true }) {
      showProgressBar && showAndStartProgressBar();
      fetchHtmlOrUsePrefetchedHtml(destination, (html, finalDestination) => {
        fireEventForOtherLibrariesToHookInto("alpine:navigating");
        restoreScroll && storeScrollInformationInHtmlBeforeNavigatingAway();
        cleanupAlpineElementsOnThePageThatArentInsideAPersistedElement();
        updateCurrentPageHtmlInHistoryStateForLaterBackButtonClicks();
        preventAlpineFromPickingUpDomChanges(Alpine3, (andAfterAllThis) => {
          enablePersist && storePersistantElementsForLater((persistedEl) => {
            packUpPersistedTeleports(persistedEl);
            packUpPersistedPopovers(persistedEl);
          });
          if (shouldPushToHistoryState) {
            updateUrlAndStoreLatestHtmlForFutureBackButtons(html, finalDestination);
          } else {
            replaceUrl(finalDestination, html);
          }
          swapCurrentPageWithNewHtml(html, (afterNewScriptsAreDoneLoading) => {
            removeAnyLeftOverStaleTeleportTargets(document.body);
            enablePersist && putPersistantElementsBack((persistedEl, newStub) => {
              unPackPersistedTeleports(persistedEl);
              unPackPersistedPopovers(persistedEl);
            });
            !preserveScroll && restoreScrollPositionOrScrollToTop();
            afterNewScriptsAreDoneLoading(() => {
              andAfterAllThis(() => {
                setTimeout(() => {
                  autofocus && autofocusElementsWithTheAutofocusAttribute();
                });
                nowInitializeAlpineOnTheNewPage(Alpine3);
                fireEventForOtherLibrariesToHookInto("alpine:navigated");
                showProgressBar && finishAndHideProgressBar();
              });
            });
          });
        });
      }, () => {
        showProgressBar && finishAndHideProgressBar();
      });
    }
    whenTheBackOrForwardButtonIsClicked(
      (ifThePageBeingVisitedHasntBeenCached) => {
        ifThePageBeingVisitedHasntBeenCached((url) => {
          let destination = createUrlObjectFromString2(url);
          let prevented = fireEventForOtherLibrariesToHookInto("alpine:navigate", {
            url: destination,
            history: true,
            cached: false
          });
          if (prevented)
            return;
          navigateTo(destination, { shouldPushToHistoryState: false });
        });
      },
      (html, url, currentPageUrl, currentPageKey) => {
        let destination = createUrlObjectFromString2(url);
        let prevented = fireEventForOtherLibrariesToHookInto("alpine:navigate", {
          url: destination,
          history: true,
          cached: true
        });
        if (prevented)
          return;
        storeScrollInformationInHtmlBeforeNavigatingAway();
        fireEventForOtherLibrariesToHookInto("alpine:navigating");
        updateCurrentPageHtmlInSnapshotCacheForLaterBackButtonClicks(currentPageUrl, currentPageKey);
        preventAlpineFromPickingUpDomChanges(Alpine3, (andAfterAllThis) => {
          enablePersist && storePersistantElementsForLater((persistedEl) => {
            packUpPersistedTeleports(persistedEl);
            packUpPersistedPopovers(persistedEl);
          });
          swapCurrentPageWithNewHtml(html, () => {
            removeAnyLeftOverStaleProgressBars();
            removeAnyLeftOverStaleTeleportTargets(document.body);
            enablePersist && putPersistantElementsBack((persistedEl, newStub) => {
              unPackPersistedTeleports(persistedEl);
              unPackPersistedPopovers(persistedEl);
            });
            restoreScrollPositionOrScrollToTop();
            andAfterAllThis(() => {
              autofocus && autofocusElementsWithTheAutofocusAttribute();
              nowInitializeAlpineOnTheNewPage(Alpine3);
              fireEventForOtherLibrariesToHookInto("alpine:navigated");
            });
          });
        });
      }
    );
    setTimeout(() => {
      fireEventForOtherLibrariesToHookInto("alpine:navigated");
    });
  }
  function fetchHtmlOrUsePrefetchedHtml(fromDestination, callback, errorCallback) {
    getPretchedHtmlOr(fromDestination, callback, () => {
      fetchHtml(fromDestination, callback, errorCallback);
    });
  }
  function preventAlpineFromPickingUpDomChanges(Alpine3, callback) {
    Alpine3.stopObservingMutations();
    callback((afterAllThis) => {
      Alpine3.startObservingMutations();
      queueMicrotask(() => {
        afterAllThis();
      });
    });
  }
  function fireEventForOtherLibrariesToHookInto(name, detail) {
    let event = new CustomEvent(name, {
      cancelable: true,
      bubbles: true,
      detail
    });
    document.dispatchEvent(event);
    return event.defaultPrevented;
  }
  function nowInitializeAlpineOnTheNewPage(Alpine3) {
    Alpine3.initTree(document.body, void 0, (el, skip) => {
      if (el._x_wasPersisted)
        skip();
    });
  }
  function autofocusElementsWithTheAutofocusAttribute() {
    document.querySelector("[autofocus]") && document.querySelector("[autofocus]").focus();
  }
  function cleanupAlpineElementsOnThePageThatArentInsideAPersistedElement() {
    let walker = function(root, callback) {
      Alpine.walk(root, (el, skip) => {
        if (isPersistedElement(el))
          skip();
        if (isTeleportTarget(el))
          skip();
        else
          callback(el, skip);
      });
    };
    Alpine.destroyTree(document.body, walker);
  }

  // js/plugins/history/index.js
  function history2(Alpine3) {
    Alpine3.magic("queryString", (el, { interceptor: interceptor2 }) => {
      let alias;
      let alwaysShow = false;
      let usePush = false;
      return interceptor2((initialSeedValue, getter, setter, path, key) => {
        let queryKey = alias || path;
        let { initial, replace: replace2, push: push2, pop } = track2(queryKey, initialSeedValue, alwaysShow);
        setter(initial);
        if (!usePush) {
          Alpine3.effect(() => replace2(getter()));
        } else {
          Alpine3.effect(() => push2(getter()));
          pop(async (newValue) => {
            setter(newValue);
            let tillTheEndOfTheMicrotaskQueue = () => Promise.resolve();
            await tillTheEndOfTheMicrotaskQueue();
          });
        }
        return initial;
      }, (func) => {
        func.alwaysShow = () => {
          alwaysShow = true;
          return func;
        };
        func.usePush = () => {
          usePush = true;
          return func;
        };
        func.as = (key) => {
          alias = key;
          return func;
        };
      });
    });
    Alpine3.history = { track: track2 };
  }
  function track2(name, initialSeedValue, alwaysShow = false, except = null) {
    let { has: has2, get: get3, set: set3, remove } = queryStringUtils();
    let url = new URL(window.location.href);
    let isInitiallyPresentInUrl = has2(url, name);
    let initialValue = isInitiallyPresentInUrl ? get3(url, name) : initialSeedValue;
    let initialValueMemo = JSON.stringify(initialValue);
    let exceptValueMemo = [false, null, void 0].includes(except) ? initialSeedValue : JSON.stringify(except);
    let hasReturnedToInitialValue = (newValue) => JSON.stringify(newValue) === initialValueMemo;
    let hasReturnedToExceptValue = (newValue) => JSON.stringify(newValue) === exceptValueMemo;
    if (alwaysShow)
      url = set3(url, name, initialValue);
    replace(url, name, { value: initialValue });
    let lock = false;
    let update = (strategy, newValue) => {
      if (lock)
        return;
      let url2 = new URL(window.location.href);
      if (!alwaysShow && !isInitiallyPresentInUrl && hasReturnedToInitialValue(newValue)) {
        url2 = remove(url2, name);
      } else if (newValue === void 0) {
        url2 = remove(url2, name);
      } else if (!alwaysShow && hasReturnedToExceptValue(newValue)) {
        url2 = remove(url2, name);
      } else {
        url2 = set3(url2, name, newValue);
      }
      strategy(url2, name, { value: newValue });
    };
    return {
      initial: initialValue,
      replace(newValue) {
        update(replace, newValue);
      },
      push(newValue) {
        update(push, newValue);
      },
      pop(receiver) {
        let handler4 = (e) => {
          if (!e.state || !e.state.alpine)
            return;
          Object.entries(e.state.alpine).forEach(([iName, { value: newValue }]) => {
            if (iName !== name)
              return;
            lock = true;
            let result = receiver(newValue);
            if (result instanceof Promise) {
              result.finally(() => lock = false);
            } else {
              lock = false;
            }
          });
        };
        window.addEventListener("popstate", handler4);
        return () => window.removeEventListener("popstate", handler4);
      }
    };
  }
  function replace(url, key, object) {
    let state = window.history.state || {};
    if (!state.alpine)
      state.alpine = {};
    state.alpine[key] = unwrap(object);
    try {
      window.history.replaceState(state, "", url.toString());
    } catch (e) {
      console.error(e);
    }
  }
  function push(url, key, object) {
    let state = window.history.state || {};
    if (!state.alpine)
      state.alpine = {};
    state = { alpine: { ...state.alpine, ...{ [key]: unwrap(object) } } };
    try {
      window.history.pushState(state, "", url.toString());
    } catch (e) {
      console.error(e);
    }
  }
  function unwrap(object) {
    if (object === void 0)
      return void 0;
    return JSON.parse(JSON.stringify(object));
  }
  function queryStringUtils() {
    return {
      has(url, key) {
        let search = url.search;
        if (!search)
          return false;
        let data2 = fromQueryString(search, key);
        return Object.keys(data2).includes(key);
      },
      get(url, key) {
        let search = url.search;
        if (!search)
          return false;
        let data2 = fromQueryString(search, key);
        return data2[key];
      },
      set(url, key, value) {
        let data2 = fromQueryString(url.search, key);
        data2[key] = stripNulls(unwrap(value));
        url.search = toQueryString(data2);
        return url;
      },
      remove(url, key) {
        let data2 = fromQueryString(url.search, key);
        delete data2[key];
        url.search = toQueryString(data2);
        return url;
      }
    };
  }
  function stripNulls(value) {
    if (!isObjecty(value))
      return value;
    for (let key in value) {
      if (value[key] === null)
        delete value[key];
      else
        value[key] = stripNulls(value[key]);
    }
    return value;
  }
  function toQueryString(data2) {
    let isObjecty2 = (subject) => typeof subject === "object" && subject !== null;
    let buildQueryStringEntries = (data3, entries2 = {}, baseKey = "") => {
      Object.entries(data3).forEach(([iKey, iValue]) => {
        let key = baseKey === "" ? iKey : `${baseKey}[${iKey}]`;
        if (iValue === null) {
          entries2[key] = "";
        } else if (!isObjecty2(iValue)) {
          entries2[key] = encodeURIComponent(iValue).replaceAll("%20", "+").replaceAll("%2C", ",");
        } else {
          entries2 = { ...entries2, ...buildQueryStringEntries(iValue, entries2, key) };
        }
      });
      return entries2;
    };
    let entries = buildQueryStringEntries(data2);
    return Object.entries(entries).map(([key, value]) => `${key}=${value}`).join("&");
  }
  function fromQueryString(search, queryKey) {
    search = search.replace("?", "");
    if (search === "")
      return {};
    let insertDotNotatedValueIntoData = (key, value, data3) => {
      let [first2, second, ...rest] = key.split(".");
      if (!second)
        return data3[key] = value;
      if (data3[first2] === void 0) {
        data3[first2] = isNaN(second) ? {} : [];
      }
      insertDotNotatedValueIntoData([second, ...rest].join("."), value, data3[first2]);
    };
    let entries = search.split("&").map((i) => i.split("="));
    let data2 = /* @__PURE__ */ Object.create(null);
    entries.forEach(([key, value]) => {
      if (typeof value == "undefined")
        return;
      value = decodeURIComponent(value.replaceAll("+", "%20"));
      let decodedKey = decodeURIComponent(key);
      let shouldBeHandledAsArray = decodedKey.includes("[") && decodedKey.startsWith(queryKey);
      if (!shouldBeHandledAsArray) {
        data2[key] = value;
      } else {
        let dotNotatedKey = decodedKey.replaceAll("[", ".").replaceAll("]", "");
        insertDotNotatedValueIntoData(dotNotatedKey, value, data2);
      }
    });
    return data2;
  }

  // ../alpine/packages/morph/dist/module.esm.js
  function morph(from, toHtml, options) {
    monkeyPatchDomSetAttributeToAllowAtSymbols();
    let context = createMorphContext(options);
    let toEl = typeof toHtml === "string" ? createElement(toHtml) : toHtml;
    if (window.Alpine && window.Alpine.closestDataStack && !from._x_dataStack) {
      toEl._x_dataStack = window.Alpine.closestDataStack(from);
      toEl._x_dataStack && window.Alpine.cloneNode(from, toEl);
    }
    context.patch(from, toEl);
    return from;
  }
  function morphBetween(startMarker, endMarker, toHtml, options = {}) {
    monkeyPatchDomSetAttributeToAllowAtSymbols();
    let context = createMorphContext(options);
    let fromContainer = startMarker.parentNode;
    let fromBlock = new Block(startMarker, endMarker);
    let toContainer = typeof toHtml === "string" ? (() => {
      let container = document.createElement("div");
      container.insertAdjacentHTML("beforeend", toHtml);
      return container;
    })() : toHtml;
    let toStartMarker = document.createComment("[morph-start]");
    let toEndMarker = document.createComment("[morph-end]");
    toContainer.insertBefore(toStartMarker, toContainer.firstChild);
    toContainer.appendChild(toEndMarker);
    let toBlock = new Block(toStartMarker, toEndMarker);
    if (window.Alpine && window.Alpine.closestDataStack) {
      toContainer._x_dataStack = window.Alpine.closestDataStack(fromContainer);
      toContainer._x_dataStack && window.Alpine.cloneNode(fromContainer, toContainer);
    }
    context.patchChildren(fromBlock, toBlock);
  }
  function createMorphContext(options = {}) {
    let defaultGetKey = (el) => el.getAttribute("key");
    let noop = () => {
    };
    let context = {
      key: options.key || defaultGetKey,
      lookahead: options.lookahead || false,
      updating: options.updating || noop,
      updated: options.updated || noop,
      removing: options.removing || noop,
      removed: options.removed || noop,
      adding: options.adding || noop,
      added: options.added || noop
    };
    context.patch = function(from, to) {
      if (context.differentElementNamesTypesOrKeys(from, to)) {
        return context.swapElements(from, to);
      }
      let updateChildrenOnly = false;
      let skipChildren = false;
      let skipUntil = (predicate) => context.skipUntilCondition = predicate;
      if (shouldSkipChildren(context.updating, () => skipChildren = true, skipUntil, from, to, () => updateChildrenOnly = true))
        return;
      if (from.nodeType === 1 && window.Alpine) {
        window.Alpine.cloneNode(from, to);
        if (from._x_teleport && to._x_teleport) {
          context.patch(from._x_teleport, to._x_teleport);
        }
      }
      if (textOrComment(to)) {
        context.patchNodeValue(from, to);
        context.updated(from, to);
        return;
      }
      if (!updateChildrenOnly) {
        context.patchAttributes(from, to);
      }
      context.updated(from, to);
      if (!skipChildren) {
        context.patchChildren(from, to);
      }
    };
    context.differentElementNamesTypesOrKeys = function(from, to) {
      return from.nodeType != to.nodeType || from.nodeName != to.nodeName || context.getKey(from) != context.getKey(to);
    };
    context.swapElements = function(from, to) {
      if (shouldSkip(context.removing, from))
        return;
      let toCloned = to.cloneNode(true);
      if (shouldSkip(context.adding, toCloned))
        return;
      from.replaceWith(toCloned);
      context.removed(from);
      context.added(toCloned);
    };
    context.patchNodeValue = function(from, to) {
      let value = to.nodeValue;
      if (from.nodeValue !== value) {
        from.nodeValue = value;
      }
    };
    context.patchAttributes = function(from, to) {
      if (from._x_transitioning)
        return;
      if (from._x_isShown && !to._x_isShown) {
        return;
      }
      if (!from._x_isShown && to._x_isShown) {
        return;
      }
      let domAttributes = Array.from(from.attributes);
      let toAttributes = Array.from(to.attributes);
      for (let i = domAttributes.length - 1; i >= 0; i--) {
        let name = domAttributes[i].name;
        if (!to.hasAttribute(name)) {
          from.removeAttribute(name);
        }
      }
      for (let i = toAttributes.length - 1; i >= 0; i--) {
        let name = toAttributes[i].name;
        let value = toAttributes[i].value;
        if (from.getAttribute(name) !== value) {
          from.setAttribute(name, value);
        }
      }
    };
    context.patchChildren = function(from, to) {
      let fromKeys = context.keyToMap(from.children);
      let fromKeyHoldovers = {};
      let currentTo = getFirstNode(to);
      let currentFrom = getFirstNode(from);
      while (currentTo) {
        seedingMatchingId(currentTo, currentFrom);
        let toKey = context.getKey(currentTo);
        let fromKey = context.getKey(currentFrom);
        if (context.skipUntilCondition) {
          let fromDone = !currentFrom || context.skipUntilCondition(currentFrom);
          let toDone = !currentTo || context.skipUntilCondition(currentTo);
          if (fromDone && toDone) {
            context.skipUntilCondition = null;
          } else {
            if (!fromDone)
              currentFrom = currentFrom && getNextSibling(from, currentFrom);
            if (!toDone)
              currentTo = currentTo && getNextSibling(to, currentTo);
            continue;
          }
        }
        if (!currentFrom) {
          if (toKey && fromKeyHoldovers[toKey]) {
            let holdover = fromKeyHoldovers[toKey];
            from.appendChild(holdover);
            currentFrom = holdover;
            fromKey = context.getKey(currentFrom);
          } else {
            if (!shouldSkip(context.adding, currentTo)) {
              let clone3 = currentTo.cloneNode(true);
              from.appendChild(clone3);
              context.added(clone3);
            }
            currentTo = getNextSibling(to, currentTo);
            continue;
          }
        }
        let isIf = (node) => node && node.nodeType === 8 && node.textContent === "[if BLOCK]><![endif]";
        let isEnd = (node) => node && node.nodeType === 8 && node.textContent === "[if ENDBLOCK]><![endif]";
        if (isIf(currentTo) && isIf(currentFrom)) {
          let nestedIfCount = 0;
          let fromBlockStart = currentFrom;
          while (currentFrom) {
            let next = getNextSibling(from, currentFrom);
            if (isIf(next)) {
              nestedIfCount++;
            } else if (isEnd(next) && nestedIfCount > 0) {
              nestedIfCount--;
            } else if (isEnd(next) && nestedIfCount === 0) {
              currentFrom = next;
              break;
            }
            currentFrom = next;
          }
          let fromBlockEnd = currentFrom;
          nestedIfCount = 0;
          let toBlockStart = currentTo;
          while (currentTo) {
            let next = getNextSibling(to, currentTo);
            if (isIf(next)) {
              nestedIfCount++;
            } else if (isEnd(next) && nestedIfCount > 0) {
              nestedIfCount--;
            } else if (isEnd(next) && nestedIfCount === 0) {
              currentTo = next;
              break;
            }
            currentTo = next;
          }
          let toBlockEnd = currentTo;
          let fromBlock = new Block(fromBlockStart, fromBlockEnd);
          let toBlock = new Block(toBlockStart, toBlockEnd);
          context.patchChildren(fromBlock, toBlock);
          continue;
        }
        if (currentFrom.nodeType === 1 && context.lookahead && !currentFrom.isEqualNode(currentTo)) {
          let nextToElementSibling = getNextSibling(to, currentTo);
          let found = false;
          while (!found && nextToElementSibling) {
            if (nextToElementSibling.nodeType === 1 && currentFrom.isEqualNode(nextToElementSibling)) {
              found = true;
              currentFrom = context.addNodeBefore(from, currentTo, currentFrom);
              fromKey = context.getKey(currentFrom);
            }
            nextToElementSibling = getNextSibling(to, nextToElementSibling);
          }
        }
        if (toKey !== fromKey) {
          if (!toKey && fromKey) {
            fromKeyHoldovers[fromKey] = currentFrom;
            currentFrom = context.addNodeBefore(from, currentTo, currentFrom);
            fromKeyHoldovers[fromKey].remove();
            currentFrom = getNextSibling(from, currentFrom);
            currentTo = getNextSibling(to, currentTo);
            continue;
          }
          if (toKey && !fromKey) {
            if (fromKeys[toKey]) {
              currentFrom.replaceWith(fromKeys[toKey]);
              currentFrom = fromKeys[toKey];
              fromKey = context.getKey(currentFrom);
            }
          }
          if (toKey && fromKey) {
            let fromKeyNode = fromKeys[toKey];
            if (fromKeyNode) {
              fromKeyHoldovers[fromKey] = currentFrom;
              currentFrom.replaceWith(fromKeyNode);
              currentFrom = fromKeyNode;
              fromKey = context.getKey(currentFrom);
            } else {
              fromKeyHoldovers[fromKey] = currentFrom;
              currentFrom = context.addNodeBefore(from, currentTo, currentFrom);
              fromKeyHoldovers[fromKey].remove();
              currentFrom = getNextSibling(from, currentFrom);
              currentTo = getNextSibling(to, currentTo);
              continue;
            }
          }
        }
        let currentFromNext = currentFrom && getNextSibling(from, currentFrom);
        context.patch(currentFrom, currentTo);
        currentTo = currentTo && getNextSibling(to, currentTo);
        currentFrom = currentFromNext;
      }
      let removals = [];
      while (currentFrom) {
        if (!shouldSkip(context.removing, currentFrom))
          removals.push(currentFrom);
        currentFrom = getNextSibling(from, currentFrom);
      }
      while (removals.length) {
        let domForRemoval = removals.shift();
        domForRemoval.remove();
        context.removed(domForRemoval);
      }
    };
    context.getKey = function(el) {
      return el && el.nodeType === 1 && context.key(el);
    };
    context.keyToMap = function(els2) {
      let map = {};
      for (let el of els2) {
        let theKey = context.getKey(el);
        if (theKey) {
          map[theKey] = el;
        }
      }
      return map;
    };
    context.addNodeBefore = function(parent, node, beforeMe) {
      if (!shouldSkip(context.adding, node)) {
        let clone3 = node.cloneNode(true);
        parent.insertBefore(clone3, beforeMe);
        context.added(clone3);
        return clone3;
      }
      return node;
    };
    return context;
  }
  morph.step = () => {
  };
  morph.log = () => {
  };
  function shouldSkip(hook, ...args) {
    let skip = false;
    hook(...args, () => skip = true);
    return skip;
  }
  function shouldSkipChildren(hook, skipChildren, skipUntil, ...args) {
    let skip = false;
    hook(...args, () => skip = true, skipChildren, skipUntil);
    return skip;
  }
  var patched = false;
  function createElement(html) {
    const template = document.createElement("template");
    template.innerHTML = html;
    return template.content.firstElementChild;
  }
  function textOrComment(el) {
    return el.nodeType === 3 || el.nodeType === 8;
  }
  var Block = class {
    constructor(start3, end) {
      this.startComment = start3;
      this.endComment = end;
    }
    get children() {
      let children = [];
      let currentNode = this.startComment.nextSibling;
      while (currentNode && currentNode !== this.endComment) {
        children.push(currentNode);
        currentNode = currentNode.nextSibling;
      }
      return children;
    }
    appendChild(child) {
      this.endComment.before(child);
    }
    get firstChild() {
      let first2 = this.startComment.nextSibling;
      if (first2 === this.endComment)
        return;
      return first2;
    }
    nextNode(reference) {
      let next = reference.nextSibling;
      if (next === this.endComment)
        return;
      return next;
    }
    insertBefore(newNode, reference) {
      reference.before(newNode);
      return newNode;
    }
  };
  function getFirstNode(parent) {
    return parent.firstChild;
  }
  function getNextSibling(parent, reference) {
    let next;
    if (parent instanceof Block) {
      next = parent.nextNode(reference);
    } else {
      next = reference.nextSibling;
    }
    return next;
  }
  function monkeyPatchDomSetAttributeToAllowAtSymbols() {
    if (patched)
      return;
    patched = true;
    let original = Element.prototype.setAttribute;
    let hostDiv = document.createElement("div");
    Element.prototype.setAttribute = function newSetAttribute(name, value) {
      if (!name.includes("@")) {
        return original.call(this, name, value);
      }
      hostDiv.innerHTML = `<span ${name}="${value}"></span>`;
      let attr = hostDiv.firstElementChild.getAttributeNode(name);
      hostDiv.firstElementChild.removeAttributeNode(attr);
      this.setAttributeNode(attr);
    };
  }
  function seedingMatchingId(to, from) {
    let fromId = from && from._x_bindings && from._x_bindings.id;
    if (!fromId)
      return;
    if (!to.setAttribute)
      return;
    to.setAttribute("id", fromId);
    to.id = fromId;
  }
  function src_default9(Alpine3) {
    Alpine3.morph = morph;
    Alpine3.morphBetween = morphBetween;
  }
  var module_default9 = src_default9;

  // ../alpine/packages/mask/dist/module.esm.js
  function src_default10(Alpine3) {
    Alpine3.directive("mask", (el, { value, expression }, { effect: effect3, evaluateLater: evaluateLater2, cleanup: cleanup2 }) => {
      let templateFn = () => expression;
      let lastInputValue = "";
      queueMicrotask(() => {
        if (["function", "dynamic"].includes(value)) {
          let evaluator = evaluateLater2(expression);
          effect3(() => {
            templateFn = (input) => {
              let result;
              Alpine3.dontAutoEvaluateFunctions(() => {
                evaluator((value2) => {
                  result = typeof value2 === "function" ? value2(input) : value2;
                }, { scope: {
                  "$input": input,
                  "$money": formatMoney.bind({ el })
                } });
              });
              return result;
            };
            processInputValue(el, false);
          });
        } else {
          processInputValue(el, false);
        }
        if (el._x_model) {
          if (el._x_model.get() === el.value)
            return;
          if (el._x_model.get() === null && el.value === "")
            return;
          el._x_model.set(el.value);
        }
      });
      const controller = new AbortController();
      cleanup2(() => {
        controller.abort();
      });
      el.addEventListener("input", () => processInputValue(el), {
        signal: controller.signal,
        capture: true
      });
      el.addEventListener("blur", () => processInputValue(el, false), { signal: controller.signal });
      function processInputValue(el2, shouldRestoreCursor = true) {
        let input = el2.value;
        let template = templateFn(input);
        if (!template || template === "false")
          return false;
        if (lastInputValue.length - el2.value.length === 1) {
          return lastInputValue = el2.value;
        }
        let setInput = () => {
          lastInputValue = el2.value = formatInput(input, template);
        };
        if (shouldRestoreCursor) {
          restoreCursorPosition(el2, template, () => {
            setInput();
          });
        } else {
          setInput();
        }
      }
      function formatInput(input, template) {
        if (input === "")
          return "";
        let strippedDownInput = stripDown(template, input);
        let rebuiltInput = buildUp(template, strippedDownInput);
        return rebuiltInput;
      }
    }).before("model");
  }
  function restoreCursorPosition(el, template, callback) {
    let cursorPosition = el.selectionStart;
    let unformattedValue = el.value;
    callback();
    let beforeLeftOfCursorBeforeFormatting = unformattedValue.slice(0, cursorPosition);
    let newPosition = buildUp(
      template,
      stripDown(
        template,
        beforeLeftOfCursorBeforeFormatting
      )
    ).length;
    el.setSelectionRange(newPosition, newPosition);
  }
  function stripDown(template, input) {
    let inputToBeStripped = input;
    let output = "";
    let regexes = {
      "9": /[0-9]/,
      "a": /[a-zA-Z]/,
      "*": /[a-zA-Z0-9]/
    };
    let wildcardTemplate = "";
    for (let i = 0; i < template.length; i++) {
      if (["9", "a", "*"].includes(template[i])) {
        wildcardTemplate += template[i];
        continue;
      }
      for (let j = 0; j < inputToBeStripped.length; j++) {
        if (inputToBeStripped[j] === template[i]) {
          inputToBeStripped = inputToBeStripped.slice(0, j) + inputToBeStripped.slice(j + 1);
          break;
        }
      }
    }
    for (let i = 0; i < wildcardTemplate.length; i++) {
      let found = false;
      for (let j = 0; j < inputToBeStripped.length; j++) {
        if (regexes[wildcardTemplate[i]].test(inputToBeStripped[j])) {
          output += inputToBeStripped[j];
          inputToBeStripped = inputToBeStripped.slice(0, j) + inputToBeStripped.slice(j + 1);
          found = true;
          break;
        }
      }
      if (!found)
        break;
    }
    return output;
  }
  function buildUp(template, input) {
    let clean = Array.from(input);
    let output = "";
    for (let i = 0; i < template.length; i++) {
      if (!["9", "a", "*"].includes(template[i])) {
        output += template[i];
        continue;
      }
      if (clean.length === 0)
        break;
      output += clean.shift();
    }
    return output;
  }
  function formatMoney(input, delimiter = ".", thousands, precision = 2) {
    if (input === "-")
      return "-";
    if (/^\D+$/.test(input))
      return "9";
    if (thousands === null || thousands === void 0) {
      thousands = delimiter === "," ? "." : ",";
    }
    let addThousands = (input2, thousands2) => {
      let output = "";
      let counter = 0;
      for (let i = input2.length - 1; i >= 0; i--) {
        if (input2[i] === thousands2)
          continue;
        if (counter === 3) {
          output = input2[i] + thousands2 + output;
          counter = 0;
        } else {
          output = input2[i] + output;
        }
        counter++;
      }
      return output;
    };
    let minus = input.startsWith("-") ? "-" : "";
    let strippedInput = input.replaceAll(new RegExp(`[^0-9\\${delimiter}]`, "g"), "");
    let template = Array.from({ length: strippedInput.split(delimiter)[0].length }).fill("9").join("");
    template = `${minus}${addThousands(template, thousands)}`;
    if (precision > 0 && input.includes(delimiter))
      template += `${delimiter}` + "9".repeat(precision);
    queueMicrotask(() => {
      if (this.el.value.endsWith(delimiter))
        return;
      if (this.el.value[this.el.selectionStart - 1] === delimiter) {
        this.el.setSelectionRange(this.el.selectionStart - 1, this.el.selectionStart - 1);
      }
    });
    return template;
  }
  var module_default10 = src_default10;

  // js/lifecycle.js
  function start2() {
    setTimeout(() => ensureLivewireScriptIsntMisplaced());
    dispatch(document, "livewire:init");
    dispatch(document, "livewire:initializing");
    module_default.plugin(module_default9);
    module_default.plugin(history2);
    module_default.plugin(module_default5);
    module_default.plugin(module_default6);
    module_default.plugin(module_default7);
    module_default.plugin(module_default2);
    module_default.plugin(module_default8);
    module_default.plugin(module_default3);
    module_default.plugin(module_default4);
    module_default.plugin(navigate_default);
    module_default.plugin(module_default10);
    module_default.addRootSelector(() => "[wire\\:id]");
    module_default.onAttributesAdded((el, attributes) => {
      if (!Array.from(attributes).some((attribute) => matchesForLivewireDirective(attribute.name)))
        return;
      let component = findComponentByEl(el, false);
      if (!component)
        return;
      attributes.forEach((attribute) => {
        if (!matchesForLivewireDirective(attribute.name))
          return;
        let directive3 = extractDirective(el, attribute.name);
        trigger2("directive.init", { el, component, directive: directive3, cleanup: (callback) => {
          module_default.onAttributeRemoved(el, directive3.raw, callback);
        } });
      });
    });
    module_default.interceptInit(
      module_default.skipDuringClone(
        (el) => {
          if (!Array.from(el.attributes).some((attribute) => matchesForLivewireDirective(attribute.name)))
            return;
          if (el.hasAttribute("wire:id") && !el.__livewire && !hasComponent(el.getAttribute("wire:id"))) {
            let component2 = initComponent(el);
            module_default.onAttributeRemoved(el, "wire:id", () => {
              destroyComponent(component2.id);
            });
          }
          let directives2 = Array.from(el.getAttributeNames()).filter((name) => matchesForLivewireDirective(name)).map((name) => extractDirective(el, name));
          directives2.forEach((directive3) => {
            trigger2("directive.global.init", { el, directive: directive3, cleanup: (callback) => {
              module_default.onAttributeRemoved(el, directive3.raw, callback);
            } });
          });
          let component = findComponentByEl(el, false);
          if (component) {
            trigger2("element.init", { el, component });
            directives2.forEach((directive3) => {
              trigger2("directive.init", { el, component, directive: directive3, cleanup: (callback) => {
                module_default.onAttributeRemoved(el, directive3.raw, callback);
              } });
            });
          }
        },
        (el) => {
          if (!Array.from(el.attributes).some((attribute) => matchesForLivewireDirective(attribute.name)))
            return;
          let directives2 = Array.from(el.getAttributeNames()).filter((name) => matchesForLivewireDirective(name)).map((name) => extractDirective(el, name));
          directives2.forEach((directive3) => {
            trigger2("directive.global.init", { el, directive: directive3, cleanup: (callback) => {
              module_default.onAttributeRemoved(el, directive3.raw, callback);
            } });
          });
        }
      )
    );
    module_default.start();
    setTimeout(() => window.Livewire.initialRenderIsFinished = true);
    dispatch(document, "livewire:initialized");
  }
  function ensureLivewireScriptIsntMisplaced() {
    let el = document.querySelector("script[data-update-uri][data-csrf]");
    if (!el)
      return;
    let livewireEl = el.closest("[wire\\:id]");
    if (livewireEl) {
      console.warn("Livewire: missing closing tags found. Ensure your template elements contain matching closing tags.", livewireEl);
    }
  }

  // js/features/supportListeners.js
  on2("effect", ({ component, effects }) => {
    registerListeners(component, effects.listeners || []);
  });
  function registerListeners(component, listeners2) {
    listeners2.forEach((name) => {
      let handler4 = (e) => {
        if (e.__livewire)
          e.__livewire.receivedBy.push(component);
        component.$wire.call("__dispatch", name, e.detail || {});
      };
      window.addEventListener(name, handler4);
      component.addCleanup(() => window.removeEventListener(name, handler4));
      component.el.addEventListener(name, (e) => {
        if (!e.__livewire)
          return;
        if (e.bubbles)
          return;
        if (e.__livewire)
          e.__livewire.receivedBy.push(component.id);
        component.$wire.call("__dispatch", name, e.detail || {});
      });
    });
  }

  // js/evaluator.js
  function evaluateExpression(component, el, expression, options = {}) {
    options = {
      ...{
        scope: {
          $wire: component.$wire
        },
        context: component.$wire,
        ...options.scope,
        ...options.context
      },
      ...options
    };
    return module_default.evaluate(el, expression, options);
  }
  function evaluateActionExpression(component, el, expression, options = {}) {
    let negated = false;
    if (expression.startsWith("!")) {
      negated = true;
      expression = expression.slice(1).trim();
    }
    let contextualExpression = negated ? `! $wire.${expression}` : `$wire.${expression}`;
    return module_default.evaluate(el, contextualExpression, options);
  }
  function evaluateActionExpressionWithoutComponentScope(el, expression, options = {}) {
    let negated = false;
    if (expression.startsWith("!")) {
      negated = true;
      expression = expression.slice(1).trim();
    }
    let contextualExpression = negated ? `! $wire.${expression}` : `$wire.${expression}`;
    return module_default.evaluate(el, contextualExpression, options);
  }

  // js/features/supportScriptsAndAssets.js
  var executedScripts = /* @__PURE__ */ new WeakMap();
  var executedAssets = /* @__PURE__ */ new Set();
  on2("payload.intercept", async ({ assets }) => {
    if (!assets)
      return;
    for (let [key, asset] of Object.entries(assets)) {
      await onlyIfAssetsHaventBeenLoadedAlreadyOnThisPage(key, async () => {
        await addAssetsToHeadTagOfPage(asset);
      });
    }
  });
  on2("component.init", ({ component }) => {
    let assets = component.snapshot.memo.assets;
    if (assets) {
      assets.forEach((key) => {
        if (executedAssets.has(key))
          return;
        executedAssets.add(key);
      });
    }
  });
  on2("effect", ({ component, effects }) => {
    let scripts = effects.scripts;
    if (scripts) {
      Object.entries(scripts).forEach(([key, content]) => {
        onlyIfScriptHasntBeenRunAlreadyForThisComponent(component, key, () => {
          let scriptContent = extractScriptTagContent(content);
          module_default.dontAutoEvaluateFunctions(() => {
            evaluateExpression(component, component.el, scriptContent, {
              scope: {
                "$wire": component.$wire,
                "$js": component.$wire.$js,
                "$intercept": component.$wire.$intercept
              }
            });
          });
        });
      });
    }
  });
  function onlyIfScriptHasntBeenRunAlreadyForThisComponent(component, key, callback) {
    if (executedScripts.has(component)) {
      let alreadyRunKeys2 = executedScripts.get(component);
      if (alreadyRunKeys2.includes(key))
        return;
    }
    callback();
    if (!executedScripts.has(component))
      executedScripts.set(component, []);
    let alreadyRunKeys = executedScripts.get(component);
    alreadyRunKeys.push(key);
    executedScripts.set(component, alreadyRunKeys);
  }
  function extractScriptTagContent(rawHtml) {
    let scriptRegex = /<script\b[^>]*>([\s\S]*?)<\/script>/gm;
    let matches3 = scriptRegex.exec(rawHtml);
    let innards = matches3 && matches3[1] ? matches3[1].trim() : "";
    return innards;
  }
  async function onlyIfAssetsHaventBeenLoadedAlreadyOnThisPage(key, callback) {
    if (executedAssets.has(key))
      return;
    executedAssets.add(key);
    await callback();
  }
  async function addAssetsToHeadTagOfPage(rawHtml) {
    let newDocument = new DOMParser().parseFromString(rawHtml, "text/html");
    let newHead = document.adoptNode(newDocument.head);
    for (let child of newHead.children) {
      try {
        await runAssetSynchronously(child);
      } catch (error2) {
      }
    }
  }
  async function runAssetSynchronously(child) {
    return new Promise((resolve, reject) => {
      if (isScript2(child)) {
        let script = cloneScriptTag2(child);
        if (script.src) {
          script.onload = () => resolve();
          script.onerror = () => reject();
        } else {
          resolve();
        }
        document.head.appendChild(script);
      } else {
        document.head.appendChild(child);
        resolve();
      }
    });
  }
  function isScript2(el) {
    return el.tagName.toLowerCase() === "script";
  }
  function cloneScriptTag2(el) {
    let script = document.createElement("script");
    script.textContent = el.textContent;
    script.async = el.async;
    for (let attr of el.attributes) {
      script.setAttribute(attr.name, attr.value);
    }
    return script;
  }

  // js/features/supportJsEvaluation.js
  module_default.magic("js", (el) => {
    let component = findComponentByEl(el);
    return component.$wire.js;
  });
  on2("effect", ({ component, effects }) => {
    let js = effects.js;
    let xjs = effects.xjs;
    if (js) {
      Object.entries(js).forEach(([method, body]) => {
        overrideMethod(component, method, () => {
          evaluateExpression(component, component.el, body);
        });
      });
    }
    if (xjs) {
      xjs.forEach(({ expression, params }) => {
        params = Object.values(params);
        evaluateExpression(component, component.el, expression, { scope: component.jsActions, params });
      });
    }
  });

  // js/morph.js
  function morph2(component, el, html) {
    let wrapperTag = el.parentElement ? el.parentElement.tagName.toLowerCase() : "div";
    let customElement = customElements.get(wrapperTag);
    wrapperTag = customElement ? customElement.name : wrapperTag;
    let wrapper = document.createElement(wrapperTag);
    wrapper.innerHTML = html;
    let parentComponent;
    try {
      parentComponent = findComponentByEl(el.parentElement);
    } catch (e) {
    }
    parentComponent && (wrapper.__livewire = parentComponent);
    let to = wrapper.firstElementChild;
    to.setAttribute("wire:snapshot", component.snapshotEncoded);
    let effects = { ...component.effects };
    delete effects.html;
    to.setAttribute("wire:effects", JSON.stringify(effects));
    to.__livewire = component;
    trigger2("morph", { el, toEl: to, component });
    let existingComponentsMap = {};
    el.querySelectorAll("[wire\\:id]").forEach((component2) => {
      existingComponentsMap[component2.getAttribute("wire:id")] = component2;
    });
    to.querySelectorAll("[wire\\:id]").forEach((child) => {
      if (child.hasAttribute("wire:snapshot"))
        return;
      let wireId = child.getAttribute("wire:id");
      let existingComponent = existingComponentsMap[wireId];
      if (existingComponent) {
        child.replaceWith(existingComponent.cloneNode(true));
      }
    });
    module_default.morph(el, to, getMorphConfig(component));
    trigger2("morphed", { el, component });
  }
  function morphFragment(component, startNode, endNode, toHTML) {
    let fromContainer = startNode.parentElement;
    let fromContainerTag = fromContainer ? fromContainer.tagName.toLowerCase() : "div";
    let toContainer = document.createElement(fromContainerTag);
    toContainer.innerHTML = toHTML;
    toContainer.__livewire = component;
    let parentElement = component.el.parentElement;
    let parentElementTag = parentElement ? parentElement.tagName.toLowerCase() : "div";
    let parentComponent;
    try {
      parentComponent = parentElement ? findComponentByEl(parentElement) : null;
    } catch (e) {
    }
    if (parentComponent) {
      let parentProviderWrapper = document.createElement(parentElementTag);
      parentProviderWrapper.appendChild(toContainer);
      parentProviderWrapper.__livewire = parentComponent;
    }
    trigger2("island.morph", { startNode, endNode, component });
    module_default.morphBetween(startNode, endNode, toContainer, getMorphConfig(component));
    trigger2("island.morphed", { startNode, endNode, component });
  }
  function getMorphConfig(component) {
    return {
      updating: (el, toEl, childrenOnly, skip, skipChildren, skipUntil) => {
        if (isStartFragmentMarker(el) && isStartFragmentMarker(toEl)) {
          let metadata = extractFragmentMetadataFromMarkerNode(toEl);
          if (metadata.mode !== "morph") {
            skipUntil((node) => {
              if (isEndFragmentMarker(node)) {
                let endMarkerMetadata = extractFragmentMetadataFromMarkerNode(node);
                return endMarkerMetadata.token === metadata.token;
              }
              return false;
            });
          }
        }
        if (isntElement(el))
          return;
        trigger2("morph.updating", { el, toEl, component, skip, childrenOnly, skipChildren, skipUntil });
        if (el.__livewire_replace === true)
          el.innerHTML = toEl.innerHTML;
        if (el.__livewire_replace_self === true) {
          el.outerHTML = toEl.outerHTML;
          return skip();
        }
        if (el.__livewire_ignore === true)
          return skip();
        if (el.__livewire_ignore_self === true)
          childrenOnly();
        if (el.__livewire_ignore_children === true)
          return skipChildren();
        if (isComponentRootEl(el) && el.getAttribute("wire:id") !== component.id)
          return skip();
        if (isComponentRootEl(el))
          toEl.__livewire = component;
      },
      updated: (el) => {
        if (isntElement(el))
          return;
        trigger2("morph.updated", { el, component });
      },
      removing: (el, skip) => {
        if (isntElement(el))
          return;
        trigger2("morph.removing", { el, component, skip });
      },
      removed: (el) => {
        if (isntElement(el))
          return;
        trigger2("morph.removed", { el, component });
      },
      adding: (el) => {
        trigger2("morph.adding", { el, component });
      },
      added: (el) => {
        if (isntElement(el))
          return;
        const findComponentByElId = findComponentByEl(el).id;
        trigger2("morph.added", { el });
      },
      key: (el) => {
        if (isntElement(el))
          return;
        return el.hasAttribute(`wire:id`) ? el.getAttribute(`wire:id`) : el.hasAttribute(`wire:key`) ? el.getAttribute(`wire:key`) : el.id;
      },
      lookahead: false
    };
  }
  function isntElement(el) {
    return typeof el.hasAttribute !== "function";
  }
  function isComponentRootEl(el) {
    return el.hasAttribute("wire:id");
  }

  // js/features/supportMorphDom.js
  interceptMessage(({ message, onSuccess }) => {
    onSuccess(({ payload, onMorph }) => {
      onMorph(() => {
        let html = payload.effects.html;
        if (!html)
          return;
        morph2(message.component, message.component.el, html);
      });
    });
  });

  // js/features/supportDispatches.js
  on2("effect", ({ component, effects }) => {
    queueMicrotask(() => {
      queueMicrotask(() => {
        queueMicrotask(() => {
          dispatchEvents(component, effects.dispatches || []);
        });
      });
    });
  });
  function dispatchEvents(component, dispatches) {
    dispatches.forEach(({ name, params = {}, self = false, component: componentName, ref, el }) => {
      if (self)
        dispatchSelf(component, name, params);
      else if (componentName)
        dispatchTo(componentName, name, params);
      else if (ref)
        dispatchRef(component, ref, name, params);
      else if (el)
        dispatchEl(component, el, name, params);
      else
        dispatch3(component, name, params);
    });
  }

  // js/features/supportDisablingFormsDuringRequest.js
  var cleanups = new Bag();
  on2("directive.init", ({ el, directive: directive3, cleanup: cleanup2, component }) => setTimeout(() => {
    if (directive3.value !== "submit")
      return;
    el.addEventListener("submit", () => {
      let componentId = directive3.expression.startsWith("$parent") ? component.parent.id : component.id;
      let cleanup3 = disableForm(el);
      cleanups.add(componentId, cleanup3);
    });
  }));
  on2("commit", ({ component, respond }) => {
    respond(() => {
      cleanups.each(component.id, (i) => i());
      cleanups.remove(component.id);
    });
  });
  function disableForm(formEl) {
    let undos = [];
    module_default.walk(formEl, (el, skip) => {
      if (!formEl.contains(el))
        return;
      if (el.hasAttribute("wire:ignore"))
        return skip();
      if (shouldMarkDisabled(el)) {
        undos.push(markDisabled(el));
      } else if (shouldMarkReadOnly(el)) {
        undos.push(markReadOnly(el));
      }
    });
    return () => {
      while (undos.length > 0)
        undos.shift()();
    };
  }
  function shouldMarkDisabled(el) {
    let tag = el.tagName.toLowerCase();
    if (tag === "select")
      return true;
    if (tag === "button" && el.type === "submit")
      return true;
    if (tag === "input" && (el.type === "checkbox" || el.type === "radio"))
      return true;
    return false;
  }
  function shouldMarkReadOnly(el) {
    return ["input", "textarea"].includes(el.tagName.toLowerCase());
  }
  function markDisabled(el) {
    let undo = el.disabled ? () => {
    } : () => el.disabled = false;
    el.disabled = true;
    return undo;
  }
  function markReadOnly(el) {
    let undo = el.readOnly ? () => {
    } : () => el.readOnly = false;
    el.readOnly = true;
    return undo;
  }

  // js/features/supportFileDownloads.js
  on2("commit", ({ succeed }) => {
    succeed(({ effects }) => {
      let download = effects.download;
      if (!download)
        return;
      let urlObject = window.webkitURL || window.URL;
      let url = urlObject.createObjectURL(
        base64toBlob(download.content, download.contentType)
      );
      let invisibleLink = document.createElement("a");
      invisibleLink.style.display = "none";
      invisibleLink.href = url;
      invisibleLink.download = download.name;
      document.body.appendChild(invisibleLink);
      invisibleLink.click();
      setTimeout(function() {
        urlObject.revokeObjectURL(url);
      }, 0);
    });
  });
  function base64toBlob(b64Data, contentType = "", sliceSize = 512) {
    const byteCharacters = atob(b64Data);
    const byteArrays = [];
    if (contentType === null)
      contentType = "";
    for (let offset2 = 0; offset2 < byteCharacters.length; offset2 += sliceSize) {
      let slice = byteCharacters.slice(offset2, offset2 + sliceSize);
      let byteNumbers = new Array(slice.length);
      for (let i = 0; i < slice.length; i++) {
        byteNumbers[i] = slice.charCodeAt(i);
      }
      let byteArray = new Uint8Array(byteNumbers);
      byteArrays.push(byteArray);
    }
    return new Blob(byteArrays, { type: contentType });
  }

  // js/features/supportQueryString.js
  on2("effect", ({ component, effects, cleanup: cleanup2 }) => {
    let queryString = effects["url"];
    if (!queryString)
      return;
    Object.entries(queryString).forEach(([key, value]) => {
      let { name, as, use, alwaysShow, except } = normalizeQueryStringEntry(key, value);
      if (!as)
        as = name;
      let initialValue = [false, null, void 0].includes(except) ? dataGet(component.ephemeral, name) : except;
      let { replace: replace2, push: push2, pop } = track2(as, initialValue, alwaysShow, except);
      if (use === "replace") {
        let effectReference = module_default.effect(() => {
          replace2(dataGet(component.reactive, name));
        });
        cleanup2(() => module_default.release(effectReference));
      } else if (use === "push") {
        let forgetCommitHandler = on2("commit", ({ component: commitComponent, succeed }) => {
          if (component !== commitComponent)
            return;
          let beforeValue = dataGet(component.canonical, name);
          succeed(() => {
            let afterValue = dataGet(component.canonical, name);
            if (JSON.stringify(beforeValue) === JSON.stringify(afterValue))
              return;
            push2(afterValue);
          });
        });
        let forgetPopHandler = pop(async (newValue) => {
          await component.$wire.set(name, newValue);
          document.querySelectorAll("input").forEach((el) => {
            el._x_forceModelUpdate && el._x_forceModelUpdate(el._x_model.get());
          });
        });
        cleanup2(() => {
          forgetCommitHandler();
          forgetPopHandler();
        });
      }
    });
  });
  function normalizeQueryStringEntry(key, value) {
    let defaults2 = { use: "replace", alwaysShow: false };
    if (typeof value === "string") {
      return { ...defaults2, name: value, as: value };
    } else {
      let fullerDefaults = { ...defaults2, name: key, as: key };
      return { ...fullerDefaults, ...value };
    }
  }

  // js/features/supportLaravelEcho.js
  on2("request", ({ options }) => {
    if (window.Echo) {
      options.headers["X-Socket-ID"] = window.Echo.socketId();
    }
  });
  on2("effect", ({ component, effects }) => {
    let listeners2 = effects.listeners || [];
    listeners2.forEach((event) => {
      if (event.startsWith("echo")) {
        if (typeof window.Echo === "undefined") {
          console.warn("Laravel Echo cannot be found");
          return;
        }
        let event_parts = event.split(/(echo:|echo-)|:|,/);
        if (event_parts[1] == "echo:") {
          event_parts.splice(2, 0, "channel", void 0);
        }
        if (event_parts[2] == "notification") {
          event_parts.push(void 0, void 0);
        }
        let [
          s1,
          signature,
          channel_type,
          s2,
          channel,
          s3,
          event_name
        ] = event_parts;
        if (["channel", "private", "encryptedPrivate"].includes(channel_type)) {
          let handler4 = (e) => dispatchSelf(component, event, [e]);
          window.Echo[channel_type](channel).listen(event_name, handler4);
          component.addCleanup(() => {
            window.Echo[channel_type](channel).stopListening(event_name, handler4);
          });
        } else if (channel_type == "presence") {
          if (["here", "joining", "leaving"].includes(event_name)) {
            window.Echo.join(channel)[event_name]((e) => {
              dispatchSelf(component, event, [e]);
            });
          } else {
            let handler4 = (e) => dispatchSelf(component, event, [e]);
            window.Echo.join(channel).listen(event_name, handler4);
            component.addCleanup(() => {
              window.Echo.leaveChannel(channel);
            });
          }
        } else if (channel_type == "notification") {
          window.Echo.private(channel).notification((notification) => {
            dispatchSelf(component, event, [notification]);
          });
        } else {
          console.warn("Echo channel type not yet supported");
        }
      }
    });
  });

  // js/features/supportStreaming.js
  interceptMessage(({ message, onStream }) => {
    onStream(({ streamedJson }) => {
      let { id, type, name, el, ref, content, mode: mode2 } = streamedJson;
      if (type === "island")
        return;
      let component = findComponent(id);
      let targetEl = null;
      if (type === "directive") {
        replaceEl = component.el.querySelector(`[wire\\:stream.replace="${name}"]`);
        if (replaceEl) {
          targetEl = replaceEl;
          mode2 = "replace";
        } else {
          targetEl = component.el.querySelector(`[wire\\:stream="${name}"]`);
        }
      } else if (type === "ref") {
        targetEl = findRefEl(component, ref);
      } else if (type === "element") {
        targetEl = component.el.querySelector(el);
      }
      if (!targetEl)
        return;
      if (mode2 === "replace") {
        targetEl.innerHTML = content;
      } else {
        targetEl.insertAdjacentHTML("beforeend", content);
      }
    });
  });

  // js/features/supportNavigate.js
  document.addEventListener("livewire:initialized", () => {
    shouldHideProgressBar() && Alpine.navigate.disableProgressBar();
  });
  document.addEventListener("alpine:navigate", (e) => forwardEvent("livewire:navigate", e));
  document.addEventListener("alpine:navigating", (e) => forwardEvent("livewire:navigating", e));
  document.addEventListener("alpine:navigated", (e) => forwardEvent("livewire:navigated", e));
  function forwardEvent(name, original) {
    let event = new CustomEvent(name, { cancelable: true, bubbles: true, detail: original.detail });
    document.dispatchEvent(event);
    if (event.defaultPrevented) {
      original.preventDefault();
    }
  }
  function shouldRedirectUsingNavigateOr(effects, url, or) {
    let forceNavigate = effects.redirectUsingNavigate;
    if (forceNavigate) {
      Alpine.navigate(url);
    } else {
      or();
    }
  }
  function shouldHideProgressBar() {
    if (!!document.querySelector("[data-no-progress-bar]"))
      return true;
    if (window.livewireScriptConfig && window.livewireScriptConfig.progressBar === "data-no-progress-bar")
      return true;
    return false;
  }

  // js/features/supportRedirects.js
  on2("effect", ({ effects }) => {
    if (!effects["redirect"])
      return;
    let url = effects["redirect"];
    shouldRedirectUsingNavigateOr(effects, url, () => {
      window.location.href = url;
    });
  });

  // js/features/supportIslands.js
  interceptAction(({ action }) => {
    let origin = action.origin;
    if (!origin)
      return;
    let el = origin.el;
    let islandAttributeName = el.getAttribute("wire:island");
    let prependIslandAttributeName = el.getAttribute("wire:island.prepend");
    let appendIslandAttributeName = el.getAttribute("wire:island.append");
    let islandName = islandAttributeName || prependIslandAttributeName || appendIslandAttributeName;
    if (islandName) {
      let mode2 = appendIslandAttributeName ? "append" : prependIslandAttributeName ? "prepend" : "morph";
      action.mergeMetadata({
        island: {
          name: islandName,
          mode: mode2
        }
      });
      return;
    }
    let fragment = closestIsland(origin.el);
    if (!fragment)
      return;
    action.mergeMetadata({
      island: {
        name: fragment.metadata.name,
        mode: "morph"
      }
    });
  });
  interceptMessage(({ message, onSuccess, onStream }) => {
    onStream(({ streamedJson }) => {
      let { type, islandFragment } = streamedJson;
      if (type !== "island")
        return;
      renderIsland(message.component, islandFragment);
    });
    onSuccess(({ payload, onMorph }) => {
      onMorph(() => {
        let fragments = payload.effects.islandFragments || [];
        fragments.forEach((fragmentHtml) => {
          renderIsland(message.component, fragmentHtml);
        });
      });
    });
  });
  function closestIsland(el) {
    return closestFragment(el, {
      isMatch: ({ type }) => {
        return type === "island";
      }
    });
  }
  function renderIsland(component, islandHtml) {
    let metadata = extractFragmentMetadataFromHtml(islandHtml);
    let fragment = findFragment(component.el, {
      isMatch: ({ type, token }) => {
        return type === metadata.type && token === metadata.token;
      }
    });
    if (!fragment)
      return;
    let incomingMetadata = extractFragmentMetadataFromHtml(islandHtml);
    let strippedContent = extractInnerHtmlFromFragmentHtml(islandHtml);
    let parentElement = fragment.startMarkerNode.parentElement;
    let parentElementTag = parentElement ? parentElement.tagName.toLowerCase() : "div";
    mode = incomingMetadata.mode || "morph";
    if (mode === "morph") {
      morphFragment(component, fragment.startMarkerNode, fragment.endMarkerNode, strippedContent);
    } else if (mode === "append") {
      fragment.append(parentElementTag, strippedContent);
    } else if (mode === "prepend") {
      fragment.prepend(parentElementTag, strippedContent);
    }
  }

  // js/features/supportSlots.js
  interceptMessage(({ message, onSuccess, onStream }) => {
    onSuccess(({ payload, onMorph }) => {
      onMorph(() => {
        let fragments = payload.effects.slotFragments || [];
        fragments.forEach((fragmentHtml) => {
          renderSlot(message.component, fragmentHtml);
        });
      });
    });
  });
  function renderSlot(component, fragmentHtml) {
    let metadata = extractFragmentMetadataFromHtml(fragmentHtml);
    let targetComponent = findComponent(metadata.id);
    let fragment = findFragment(targetComponent.el, {
      isMatch: ({ name, token }) => {
        return name === metadata.name && token === metadata.token;
      }
    });
    if (!fragment)
      return;
    let strippedContent = extractInnerHtmlFromFragmentHtml(fragmentHtml);
    morphFragment(targetComponent, fragment.startMarkerNode, fragment.endMarkerNode, strippedContent);
  }

  // js/features/supportDataLoading.js
  interceptMessage(({ actions, onSend, onFinish }) => {
    let undos = [];
    onSend(() => {
      actions.forEach((action) => {
        let origin = action.origin;
        if (!origin || !origin.el)
          return;
        if (action.metadata?.type === "poll")
          return;
        origin.el.setAttribute("data-loading", "true");
        undos.push(() => {
          origin.el.removeAttribute("data-loading");
        });
      });
    });
    onFinish(() => undos.forEach((undo) => undo()));
  });

  // js/features/supportPreserveScroll.js
  interceptMessage(({ actions, onSuccess }) => {
    onSuccess(({ onSync, onMorph, onRender }) => {
      actions.forEach((action) => {
        let origin = action.origin;
        if (!origin || !origin.directive)
          return;
        let directive3 = origin.directive;
        if (!directive3.modifiers.includes("preserve-scroll"))
          return;
        let oldHeight;
        let oldScroll;
        onSync(() => {
          oldHeight = document.body.scrollHeight;
          oldScroll = window.scrollY;
        });
        onMorph(() => {
          let heightDiff = document.body.scrollHeight - oldHeight;
          window.scrollTo(0, oldScroll + heightDiff);
          oldHeight = null;
          oldScroll = null;
        });
      });
    });
  });

  // js/features/supportWireIntersect.js
  module_default.interceptInit((el) => {
    for (let i = 0; i < el.attributes.length; i++) {
      if (el.attributes[i].name.startsWith("wire:intersect")) {
        let { name, value } = el.attributes[i];
        let directive3 = extractDirective(el, name);
        let modifierString = name.split("wire:intersect")[1];
        let expression = value.trim();
        module_default.bind(el, {
          ["x-intersect" + modifierString](e) {
            directive3.eventContext = e;
            let component = el.closest("[wire\\:id]")?.__livewire;
            component.addActionContext({
              el,
              directive: directive3
            });
            evaluateActionExpression(component, el, expression);
          }
        });
      }
    }
  });

  // js/features/supportWireSort.js
  module_default.interceptInit((el) => {
    for (let i = 0; i < el.attributes.length; i++) {
      if (el.attributes[i].name.startsWith("wire:sort:item")) {
        let directive3 = extractDirective(el, el.attributes[i].name);
        let modifierString = directive3.modifiers.join(".");
        let expression = directive3.expression;
        module_default.bind(el, {
          ["x-sort:item" + modifierString]() {
            return expression;
          }
        });
      } else if (el.attributes[i].name.startsWith("wire:sort:group")) {
        return;
      } else if (el.attributes[i].name.startsWith("wire:sort")) {
        let directive3 = extractDirective(el, el.attributes[i].name);
        let attribute = directive3.rawName.replace("wire:", "x-");
        if (directive3.modifiers.includes("async")) {
          attribute = attribute.replace(".async", "");
        }
        if (directive3.modifiers.includes("renderless")) {
          attribute = attribute.replace(".renderless", "");
        }
        let expression = directive3.expression;
        module_default.bind(el, {
          [attribute]() {
            setNextActionOrigin({ el, directive: directive3 });
            return evaluateActionExpressionWithoutComponentScope(el, expression, { scope: {
              $item: this.$item,
              $position: this.$position
            } });
          }
        });
      }
    }
  });

  // js/features/supportJsModules.js
  on2("effect", ({ component, effects }) => {
    let scriptModuleHash = effects.scriptModule;
    if (scriptModuleHash) {
      let encodedName = component.name.replace(".", "--").replace("::", "---").replace(":", "----");
      let path = `/livewire/js/${encodedName}.js?v=${scriptModuleHash}`;
      import(path).then((module) => {
        module.run.call(component.$wire, [
          component.$wire,
          component.$wire.$js,
          component.$wire.$intercept
        ]);
      });
    }
  });

  // js/directives/wire-transition.js
  on2("morph.added", ({ el }) => {
    el.__addedByMorph = true;
  });
  directive2("transition", ({ el, directive: directive3, component, cleanup: cleanup2 }) => {
    for (let i = 0; i < el.attributes.length; i++) {
      if (el.attributes[i].name.startsWith("wire:show")) {
        module_default.bind(el, {
          [directive3.rawName.replace("wire:transition", "x-transition")]: directive3.expression
        });
        return;
      }
    }
    let visibility = module_default.reactive({ state: el.__addedByMorph ? false : true });
    module_default.bind(el, {
      [directive3.rawName.replace("wire:", "x-")]: "",
      "x-show"() {
        return visibility.state;
      }
    });
    el.__addedByMorph && setTimeout(() => visibility.state = true);
    let cleanups2 = [];
    cleanups2.push(on2("morph.removing", ({ el: el2, skip }) => {
      skip();
      el2.addEventListener("transitionend", () => {
        el2.remove();
      });
      visibility.state = false;
      cleanups2.push(on2("morph", ({ component: morphComponent }) => {
        if (morphComponent !== component)
          return;
        el2.remove();
        cleanups2.forEach((i) => i());
      }));
    }));
    cleanup2(() => cleanups2.forEach((i) => i()));
  });

  // js/debounce.js
  var callbacksByComponent = new WeakBag();
  function callAndClearComponentDebounces(component, callback) {
    callbacksByComponent.each(component, (callbackRegister) => {
      callbackRegister.callback();
      callbackRegister.callback = () => {
      };
    });
    callback();
  }

  // js/directives/wire-wildcard.js
  on2("directive.init", ({ el, directive: directive3, cleanup: cleanup2, component }) => {
    if (["snapshot", "effects", "model", "init", "loading", "poll", "ignore", "id", "data", "key", "target", "dirty", "sort"].includes(directive3.value))
      return;
    if (customDirectiveHasBeenRegistered(directive3.value))
      return;
    let attribute = directive3.rawName.replace("wire:", "x-on:");
    if (directive3.value === "submit" && !directive3.modifiers.includes("prevent")) {
      attribute = attribute + ".prevent";
    }
    if (directive3.modifiers.includes("async")) {
      attribute = attribute.replace(".async", "");
    }
    if (directive3.modifiers.includes("renderless")) {
      attribute = attribute.replace(".renderless", "");
    }
    let cleanupBinding = module_default.bind(el, {
      [attribute](e) {
        directive3.eventContext = e;
        directive3.wire = component.$wire;
        let execute = () => {
          callAndClearComponentDebounces(component, () => {
            setNextActionOrigin({ el, directive: directive3 });
            evaluateActionExpression(component, el, directive3.expression, { scope: { $event: e } });
          });
        };
        if (el.__livewire_confirm) {
          el.__livewire_confirm(() => {
            execute();
          }, () => {
            e.stopImmediatePropagation();
          });
        } else {
          execute();
        }
      }
    });
    cleanup2(cleanupBinding);
  });

  // js/directives/wire-navigate.js
  module_default.addInitSelector(() => `[wire\\:navigate]`);
  module_default.addInitSelector(() => `[wire\\:navigate\\.hover]`);
  module_default.addInitSelector(() => `[wire\\:navigate\\.preserve-scroll]`);
  module_default.addInitSelector(() => `[wire\\:navigate\\.preserve-scroll\\.hover]`);
  module_default.addInitSelector(() => `[wire\\:navigate\\.hover\\.preserve-scroll]`);
  module_default.interceptInit(
    module_default.skipDuringClone((el) => {
      if (el.hasAttribute("wire:navigate")) {
        module_default.bind(el, { ["x-navigate"]: true });
      } else if (el.hasAttribute("wire:navigate.hover")) {
        module_default.bind(el, { ["x-navigate.hover"]: true });
      } else if (el.hasAttribute("wire:navigate.preserve-scroll")) {
        module_default.bind(el, { ["x-navigate.preserve-scroll"]: true });
      } else if (el.hasAttribute("wire:navigate.preserve-scroll.hover")) {
        module_default.bind(el, { ["x-navigate.preserve-scroll.hover"]: true });
      } else if (el.hasAttribute("wire:navigate.hover.preserve-scroll")) {
        module_default.bind(el, { ["x-navigate.hover.preserve-scroll"]: true });
      }
    })
  );
  document.addEventListener("alpine:navigating", () => {
    Livewire.all().forEach((component) => {
      component.inscribeSnapshotAndEffectsOnElement();
    });
  });

  // js/directives/wire-confirm.js
  directive2("confirm", ({ el, directive: directive3 }) => {
    let message = directive3.expression;
    let shouldPrompt = directive3.modifiers.includes("prompt");
    message = message.replaceAll("\\n", "\n");
    if (message === "")
      message = "Are you sure?";
    el.__livewire_confirm = (action, instead) => {
      if (shouldPrompt) {
        let [question, expected] = message.split("|");
        if (!expected) {
          console.warn("Livewire: Must provide expectation with wire:confirm.prompt");
        } else {
          let input = prompt(question);
          if (input === expected) {
            action();
          } else {
            instead();
          }
        }
      } else {
        if (confirm(message))
          action();
        else
          instead();
      }
    };
  });

  // js/directives/wire-current.js
  module_default.addInitSelector(() => `[wire\\:current]`);
  var onPageChanges = /* @__PURE__ */ new Map();
  document.addEventListener("livewire:navigated", () => {
    onPageChanges.forEach((i) => i(new URL(window.location.href)));
  });
  globalDirective("current", ({ el, directive: directive3, cleanup: cleanup2 }) => {
    let expression = directive3.expression;
    let options = {
      exact: directive3.modifiers.includes("exact"),
      strict: directive3.modifiers.includes("strict")
    };
    if (expression.startsWith("#"))
      return;
    if (!el.hasAttribute("href"))
      return;
    let href = el.getAttribute("href");
    let hrefUrl = new URL(href, window.location.href);
    let classes = expression.split(" ").filter(String);
    let refreshCurrent = (url) => {
      if (pathMatches(hrefUrl, url, options)) {
        el.classList.add(...classes);
        el.setAttribute("data-current", "");
      } else {
        el.classList.remove(...classes);
        el.removeAttribute("data-current");
      }
    };
    refreshCurrent(new URL(window.location.href));
    onPageChanges.set(el, refreshCurrent);
    cleanup2(() => onPageChanges.delete(el));
  });
  function pathMatches(hrefUrl, actualUrl, options) {
    if (hrefUrl.hostname !== actualUrl.hostname)
      return false;
    let hrefPath = options.strict ? hrefUrl.pathname : hrefUrl.pathname.replace(/\/+$/, "");
    let actualPath = options.strict ? actualUrl.pathname : actualUrl.pathname.replace(/\/+$/, "");
    if (options.exact) {
      return hrefPath === actualPath;
    }
    let hrefPathSegments = hrefPath.split("/");
    let actualPathSegments = actualPath.split("/");
    for (let i = 0; i < hrefPathSegments.length; i++) {
      if (hrefPathSegments[i] !== actualPathSegments[i])
        return false;
    }
    return true;
  }

  // js/directives/shared.js
  function toggleBooleanStateDirective(el, directive3, isTruthy, cachedDisplay = null) {
    isTruthy = directive3.modifiers.includes("remove") ? !isTruthy : isTruthy;
    if (directive3.modifiers.includes("class")) {
      let classes = directive3.expression.split(" ").filter(String);
      if (isTruthy) {
        el.classList.add(...classes);
      } else {
        el.classList.remove(...classes);
      }
    } else if (directive3.modifiers.includes("attr")) {
      if (isTruthy) {
        el.setAttribute(directive3.expression, true);
      } else {
        el.removeAttribute(directive3.expression);
      }
    } else {
      let cache = cachedDisplay ?? window.getComputedStyle(el, null).getPropertyValue("display");
      let display = ["inline", "list-item", "block", "table", "flex", "grid", "inline-flex"].filter((i) => directive3.modifiers.includes(i))[0] || "inline-block";
      display = directive3.modifiers.includes("remove") && !isTruthy ? cache : display;
      el.style.display = isTruthy ? display : "none";
    }
  }

  // js/directives/wire-offline.js
  var offlineHandlers = /* @__PURE__ */ new Set();
  var onlineHandlers = /* @__PURE__ */ new Set();
  window.addEventListener("offline", () => offlineHandlers.forEach((i) => i()));
  window.addEventListener("online", () => onlineHandlers.forEach((i) => i()));
  directive2("offline", ({ el, directive: directive3, cleanup: cleanup2 }) => {
    let setOffline = () => toggleBooleanStateDirective(el, directive3, true);
    let setOnline = () => toggleBooleanStateDirective(el, directive3, false);
    offlineHandlers.add(setOffline);
    onlineHandlers.add(setOnline);
    cleanup2(() => {
      offlineHandlers.delete(setOffline);
      onlineHandlers.delete(setOnline);
    });
  });

  // js/directives/wire-loading.js
  directive2("loading", ({ el, directive: directive3, component, cleanup: cleanup2 }) => {
    let { targets, inverted } = getTargets(el);
    let [delay3, abortDelay] = applyDelay(directive3);
    let cleanupA = whenTargetsArePartOfRequest(component, el, targets, inverted, [
      () => delay3(() => toggleBooleanStateDirective(el, directive3, true)),
      () => abortDelay(() => toggleBooleanStateDirective(el, directive3, false))
    ]);
    let cleanupB = whenTargetsArePartOfFileUpload(component, targets, [
      () => delay3(() => toggleBooleanStateDirective(el, directive3, true)),
      () => abortDelay(() => toggleBooleanStateDirective(el, directive3, false))
    ]);
    cleanup2(() => {
      cleanupA();
      cleanupB();
    });
  });
  function applyDelay(directive3) {
    if (!directive3.modifiers.includes("delay") || directive3.modifiers.includes("none"))
      return [(i) => i(), (i) => i()];
    let duration = 200;
    let delayModifiers = {
      "shortest": 50,
      "shorter": 100,
      "short": 150,
      "default": 200,
      "long": 300,
      "longer": 500,
      "longest": 1e3
    };
    Object.keys(delayModifiers).some((key) => {
      if (directive3.modifiers.includes(key)) {
        duration = delayModifiers[key];
        return true;
      }
    });
    let timeout;
    let started2 = false;
    return [
      (callback) => {
        timeout = setTimeout(() => {
          callback();
          started2 = true;
        }, duration);
      },
      async (callback) => {
        if (started2) {
          await callback();
          started2 = false;
        } else {
          clearTimeout(timeout);
        }
      }
    ];
  }
  function whenTargetsArePartOfRequest(component, el, targets, inverted, [startLoading, endLoading]) {
    return interceptMessage(({ message, onSend, onFinish }) => {
      if (component !== message.component)
        return;
      let island = closestIsland(el);
      if (island && !message.hasActionForIsland(island)) {
        return;
      }
      if (!island && !message.hasActionForComponent()) {
        return;
      }
      let matches3 = true;
      onSend(({ payload }) => {
        if (targets.length > 0 && containsTargets(payload, targets) === inverted) {
          matches3 = false;
        }
        matches3 && startLoading();
      });
      onFinish(() => {
        matches3 && endLoading();
      });
    });
  }
  function whenTargetsArePartOfFileUpload(component, targets, [startLoading, endLoading]) {
    let eventMismatch = (e) => {
      let { id, property } = e.detail;
      if (id !== component.id)
        return true;
      if (targets.length > 0 && !targets.map((i) => i.target).includes(property))
        return true;
      return false;
    };
    let cleanupA = listen(window, "livewire-upload-start", (e) => {
      if (eventMismatch(e))
        return;
      startLoading();
    });
    let cleanupB = listen(window, "livewire-upload-finish", (e) => {
      if (eventMismatch(e))
        return;
      endLoading();
    });
    let cleanupC = listen(window, "livewire-upload-error", (e) => {
      if (eventMismatch(e))
        return;
      endLoading();
    });
    return () => {
      cleanupA();
      cleanupB();
      cleanupC();
    };
  }
  function containsTargets(payload, targets) {
    let { updates, calls } = payload;
    return targets.some(({ target, params }) => {
      if (params) {
        return calls.some(({ method, params: methodParams }) => {
          return target === method && params === quickHash(JSON.stringify(methodParams));
        });
      }
      let hasMatchingUpdate = Object.keys(updates).some((property) => {
        if (property.includes(".")) {
          let propertyRoot = property.split(".")[0];
          if (propertyRoot === target)
            return true;
        }
        return property === target;
      });
      if (hasMatchingUpdate)
        return true;
      if (calls.map((i) => i.method).includes(target))
        return true;
    });
  }
  function getTargets(el) {
    let directives2 = getDirectives(el);
    let targets = [];
    let inverted = false;
    if (directives2.has("target")) {
      let directive3 = directives2.get("target");
      if (directive3.modifiers.includes("except"))
        inverted = true;
<<<<<<< HEAD
      if (raw2.includes("(") && raw2.includes(")")) {
        targets.push({ target: directive3.method, params: quickHash(JSON.stringify(directive3.params)) });
      } else if (raw2.includes(",")) {
        raw2.split(",").map((i) => i.trim()).forEach((target) => {
          targets.push({ target });
=======
      directive3.methods.forEach(({ method, params }) => {
        targets.push({
          target: method,
          params: params && params.length > 0 ? quickHash(JSON.stringify(params)) : void 0
>>>>>>> f641ecdb
        });
      });
    } else {
      let nonActionOrModelLivewireDirectives = ["init", "dirty", "offline", "navigate", "target", "loading", "poll", "ignore", "key", "id"];
      directives2.all().filter((i) => !nonActionOrModelLivewireDirectives.includes(i.value)).map((i) => i.expression.split("(")[0]).forEach((target) => targets.push({ target }));
    }
    return { targets, inverted };
  }
  function quickHash(subject) {
    return btoa(encodeURIComponent(subject));
  }

  // js/directives/wire-replace.js
  directive2("replace", ({ el, directive: directive3 }) => {
    if (directive3.modifiers.includes("self")) {
      el.__livewire_replace_self = true;
    } else {
      el.__livewire_replace = true;
    }
  });

  // js/directives/wire-ignore.js
  directive2("ignore", ({ el, directive: directive3 }) => {
    if (directive3.modifiers.includes("self")) {
      el.__livewire_ignore_self = true;
    } else if (directive3.modifiers.includes("children")) {
      el.__livewire_ignore_children = true;
    } else {
      el.__livewire_ignore = true;
    }
  });

  // js/directives/wire-cloak.js
  module_default.interceptInit((el) => {
    if (el.hasAttribute("wire:cloak")) {
      module_default.mutateDom(() => el.removeAttribute("wire:cloak"));
    }
  });

  // js/directives/wire-dirty.js
  var refreshDirtyStatesByComponent = new WeakBag();
  on2("commit", ({ component, respond }) => {
    respond(() => {
      setTimeout(() => {
        refreshDirtyStatesByComponent.each(component, (i) => i(false));
      });
    });
  });
  directive2("dirty", ({ el, directive: directive3, component }) => {
    let targets = dirtyTargets(el);
    let oldIsDirty = false;
    let initialDisplay = el.style.display;
    let refreshDirtyState = (isDirty) => {
      toggleBooleanStateDirective(el, directive3, isDirty, initialDisplay);
      oldIsDirty = isDirty;
    };
    refreshDirtyStatesByComponent.add(component, refreshDirtyState);
    Alpine.effect(() => {
      let isDirty = false;
      if (targets.length === 0) {
        isDirty = JSON.stringify(component.canonical) !== JSON.stringify(component.reactive);
      } else {
        for (let i = 0; i < targets.length; i++) {
          if (isDirty)
            break;
          let target = targets[i];
          isDirty = JSON.stringify(dataGet(component.canonical, target)) !== JSON.stringify(dataGet(component.reactive, target));
        }
      }
      if (oldIsDirty !== isDirty) {
        refreshDirtyState(isDirty);
      }
      oldIsDirty = isDirty;
    });
  });
  function dirtyTargets(el) {
    let directives2 = getDirectives(el);
    let targets = [];
    if (directives2.has("model")) {
      targets.push(directives2.get("model").expression);
    }
    if (directives2.has("target")) {
      targets = targets.concat(
        directives2.get("target").expression.split(",").map((s) => s.trim())
      );
    }
    return targets;
  }

  // js/directives/wire-model.js
  directive2("model", ({ el, directive: directive3, component, cleanup: cleanup2 }) => {
    component = findComponentByEl(el);
    let { expression, modifiers } = directive3;
    if (!expression) {
      return console.warn("Livewire: [wire:model] is missing a value.", el);
    }
    if (componentIsMissingProperty(component, expression)) {
      return console.warn('Livewire: [wire:model="' + expression + '"] property does not exist on component: [' + component.name + "]", el);
    }
    if (el.type && el.type.toLowerCase() === "file") {
      return handleFileUpload(el, expression, component, cleanup2);
    }
    let isLive = modifiers.includes("live");
    let isLazy = modifiers.includes("lazy") || modifiers.includes("change");
    let onBlur = modifiers.includes("blur");
    let isDebounced = modifiers.includes("debounce");
    let update = () => {
      setNextActionOrigin({ el, directive: directive3 });
      if (isLive || isDebounced) {
        setNextActionMetadata({ type: "model.live" });
      }
      expression.startsWith("$parent") ? component.$wire.$parent.$commit() : component.$wire.$commit();
    };
    let debouncedUpdate = isTextInput(el) && !isDebounced && isLive ? debounce2(update, 150) : update;
    module_default.bind(el, {
      ["@change"]() {
        isLazy && update();
      },
      ["@blur"]() {
        onBlur && update();
      },
      ["x-model" + getModifierTail(modifiers)]() {
        return {
          get() {
            return dataGet(component.$wire, expression);
          },
          set(value) {
            dataSet(component.$wire, expression, value);
            isLive && !isLazy && !onBlur && debouncedUpdate();
          }
        };
      }
    });
  });
  function getModifierTail(modifiers) {
    modifiers = modifiers.filter((i) => ![
      "lazy",
      "defer"
    ].includes(i));
    if (modifiers.length === 0)
      return "";
    return "." + modifiers.join(".");
  }
  function isTextInput(el) {
    return ["INPUT", "TEXTAREA"].includes(el.tagName.toUpperCase()) && !["checkbox", "radio"].includes(el.type);
  }
  function componentIsMissingProperty(component, property) {
    if (property.startsWith("$parent")) {
      let parent = findComponentByEl(component.el.parentElement, false);
      if (!parent)
        return true;
      return componentIsMissingProperty(parent, property.split("$parent.")[1]);
    }
    let baseProperty = property.split(".")[0];
    return !Object.keys(component.canonical).includes(baseProperty);
  }
  function debounce2(func, wait) {
    var timeout;
    return function() {
      var context = this, args = arguments;
      var later = function() {
        timeout = null;
        func.apply(context, args);
      };
      clearTimeout(timeout);
      timeout = setTimeout(later, wait);
    };
  }

  // js/directives/wire-init.js
  directive2("init", ({ component, el, directive: directive3 }) => {
    let fullMethod = directive3.expression ? directive3.expression : "$refresh";
    setNextActionOrigin({ el, directive: directive3 });
    evaluateActionExpression(component, el, fullMethod);
  });

  // js/directives/wire-poll.js
  directive2("poll", ({ el, directive: directive3, component }) => {
    let interval = extractDurationFrom(directive3.modifiers, 2e3);
    let { start: start3, pauseWhile, throttleWhile, stopWhen } = poll(() => {
      triggerComponentRequest(el, directive3, component);
    }, interval);
    start3();
    throttleWhile(() => theTabIsInTheBackground() && theDirectiveIsMissingKeepAlive(directive3));
    pauseWhile(() => theDirectiveHasVisible(directive3) && theElementIsNotInTheViewport(el));
    pauseWhile(() => theDirectiveIsOffTheElement(el));
    pauseWhile(() => livewireIsOffline());
    stopWhen(() => theElementIsDisconnected(el));
  });
  function triggerComponentRequest(el, directive3, component) {
    setNextActionOrigin({ el, directive: directive3 });
    setNextActionMetadata({ type: "poll" });
    let fullMethod = directive3.expression ? directive3.expression : "$refresh";
    evaluateActionExpression(component, el, fullMethod);
  }
  function poll(callback, interval = 2e3) {
    let pauseConditions = [];
    let throttleConditions = [];
    let stopConditions = [];
    return {
      start() {
        let clear2 = syncronizedInterval(interval, () => {
          if (stopConditions.some((i) => i()))
            return clear2();
          if (pauseConditions.some((i) => i()))
            return;
          if (throttleConditions.some((i) => i()) && Math.random() < 0.95)
            return;
          callback();
        });
      },
      pauseWhile(condition) {
        pauseConditions.push(condition);
      },
      throttleWhile(condition) {
        throttleConditions.push(condition);
      },
      stopWhen(condition) {
        stopConditions.push(condition);
      }
    };
  }
  var clocks = [];
  function syncronizedInterval(ms, callback) {
    if (!clocks[ms]) {
      let clock = {
        timer: setInterval(() => clock.callbacks.forEach((i) => i()), ms),
        callbacks: /* @__PURE__ */ new Set()
      };
      clocks[ms] = clock;
    }
    clocks[ms].callbacks.add(callback);
    return () => {
      clocks[ms].callbacks.delete(callback);
      if (clocks[ms].callbacks.size === 0) {
        clearInterval(clocks[ms].timer);
        delete clocks[ms];
      }
    };
  }
  var isOffline = false;
  window.addEventListener("offline", () => isOffline = true);
  window.addEventListener("online", () => isOffline = false);
  function livewireIsOffline() {
    return isOffline;
  }
  var inBackground = false;
  document.addEventListener("visibilitychange", () => {
    inBackground = document.hidden;
  }, false);
  function theTabIsInTheBackground() {
    return inBackground;
  }
  function theDirectiveIsOffTheElement(el) {
    return !getDirectives(el).has("poll");
  }
  function theDirectiveIsMissingKeepAlive(directive3) {
    return !directive3.modifiers.includes("keep-alive");
  }
  function theDirectiveHasVisible(directive3) {
    return directive3.modifiers.includes("visible");
  }
  function theElementIsNotInTheViewport(el) {
    let bounding = el.getBoundingClientRect();
    return !(bounding.top < (window.innerHeight || document.documentElement.clientHeight) && bounding.left < (window.innerWidth || document.documentElement.clientWidth) && bounding.bottom > 0 && bounding.right > 0);
  }
  function theElementIsDisconnected(el) {
    return el.isConnected === false;
  }
  function extractDurationFrom(modifiers, defaultDuration) {
    let durationInMilliSeconds;
    let durationInMilliSecondsString = modifiers.find((mod) => mod.match(/([0-9]+)ms/));
    let durationInSecondsString = modifiers.find((mod) => mod.match(/([0-9]+)s/));
    if (durationInMilliSecondsString) {
      durationInMilliSeconds = Number(durationInMilliSecondsString.replace("ms", ""));
    } else if (durationInSecondsString) {
      durationInMilliSeconds = Number(durationInSecondsString.replace("s", "")) * 1e3;
    }
    return durationInMilliSeconds || defaultDuration;
  }

  // js/directives/wire-show.js
  module_default.interceptInit((el) => {
    for (let i = 0; i < el.attributes.length; i++) {
      if (el.attributes[i].name.startsWith("wire:show")) {
        let { name, value } = el.attributes[i];
        let modifierString = name.split("wire:show")[1];
        let expression = value.trim();
        module_default.bind(el, {
          ["x-show" + modifierString]() {
            return evaluateActionExpressionWithoutComponentScope(el, expression);
          }
        });
      }
    }
  });

  // js/directives/wire-text.js
  module_default.interceptInit((el) => {
    for (let i = 0; i < el.attributes.length; i++) {
      if (el.attributes[i].name.startsWith("wire:text")) {
        let { name, value } = el.attributes[i];
        let modifierString = name.split("wire:text")[1];
        let expression = value.trim();
        module_default.bind(el, {
          ["x-text" + modifierString]() {
            return evaluateActionExpressionWithoutComponentScope(el, expression);
          }
        });
      }
    }
  });

  // js/index.js
  var Livewire2 = {
    directive: directive2,
    dispatchTo,
    interceptMessage: (callback) => interceptMessage(callback),
    interceptRequest: (callback) => interceptRequest(callback),
    fireAction: (component, method, params = [], metadata = {}) => fireAction(component, method, params, metadata),
    start: start2,
    first,
    find,
    getByName,
    all,
    hook: on2,
    trigger: trigger2,
    triggerAsync,
    dispatch: dispatchGlobal,
    on: on3,
    get navigate() {
      return module_default.navigate;
    }
  };
  var warnAboutMultipleInstancesOf = (entity) => console.warn(`Detected multiple instances of ${entity} running`);
  if (window.Livewire)
    warnAboutMultipleInstancesOf("Livewire");
  if (window.Alpine)
    warnAboutMultipleInstancesOf("Alpine");
  window.Livewire = Livewire2;
  window.Alpine = module_default;
  if (window.livewireScriptConfig === void 0) {
    window.Alpine.__fromLivewire = true;
    document.addEventListener("DOMContentLoaded", () => {
      if (window.Alpine.__fromLivewire === void 0) {
        warnAboutMultipleInstancesOf("Alpine");
      }
      Livewire2.start();
    });
  }
})();
/* NProgress, (c) 2013, 2014 Rico Sta. Cruz - http://ricostacruz.com/nprogress
 * @license MIT */
/*! Bundled license information:

sortablejs/modular/sortable.esm.js:
  (**!
   * Sortable 1.15.2
   * @author	RubaXa   <trash@rubaxa.org>
   * @author	owenm    <owen23355@gmail.com>
   * @license MIT
   *)
*/
/*! Bundled license information:

tabbable/dist/index.esm.js:
  (*!
  * tabbable 5.3.3
  * @license MIT, https://github.com/focus-trap/tabbable/blob/master/LICENSE
  *)

focus-trap/dist/focus-trap.esm.js:
  (*!
  * focus-trap 6.9.4
  * @license MIT, https://github.com/focus-trap/focus-trap/blob/master/LICENSE
  *)
*/<|MERGE_RESOLUTION|>--- conflicted
+++ resolved
@@ -6025,27 +6025,6 @@
     }
     parseOutMethodsAndParams(rawMethod) {
       let methods = [];
-<<<<<<< HEAD
-      let slicedLength = 0;
-      while (methodAndParamString) {
-        let argumentsToArray = function() {
-          for (var l = arguments.length, p = new Array(l), k = 0; k < l; k++) {
-            p[k] = arguments[k];
-          }
-          return [].concat(p);
-        };
-        method = methodAndParamString[1];
-        let params2 = Alpine.evaluate(
-          document,
-          "argumentsToArray(" + methodAndParamString[2] + ")",
-          {
-            scope: { argumentsToArray }
-          }
-        );
-        methods.push({ method, params: params2 });
-        slicedLength += methodAndParamString[0].length;
-        methodAndParamString = rawMethod.slice(slicedLength).match(methodRegex);
-=======
       let parsedMethods = this.splitAndParseMethods(rawMethod);
       for (let { method, paramString } of parsedMethods) {
         let params = [];
@@ -6057,18 +6036,80 @@
             return [].concat(p);
           };
           try {
-            params = Alpine.evaluate(document, "argumentsToArray(" + paramString + ")", {
-              scope: { argumentsToArray }
-            });
+            params = Alpine.evaluate(
+              document,
+              "argumentsToArray(" + paramString + ")",
+              {
+                scope: { argumentsToArray }
+              }
+            );
           } catch (error2) {
             console.warn("Failed to parse parameters:", paramString, error2);
             params = [];
           }
         }
         methods.push({ method, params });
->>>>>>> f641ecdb
       }
       return methods;
+    }
+    splitAndParseMethods(methodExpression) {
+      let methods = [];
+      let current = "";
+      let parenCount = 0;
+      let inString = false;
+      let stringChar = null;
+      let trimmedExpression = methodExpression.trim();
+      for (let i = 0; i < trimmedExpression.length; i++) {
+        let char = trimmedExpression[i];
+        if (!inString) {
+          if (char === '"' || char === "'") {
+            inString = true;
+            stringChar = char;
+            current += char;
+          } else if (char === "(") {
+            parenCount++;
+            current += char;
+          } else if (char === ")") {
+            parenCount--;
+            current += char;
+          } else if (char === "," && parenCount === 0) {
+            methods.push(this.parseMethodCall(current.trim()));
+            current = "";
+          } else {
+            current += char;
+          }
+        } else {
+          if (char === stringChar && trimmedExpression[i - 1] !== "\\") {
+            inString = false;
+            stringChar = null;
+          }
+          current += char;
+        }
+      }
+      if (current.trim().length > 0) {
+        methods.push(this.parseMethodCall(current.trim()));
+      }
+      return methods;
+    }
+    parseMethodCall(methodString) {
+      let methodMatch = methodString.match(/^([^(]+)\(/);
+      if (!methodMatch) {
+        return {
+          method: methodString.trim(),
+          paramString: ""
+        };
+      }
+      let method = methodMatch[1].trim();
+      let paramStart = methodMatch[0].length - 1;
+      let lastParenIndex = methodString.lastIndexOf(")");
+      if (lastParenIndex === -1) {
+        throw new Error(`Missing closing parenthesis for method "${method}"`);
+      }
+      let paramString = methodString.slice(paramStart + 1, lastParenIndex).trim();
+      return {
+        method,
+        paramString
+      };
     }
     splitAndParseMethods(methodExpression) {
       let methods = [];
@@ -9650,11 +9691,7 @@
   var module_default6 = src_default6;
 
   // ../alpine/packages/resize/dist/module.esm.js
-<<<<<<< HEAD
   function src_default7(Alpine3) {
-=======
-  function src_default6(Alpine3) {
->>>>>>> f641ecdb
     Alpine3.directive("resize", Alpine3.skipDuringClone((el, { value, expression, modifiers }, { evaluateLater: evaluateLater2, cleanup: cleanup2 }) => {
       let evaluator = evaluateLater2(expression);
       let evaluate3 = (width, height) => {
@@ -13822,18 +13859,10 @@
       let directive3 = directives2.get("target");
       if (directive3.modifiers.includes("except"))
         inverted = true;
-<<<<<<< HEAD
-      if (raw2.includes("(") && raw2.includes(")")) {
-        targets.push({ target: directive3.method, params: quickHash(JSON.stringify(directive3.params)) });
-      } else if (raw2.includes(",")) {
-        raw2.split(",").map((i) => i.trim()).forEach((target) => {
-          targets.push({ target });
-=======
       directive3.methods.forEach(({ method, params }) => {
         targets.push({
           target: method,
           params: params && params.length > 0 ? quickHash(JSON.stringify(params)) : void 0
->>>>>>> f641ecdb
         });
       });
     } else {
