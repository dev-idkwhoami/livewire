(() => {
  var __create = Object.create;
  var __defProp = Object.defineProperty;
  var __getOwnPropDesc = Object.getOwnPropertyDescriptor;
  var __getOwnPropNames = Object.getOwnPropertyNames;
  var __getProtoOf = Object.getPrototypeOf;
  var __hasOwnProp = Object.prototype.hasOwnProperty;
  var __commonJS = (cb, mod) => function __require() {
    return mod || (0, cb[__getOwnPropNames(cb)[0]])((mod = { exports: {} }).exports, mod), mod.exports;
  };
  var __copyProps = (to, from, except, desc) => {
    if (from && typeof from === "object" || typeof from === "function") {
      for (let key of __getOwnPropNames(from))
        if (!__hasOwnProp.call(to, key) && key !== except)
          __defProp(to, key, { get: () => from[key], enumerable: !(desc = __getOwnPropDesc(from, key)) || desc.enumerable });
    }
    return to;
  };
  var __toESM = (mod, isNodeMode, target) => (target = mod != null ? __create(__getProtoOf(mod)) : {}, __copyProps(
    isNodeMode || !mod || !mod.__esModule ? __defProp(target, "default", { value: mod, enumerable: true }) : target,
    mod
  ));

  // node_modules/nprogress/nprogress.js
  var require_nprogress = __commonJS({
    "node_modules/nprogress/nprogress.js"(exports, module) {
      (function(root, factory) {
        if (typeof define === "function" && define.amd) {
          define(factory);
        } else if (typeof exports === "object") {
          module.exports = factory();
        } else {
          root.NProgress = factory();
        }
      })(exports, function() {
        var NProgress2 = {};
        NProgress2.version = "0.2.0";
        var Settings = NProgress2.settings = {
          minimum: 0.08,
          easing: "ease",
          positionUsing: "",
          speed: 200,
          trickle: true,
          trickleRate: 0.02,
          trickleSpeed: 800,
          showSpinner: true,
          barSelector: '[role="bar"]',
          spinnerSelector: '[role="spinner"]',
          parent: "body",
          template: '<div class="bar" role="bar"><div class="peg"></div></div><div class="spinner" role="spinner"><div class="spinner-icon"></div></div>'
        };
        NProgress2.configure = function(options) {
          var key, value;
          for (key in options) {
            value = options[key];
            if (value !== void 0 && options.hasOwnProperty(key))
              Settings[key] = value;
          }
          return this;
        };
        NProgress2.status = null;
        NProgress2.set = function(n) {
          var started2 = NProgress2.isStarted();
          n = clamp2(n, Settings.minimum, 1);
          NProgress2.status = n === 1 ? null : n;
          var progress = NProgress2.render(!started2), bar = progress.querySelector(Settings.barSelector), speed = Settings.speed, ease = Settings.easing;
          progress.offsetWidth;
          queue2(function(next) {
            if (Settings.positionUsing === "")
              Settings.positionUsing = NProgress2.getPositioningCSS();
            css2(bar, barPositionCSS(n, speed, ease));
            if (n === 1) {
              css2(progress, {
                transition: "none",
                opacity: 1
              });
              progress.offsetWidth;
              setTimeout(function() {
                css2(progress, {
                  transition: "all " + speed + "ms linear",
                  opacity: 0
                });
                setTimeout(function() {
                  NProgress2.remove();
                  next();
                }, speed);
              }, speed);
            } else {
              setTimeout(next, speed);
            }
          });
          return this;
        };
        NProgress2.isStarted = function() {
          return typeof NProgress2.status === "number";
        };
        NProgress2.start = function() {
          if (!NProgress2.status)
            NProgress2.set(0);
          var work = function() {
            setTimeout(function() {
              if (!NProgress2.status)
                return;
              NProgress2.trickle();
              work();
            }, Settings.trickleSpeed);
          };
          if (Settings.trickle)
            work();
          return this;
        };
        NProgress2.done = function(force) {
          if (!force && !NProgress2.status)
            return this;
          return NProgress2.inc(0.3 + 0.5 * Math.random()).set(1);
        };
        NProgress2.inc = function(amount) {
          var n = NProgress2.status;
          if (!n) {
            return NProgress2.start();
          } else {
            if (typeof amount !== "number") {
              amount = (1 - n) * clamp2(Math.random() * n, 0.1, 0.95);
            }
            n = clamp2(n + amount, 0, 0.994);
            return NProgress2.set(n);
          }
        };
        NProgress2.trickle = function() {
          return NProgress2.inc(Math.random() * Settings.trickleRate);
        };
        (function() {
          var initial = 0, current = 0;
          NProgress2.promise = function($promise) {
            if (!$promise || $promise.state() === "resolved") {
              return this;
            }
            if (current === 0) {
              NProgress2.start();
            }
            initial++;
            current++;
            $promise.always(function() {
              current--;
              if (current === 0) {
                initial = 0;
                NProgress2.done();
              } else {
                NProgress2.set((initial - current) / initial);
              }
            });
            return this;
          };
        })();
        NProgress2.render = function(fromStart) {
          if (NProgress2.isRendered())
            return document.getElementById("nprogress");
          addClass(document.documentElement, "nprogress-busy");
          var progress = document.createElement("div");
          progress.id = "nprogress";
          progress.innerHTML = Settings.template;
          var bar = progress.querySelector(Settings.barSelector), perc = fromStart ? "-100" : toBarPerc(NProgress2.status || 0), parent = document.querySelector(Settings.parent), spinner;
          css2(bar, {
            transition: "all 0 linear",
            transform: "translate3d(" + perc + "%,0,0)"
          });
          if (!Settings.showSpinner) {
            spinner = progress.querySelector(Settings.spinnerSelector);
            spinner && removeElement(spinner);
          }
          if (parent != document.body) {
            addClass(parent, "nprogress-custom-parent");
          }
          parent.appendChild(progress);
          return progress;
        };
        NProgress2.remove = function() {
          removeClass(document.documentElement, "nprogress-busy");
          removeClass(document.querySelector(Settings.parent), "nprogress-custom-parent");
          var progress = document.getElementById("nprogress");
          progress && removeElement(progress);
        };
        NProgress2.isRendered = function() {
          return !!document.getElementById("nprogress");
        };
        NProgress2.getPositioningCSS = function() {
          var bodyStyle = document.body.style;
          var vendorPrefix = "WebkitTransform" in bodyStyle ? "Webkit" : "MozTransform" in bodyStyle ? "Moz" : "msTransform" in bodyStyle ? "ms" : "OTransform" in bodyStyle ? "O" : "";
          if (vendorPrefix + "Perspective" in bodyStyle) {
            return "translate3d";
          } else if (vendorPrefix + "Transform" in bodyStyle) {
            return "translate";
          } else {
            return "margin";
          }
        };
        function clamp2(n, min2, max2) {
          if (n < min2)
            return min2;
          if (n > max2)
            return max2;
          return n;
        }
        function toBarPerc(n) {
          return (-1 + n) * 100;
        }
        function barPositionCSS(n, speed, ease) {
          var barCSS;
          if (Settings.positionUsing === "translate3d") {
            barCSS = { transform: "translate3d(" + toBarPerc(n) + "%,0,0)" };
          } else if (Settings.positionUsing === "translate") {
            barCSS = { transform: "translate(" + toBarPerc(n) + "%,0)" };
          } else {
            barCSS = { "margin-left": toBarPerc(n) + "%" };
          }
          barCSS.transition = "all " + speed + "ms " + ease;
          return barCSS;
        }
        var queue2 = function() {
          var pending = [];
          function next() {
            var fn = pending.shift();
            if (fn) {
              fn(next);
            }
          }
          return function(fn) {
            pending.push(fn);
            if (pending.length == 1)
              next();
          };
        }();
        var css2 = function() {
          var cssPrefixes = ["Webkit", "O", "Moz", "ms"], cssProps = {};
          function camelCase3(string) {
            return string.replace(/^-ms-/, "ms-").replace(/-([\da-z])/gi, function(match, letter) {
              return letter.toUpperCase();
            });
          }
          function getVendorProp(name) {
            var style = document.body.style;
            if (name in style)
              return name;
            var i = cssPrefixes.length, capName = name.charAt(0).toUpperCase() + name.slice(1), vendorName;
            while (i--) {
              vendorName = cssPrefixes[i] + capName;
              if (vendorName in style)
                return vendorName;
            }
            return name;
          }
          function getStyleProp(name) {
            name = camelCase3(name);
            return cssProps[name] || (cssProps[name] = getVendorProp(name));
          }
          function applyCss(element, prop, value) {
            prop = getStyleProp(prop);
            element.style[prop] = value;
          }
          return function(element, properties2) {
            var args = arguments, prop, value;
            if (args.length == 2) {
              for (prop in properties2) {
                value = properties2[prop];
                if (value !== void 0 && properties2.hasOwnProperty(prop))
                  applyCss(element, prop, value);
              }
            } else {
              applyCss(element, args[1], args[2]);
            }
          };
        }();
        function hasClass(element, name) {
          var list = typeof element == "string" ? element : classList(element);
          return list.indexOf(" " + name + " ") >= 0;
        }
        function addClass(element, name) {
          var oldList = classList(element), newList = oldList + name;
          if (hasClass(oldList, name))
            return;
          element.className = newList.substring(1);
        }
        function removeClass(element, name) {
          var oldList = classList(element), newList;
          if (!hasClass(element, name))
            return;
          newList = oldList.replace(" " + name + " ", " ");
          element.className = newList.substring(1, newList.length - 1);
        }
        function classList(element) {
          return (" " + (element.className || "") + " ").replace(/\s+/gi, " ");
        }
        function removeElement(element) {
          element && element.parentNode && element.parentNode.removeChild(element);
        }
        return NProgress2;
      });
    }
  });

  // js/utils.js
  var Bag = class {
    constructor() {
      this.arrays = {};
    }
    add(key, value) {
      if (!this.arrays[key])
        this.arrays[key] = [];
      this.arrays[key].push(value);
    }
    remove(key) {
      if (this.arrays[key])
        delete this.arrays[key];
    }
    get(key) {
      return this.arrays[key] || [];
    }
    each(key, callback) {
      return this.get(key).forEach(callback);
    }
  };
  var WeakBag = class {
    constructor() {
      this.arrays = /* @__PURE__ */ new WeakMap();
    }
    add(key, value) {
      if (!this.arrays.has(key))
        this.arrays.set(key, []);
      this.arrays.get(key).push(value);
    }
    remove(key) {
      if (this.arrays.has(key))
        this.arrays.delete(key, []);
    }
    get(key) {
      return this.arrays.has(key) ? this.arrays.get(key) : [];
    }
    each(key, callback) {
      return this.get(key).forEach(callback);
    }
  };
  function dispatch(target, name, detail = {}, bubbles = true) {
    target.dispatchEvent(
      new CustomEvent(name, {
        detail,
        bubbles,
        composed: true,
        cancelable: true
      })
    );
  }
  function listen(target, name, handler4) {
    target.addEventListener(name, handler4);
    return () => target.removeEventListener(name, handler4);
  }
  function isObjecty(subject) {
    return typeof subject === "object" && subject !== null;
  }
  function isObject(subject) {
    return isObjecty(subject) && !isArray(subject);
  }
  function isArray(subject) {
    return Array.isArray(subject);
  }
  function isFunction(subject) {
    return typeof subject === "function";
  }
  function isPrimitive(subject) {
    return typeof subject !== "object" || subject === null;
  }
  function deepClone(obj) {
    return JSON.parse(JSON.stringify(obj));
  }
  function dataGet(object, key) {
    if (key === "")
      return object;
    return key.split(".").reduce((carry, i) => {
      return carry?.[i];
    }, object);
  }
  function dataSet(object, key, value) {
    let segments = key.split(".");
    if (segments.length === 1) {
      return object[key] = value;
    }
    let firstSegment = segments.shift();
    let restOfSegments = segments.join(".");
    if (object[firstSegment] === void 0) {
      object[firstSegment] = {};
    }
    dataSet(object[firstSegment], restOfSegments, value);
  }
  function diff(left, right, diffs = {}, path = "") {
    if (left === right)
      return diffs;
    if (typeof left !== typeof right || isObject(left) && isArray(right) || isArray(left) && isObject(right)) {
      diffs[path] = right;
      return diffs;
    }
    if (isPrimitive(left) || isPrimitive(right)) {
      diffs[path] = right;
      return diffs;
    }
    let leftKeys = Object.keys(left);
    Object.entries(right).forEach(([key, value]) => {
      diffs = { ...diffs, ...diff(left[key], right[key], diffs, path === "" ? key : `${path}.${key}`) };
      leftKeys = leftKeys.filter((i) => i !== key);
    });
    leftKeys.forEach((key) => {
      diffs[`${path}.${key}`] = "__rm__";
    });
    return diffs;
  }
  function extractData(payload) {
    let value = isSynthetic(payload) ? payload[0] : payload;
    let meta = isSynthetic(payload) ? payload[1] : void 0;
    if (isObjecty(value)) {
      Object.entries(value).forEach(([key, iValue]) => {
        value[key] = extractData(iValue);
      });
    }
    return value;
  }
  function isSynthetic(subject) {
    return Array.isArray(subject) && subject.length === 2 && typeof subject[1] === "object" && Object.keys(subject[1]).includes("s");
  }
  function getCsrfToken() {
    if (document.querySelector('meta[name="csrf-token"]')) {
      return document.querySelector('meta[name="csrf-token"]').getAttribute("content");
    }
    if (document.querySelector("[data-csrf]")) {
      return document.querySelector("[data-csrf]").getAttribute("data-csrf");
    }
    if (window.livewireScriptConfig["csrf"] ?? false) {
      return window.livewireScriptConfig["csrf"];
    }
    throw "Livewire: No CSRF token detected";
  }
  var nonce;
  function getNonce() {
    if (nonce)
      return nonce;
    if (window.livewireScriptConfig && (window.livewireScriptConfig["nonce"] ?? false)) {
      nonce = window.livewireScriptConfig["nonce"];
      return nonce;
    }
    let elWithNonce = document.querySelector("style[data-livewire-style][nonce]");
    if (elWithNonce) {
      nonce = elWithNonce.nonce;
      return nonce;
    }
    return null;
  }
  function getUpdateUri() {
    return document.querySelector("[data-update-uri]")?.getAttribute("data-update-uri") ?? window.livewireScriptConfig["uri"] ?? null;
  }
  function contentIsFromDump(content) {
    return !!content.match(/<script>Sfdump\(".+"\)<\/script>/);
  }
  function splitDumpFromContent(content) {
    let dump = content.match(/.*<script>Sfdump\(".+"\)<\/script>/s);
    return [dump, content.replace(dump, "")];
  }
  function walkUpwards(el, callback) {
    let current = el;
    while (current) {
      let stop2 = void 0;
      callback(current, { stop: (value) => value === void 0 ? stop2 = current : stop2 = value });
      if (stop2 !== void 0)
        return stop2;
      if (current._x_teleportBack)
        current = current._x_teleportBack;
      current = current.parentElement;
    }
  }
  function walkBackwards(el, callback) {
    let current = el;
    while (current) {
      let stop2 = void 0;
      callback(current, { stop: (value) => value === void 0 ? stop2 = current : stop2 = value });
      if (stop2 !== void 0)
        return stop2;
      current = current.previousSibling;
    }
  }

  // js/features/supportFileUploads.js
  var uploadManagers = /* @__PURE__ */ new WeakMap();
  function getUploadManager(component) {
    if (!uploadManagers.has(component)) {
      let manager = new UploadManager(component);
      uploadManagers.set(component, manager);
      manager.registerListeners();
    }
    return uploadManagers.get(component);
  }
  function handleFileUpload(el, property, component, cleanup2) {
    let manager = getUploadManager(component);
    let start3 = () => el.dispatchEvent(new CustomEvent("livewire-upload-start", { bubbles: true, detail: { id: component.id, property } }));
    let finish = () => el.dispatchEvent(new CustomEvent("livewire-upload-finish", { bubbles: true, detail: { id: component.id, property } }));
    let error2 = () => el.dispatchEvent(new CustomEvent("livewire-upload-error", { bubbles: true, detail: { id: component.id, property } }));
    let cancel = () => el.dispatchEvent(new CustomEvent("livewire-upload-cancel", { bubbles: true, detail: { id: component.id, property } }));
    let progress = (progressEvent) => {
      var percentCompleted = Math.round(progressEvent.loaded * 100 / progressEvent.total);
      el.dispatchEvent(
        new CustomEvent("livewire-upload-progress", {
          bubbles: true,
          detail: { progress: percentCompleted }
        })
      );
    };
    let eventHandler = (e) => {
      if (e.target.files.length === 0)
        return;
      start3();
      if (e.target.multiple) {
        manager.uploadMultiple(property, e.target.files, finish, error2, progress, cancel);
      } else {
        manager.upload(property, e.target.files[0], finish, error2, progress, cancel);
      }
    };
    el.addEventListener("change", eventHandler);
    component.$wire.$watch(property, (value) => {
      if (!el.isConnected)
        return;
      if (value === null || value === "") {
        el.value = "";
      }
      if (el.multiple && Array.isArray(value) && value.length === 0) {
        el.value = "";
      }
    });
    let clearFileInputValue = () => {
      el.value = null;
    };
    el.addEventListener("click", clearFileInputValue);
    el.addEventListener("livewire-upload-cancel", clearFileInputValue);
    cleanup2(() => {
      el.removeEventListener("change", eventHandler);
      el.removeEventListener("click", clearFileInputValue);
    });
  }
  var UploadManager = class {
    constructor(component) {
      this.component = component;
      this.uploadBag = new MessageBag();
      this.removeBag = new MessageBag();
    }
    registerListeners() {
      this.component.$wire.$on("upload:generatedSignedUrl", ({ name, url }) => {
        setUploadLoading(this.component, name);
        this.handleSignedUrl(name, url);
      });
      this.component.$wire.$on("upload:generatedSignedUrlForS3", ({ name, payload }) => {
        setUploadLoading(this.component, name);
        this.handleS3PreSignedUrl(name, payload);
      });
      this.component.$wire.$on("upload:finished", ({ name, tmpFilenames }) => this.markUploadFinished(name, tmpFilenames));
      this.component.$wire.$on("upload:errored", ({ name }) => this.markUploadErrored(name));
      this.component.$wire.$on("upload:removed", ({ name, tmpFilename }) => this.removeBag.shift(name).finishCallback(tmpFilename));
    }
    upload(name, file, finishCallback, errorCallback, progressCallback, cancelledCallback) {
      this.setUpload(name, {
        files: [file],
        multiple: false,
        finishCallback,
        errorCallback,
        progressCallback,
        cancelledCallback,
        append: false
      });
    }
    uploadMultiple(name, files, finishCallback, errorCallback, progressCallback, cancelledCallback, append = true) {
      this.setUpload(name, {
        files: Array.from(files),
        multiple: true,
        finishCallback,
        errorCallback,
        progressCallback,
        cancelledCallback,
        append
      });
    }
    removeUpload(name, tmpFilename, finishCallback) {
      this.removeBag.push(name, {
        tmpFilename,
        finishCallback
      });
      this.component.$wire.call("_removeUpload", name, tmpFilename);
    }
    setUpload(name, uploadObject) {
      this.uploadBag.add(name, uploadObject);
      if (this.uploadBag.get(name).length === 1) {
        this.startUpload(name, uploadObject);
      }
    }
    handleSignedUrl(name, url) {
      let formData = new FormData();
      Array.from(this.uploadBag.first(name).files).forEach((file) => formData.append("files[]", file, file.name));
      let headers = {
        "Accept": "application/json"
      };
      let csrfToken = getCsrfToken();
      if (csrfToken)
        headers["X-CSRF-TOKEN"] = csrfToken;
      this.makeRequest(name, formData, "post", url, headers, (response) => {
        return response.paths;
      });
    }
    handleS3PreSignedUrl(name, payload) {
      let formData = this.uploadBag.first(name).files[0];
      let headers = payload.headers;
      if ("Host" in headers)
        delete headers.Host;
      let url = payload.url;
      this.makeRequest(name, formData, "put", url, headers, (response) => {
        return [payload.path];
      });
    }
    makeRequest(name, formData, method, url, headers, retrievePaths) {
      let request = new XMLHttpRequest();
      request.open(method, url);
      Object.entries(headers).forEach(([key, value]) => {
        request.setRequestHeader(key, value);
      });
      request.upload.addEventListener("progress", (e) => {
        e.detail = {};
        e.detail.progress = Math.floor(e.loaded * 100 / e.total);
        this.uploadBag.first(name).progressCallback(e);
      });
      request.addEventListener("load", () => {
        if ((request.status + "")[0] === "2") {
          let paths = retrievePaths(request.response && JSON.parse(request.response));
          this.component.$wire.call("_finishUpload", name, paths, this.uploadBag.first(name).multiple, this.uploadBag.first(name).append);
          return;
        }
        let errors = null;
        if (request.status === 422) {
          errors = request.response;
        }
        this.component.$wire.call("_uploadErrored", name, errors, this.uploadBag.first(name).multiple);
      });
      this.uploadBag.first(name).request = request;
      request.send(formData);
    }
    startUpload(name, uploadObject) {
      let fileInfos = uploadObject.files.map((file) => {
        return { name: file.name, size: file.size, type: file.type };
      });
      this.component.$wire.call("_startUpload", name, fileInfos, uploadObject.multiple);
      setUploadLoading(this.component, name);
    }
    markUploadFinished(name, tmpFilenames) {
      unsetUploadLoading(this.component);
      let uploadObject = this.uploadBag.shift(name);
      uploadObject.finishCallback(uploadObject.multiple ? tmpFilenames : tmpFilenames[0]);
      if (this.uploadBag.get(name).length > 0)
        this.startUpload(name, this.uploadBag.last(name));
    }
    markUploadErrored(name) {
      unsetUploadLoading(this.component);
      this.uploadBag.shift(name).errorCallback();
      if (this.uploadBag.get(name).length > 0)
        this.startUpload(name, this.uploadBag.last(name));
    }
    cancelUpload(name, cancelledCallback = null) {
      unsetUploadLoading(this.component);
      let uploadItem = this.uploadBag.first(name);
      if (uploadItem) {
        if (uploadItem.request) {
          uploadItem.request.abort();
        }
        this.uploadBag.shift(name).cancelledCallback();
        if (cancelledCallback)
          cancelledCallback();
      }
    }
  };
  var MessageBag = class {
    constructor() {
      this.bag = {};
    }
    add(name, thing) {
      if (!this.bag[name]) {
        this.bag[name] = [];
      }
      this.bag[name].push(thing);
    }
    push(name, thing) {
      this.add(name, thing);
    }
    first(name) {
      if (!this.bag[name])
        return null;
      return this.bag[name][0];
    }
    last(name) {
      return this.bag[name].slice(-1)[0];
    }
    get(name) {
      return this.bag[name];
    }
    shift(name) {
      return this.bag[name].shift();
    }
    call(name, ...params) {
      (this.listeners[name] || []).forEach((callback) => {
        callback(...params);
      });
    }
    has(name) {
      return Object.keys(this.listeners).includes(name);
    }
  };
  function setUploadLoading() {
  }
  function unsetUploadLoading() {
  }
  function upload(component, name, file, finishCallback = () => {
  }, errorCallback = () => {
  }, progressCallback = () => {
  }, cancelledCallback = () => {
  }) {
    let uploadManager = getUploadManager(component);
    uploadManager.upload(
      name,
      file,
      finishCallback,
      errorCallback,
      progressCallback,
      cancelledCallback
    );
  }
  function uploadMultiple(component, name, files, finishCallback = () => {
  }, errorCallback = () => {
  }, progressCallback = () => {
  }, cancelledCallback = () => {
  }, append = true) {
    let uploadManager = getUploadManager(component);
    uploadManager.uploadMultiple(
      name,
      files,
      finishCallback,
      errorCallback,
      progressCallback,
      cancelledCallback,
      append
    );
  }
  function removeUpload(component, name, tmpFilename, finishCallback = () => {
  }, errorCallback = () => {
  }) {
    let uploadManager = getUploadManager(component);
    uploadManager.removeUpload(
      name,
      tmpFilename,
      finishCallback,
      errorCallback
    );
  }
  function cancelUpload(component, name, cancelledCallback = () => {
  }) {
    let uploadManager = getUploadManager(component);
    uploadManager.cancelUpload(
      name,
      cancelledCallback
    );
  }

  // node_modules/alpinejs/dist/module.esm.js
  var flushPending = false;
  var flushing = false;
  var queue = [];
  var lastFlushedIndex = -1;
  function scheduler(callback) {
    queueJob(callback);
  }
  function queueJob(job) {
    if (!queue.includes(job))
      queue.push(job);
    queueFlush();
  }
  function dequeueJob(job) {
    let index2 = queue.indexOf(job);
    if (index2 !== -1 && index2 > lastFlushedIndex)
      queue.splice(index2, 1);
  }
  function queueFlush() {
    if (!flushing && !flushPending) {
      flushPending = true;
      queueMicrotask(flushJobs);
    }
  }
  function flushJobs() {
    flushPending = false;
    flushing = true;
    for (let i = 0; i < queue.length; i++) {
      queue[i]();
      lastFlushedIndex = i;
    }
    queue.length = 0;
    lastFlushedIndex = -1;
    flushing = false;
  }
  var reactive;
  var effect;
  var release;
  var raw;
  var shouldSchedule = true;
  function disableEffectScheduling(callback) {
    shouldSchedule = false;
    callback();
    shouldSchedule = true;
  }
  function setReactivityEngine(engine) {
    reactive = engine.reactive;
    release = engine.release;
    effect = (callback) => engine.effect(callback, { scheduler: (task) => {
      if (shouldSchedule) {
        scheduler(task);
      } else {
        task();
      }
    } });
    raw = engine.raw;
  }
  function overrideEffect(override) {
    effect = override;
  }
  function elementBoundEffect(el) {
    let cleanup2 = () => {
    };
    let wrappedEffect = (callback) => {
      let effectReference = effect(callback);
      if (!el._x_effects) {
        el._x_effects = /* @__PURE__ */ new Set();
        el._x_runEffects = () => {
          el._x_effects.forEach((i) => i());
        };
      }
      el._x_effects.add(effectReference);
      cleanup2 = () => {
        if (effectReference === void 0)
          return;
        el._x_effects.delete(effectReference);
        release(effectReference);
      };
      return effectReference;
    };
    return [wrappedEffect, () => {
      cleanup2();
    }];
  }
  function watch(getter, callback) {
    let firstTime = true;
    let oldValue;
    let effectReference = effect(() => {
      let value = getter();
      JSON.stringify(value);
      if (!firstTime) {
        queueMicrotask(() => {
          callback(value, oldValue);
          oldValue = value;
        });
      } else {
        oldValue = value;
      }
      firstTime = false;
    });
    return () => release(effectReference);
  }
  var onAttributeAddeds = [];
  var onElRemoveds = [];
  var onElAddeds = [];
  function onElAdded(callback) {
    onElAddeds.push(callback);
  }
  function onElRemoved(el, callback) {
    if (typeof callback === "function") {
      if (!el._x_cleanups)
        el._x_cleanups = [];
      el._x_cleanups.push(callback);
    } else {
      callback = el;
      onElRemoveds.push(callback);
    }
  }
  function onAttributesAdded(callback) {
    onAttributeAddeds.push(callback);
  }
  function onAttributeRemoved(el, name, callback) {
    if (!el._x_attributeCleanups)
      el._x_attributeCleanups = {};
    if (!el._x_attributeCleanups[name])
      el._x_attributeCleanups[name] = [];
    el._x_attributeCleanups[name].push(callback);
  }
  function cleanupAttributes(el, names) {
    if (!el._x_attributeCleanups)
      return;
    Object.entries(el._x_attributeCleanups).forEach(([name, value]) => {
      if (names === void 0 || names.includes(name)) {
        value.forEach((i) => i());
        delete el._x_attributeCleanups[name];
      }
    });
  }
  function cleanupElement(el) {
    el._x_effects?.forEach(dequeueJob);
    while (el._x_cleanups?.length)
      el._x_cleanups.pop()();
  }
  var observer = new MutationObserver(onMutate);
  var currentlyObserving = false;
  function startObservingMutations() {
    observer.observe(document, { subtree: true, childList: true, attributes: true, attributeOldValue: true });
    currentlyObserving = true;
  }
  function stopObservingMutations() {
    flushObserver();
    observer.disconnect();
    currentlyObserving = false;
  }
  var queuedMutations = [];
  function flushObserver() {
    let records = observer.takeRecords();
    queuedMutations.push(() => records.length > 0 && onMutate(records));
    let queueLengthWhenTriggered = queuedMutations.length;
    queueMicrotask(() => {
      if (queuedMutations.length === queueLengthWhenTriggered) {
        while (queuedMutations.length > 0)
          queuedMutations.shift()();
      }
    });
  }
  function mutateDom(callback) {
    if (!currentlyObserving)
      return callback();
    stopObservingMutations();
    let result = callback();
    startObservingMutations();
    return result;
  }
  var isCollecting = false;
  var deferredMutations = [];
  function deferMutations() {
    isCollecting = true;
  }
  function flushAndStopDeferringMutations() {
    isCollecting = false;
    onMutate(deferredMutations);
    deferredMutations = [];
  }
  function onMutate(mutations) {
    if (isCollecting) {
      deferredMutations = deferredMutations.concat(mutations);
      return;
    }
    let addedNodes = [];
    let removedNodes = /* @__PURE__ */ new Set();
    let addedAttributes = /* @__PURE__ */ new Map();
    let removedAttributes = /* @__PURE__ */ new Map();
    for (let i = 0; i < mutations.length; i++) {
      if (mutations[i].target._x_ignoreMutationObserver)
        continue;
      if (mutations[i].type === "childList") {
        mutations[i].removedNodes.forEach((node) => {
          if (node.nodeType !== 1)
            return;
          if (!node._x_marker)
            return;
          removedNodes.add(node);
        });
        mutations[i].addedNodes.forEach((node) => {
          if (node.nodeType !== 1)
            return;
          if (removedNodes.has(node)) {
            removedNodes.delete(node);
            return;
          }
          if (node._x_marker)
            return;
          addedNodes.push(node);
        });
      }
      if (mutations[i].type === "attributes") {
        let el = mutations[i].target;
        let name = mutations[i].attributeName;
        let oldValue = mutations[i].oldValue;
        let add2 = () => {
          if (!addedAttributes.has(el))
            addedAttributes.set(el, []);
          addedAttributes.get(el).push({ name, value: el.getAttribute(name) });
        };
        let remove = () => {
          if (!removedAttributes.has(el))
            removedAttributes.set(el, []);
          removedAttributes.get(el).push(name);
        };
        if (el.hasAttribute(name) && oldValue === null) {
          add2();
        } else if (el.hasAttribute(name)) {
          remove();
          add2();
        } else {
          remove();
        }
      }
    }
    removedAttributes.forEach((attrs, el) => {
      cleanupAttributes(el, attrs);
    });
    addedAttributes.forEach((attrs, el) => {
      onAttributeAddeds.forEach((i) => i(el, attrs));
    });
    for (let node of removedNodes) {
      if (addedNodes.some((i) => i.contains(node)))
        continue;
      onElRemoveds.forEach((i) => i(node));
    }
    for (let node of addedNodes) {
      if (!node.isConnected)
        continue;
      onElAddeds.forEach((i) => i(node));
    }
    addedNodes = null;
    removedNodes = null;
    addedAttributes = null;
    removedAttributes = null;
  }
  function scope(node) {
    return mergeProxies(closestDataStack(node));
  }
  function addScopeToNode(node, data2, referenceNode) {
    node._x_dataStack = [data2, ...closestDataStack(referenceNode || node)];
    return () => {
      node._x_dataStack = node._x_dataStack.filter((i) => i !== data2);
    };
  }
  function closestDataStack(node) {
    if (node._x_dataStack)
      return node._x_dataStack;
    if (typeof ShadowRoot === "function" && node instanceof ShadowRoot) {
      return closestDataStack(node.host);
    }
    if (!node.parentNode) {
      return [];
    }
    return closestDataStack(node.parentNode);
  }
  function mergeProxies(objects) {
    return new Proxy({ objects }, mergeProxyTrap);
  }
  var mergeProxyTrap = {
    ownKeys({ objects }) {
      return Array.from(
        new Set(objects.flatMap((i) => Object.keys(i)))
      );
    },
    has({ objects }, name) {
      if (name == Symbol.unscopables)
        return false;
      return objects.some(
        (obj) => Object.prototype.hasOwnProperty.call(obj, name) || Reflect.has(obj, name)
      );
    },
    get({ objects }, name, thisProxy) {
      if (name == "toJSON")
        return collapseProxies;
      return Reflect.get(
        objects.find(
          (obj) => Reflect.has(obj, name)
        ) || {},
        name,
        thisProxy
      );
    },
    set({ objects }, name, value, thisProxy) {
      const target = objects.find(
        (obj) => Object.prototype.hasOwnProperty.call(obj, name)
      ) || objects[objects.length - 1];
      const descriptor = Object.getOwnPropertyDescriptor(target, name);
      if (descriptor?.set && descriptor?.get)
        return descriptor.set.call(thisProxy, value) || true;
      return Reflect.set(target, name, value);
    }
  };
  function collapseProxies() {
    let keys = Reflect.ownKeys(this);
    return keys.reduce((acc, key) => {
      acc[key] = Reflect.get(this, key);
      return acc;
    }, {});
  }
  function initInterceptors(data2) {
    let isObject22 = (val) => typeof val === "object" && !Array.isArray(val) && val !== null;
    let recurse = (obj, basePath = "") => {
      Object.entries(Object.getOwnPropertyDescriptors(obj)).forEach(([key, { value, enumerable }]) => {
        if (enumerable === false || value === void 0)
          return;
        if (typeof value === "object" && value !== null && value.__v_skip)
          return;
        let path = basePath === "" ? key : `${basePath}.${key}`;
        if (typeof value === "object" && value !== null && value._x_interceptor) {
          obj[key] = value.initialize(data2, path, key);
        } else {
          if (isObject22(value) && value !== obj && !(value instanceof Element)) {
            recurse(value, path);
          }
        }
      });
    };
    return recurse(data2);
  }
  function interceptor(callback, mutateObj = () => {
  }) {
    let obj = {
      initialValue: void 0,
      _x_interceptor: true,
      initialize(data2, path, key) {
        return callback(this.initialValue, () => get(data2, path), (value) => set(data2, path, value), path, key);
      }
    };
    mutateObj(obj);
    return (initialValue) => {
      if (typeof initialValue === "object" && initialValue !== null && initialValue._x_interceptor) {
        let initialize = obj.initialize.bind(obj);
        obj.initialize = (data2, path, key) => {
          let innerValue = initialValue.initialize(data2, path, key);
          obj.initialValue = innerValue;
          return initialize(data2, path, key);
        };
      } else {
        obj.initialValue = initialValue;
      }
      return obj;
    };
  }
  function get(obj, path) {
    return path.split(".").reduce((carry, segment) => carry[segment], obj);
  }
  function set(obj, path, value) {
    if (typeof path === "string")
      path = path.split(".");
    if (path.length === 1)
      obj[path[0]] = value;
    else if (path.length === 0)
      throw error;
    else {
      if (obj[path[0]])
        return set(obj[path[0]], path.slice(1), value);
      else {
        obj[path[0]] = {};
        return set(obj[path[0]], path.slice(1), value);
      }
    }
  }
  var magics = {};
  function magic(name, callback) {
    magics[name] = callback;
  }
  function injectMagics(obj, el) {
    let memoizedUtilities = getUtilities(el);
    Object.entries(magics).forEach(([name, callback]) => {
      Object.defineProperty(obj, `$${name}`, {
        get() {
          return callback(el, memoizedUtilities);
        },
        enumerable: false
      });
    });
    return obj;
  }
  function getUtilities(el) {
    let [utilities, cleanup2] = getElementBoundUtilities(el);
    let utils = { interceptor, ...utilities };
    onElRemoved(el, cleanup2);
    return utils;
  }
  function tryCatch(el, expression, callback, ...args) {
    try {
      return callback(...args);
    } catch (e) {
      handleError(e, el, expression);
    }
  }
  function handleError(...args) {
    return errorHandler(...args);
  }
  var errorHandler = normalErrorHandler;
  function setErrorHandler(handler4) {
    errorHandler = handler4;
  }
  function normalErrorHandler(error2, el, expression = void 0) {
<<<<<<< HEAD
    error2 = Object.assign(
      error2 ?? { message: "No error message given." },
      { el, expression }
    );
=======
    error2 = Object.assign(error2 ?? { message: "No error message given." }, { el, expression });
>>>>>>> 214da8f3
    console.warn(`Alpine Expression Error: ${error2.message}

${expression ? 'Expression: "' + expression + '"\n\n' : ""}`, el);
    setTimeout(() => {
      throw error2;
    }, 0);
  }
  var shouldAutoEvaluateFunctions = true;
  function dontAutoEvaluateFunctions(callback) {
    let cache = shouldAutoEvaluateFunctions;
    shouldAutoEvaluateFunctions = false;
    let result = callback();
    shouldAutoEvaluateFunctions = cache;
    return result;
  }
  function evaluate(el, expression, extras = {}) {
    let result;
    evaluateLater(el, expression)((value) => result = value, extras);
    return result;
  }
  function evaluateLater(...args) {
    return theEvaluatorFunction(...args);
  }
  var theEvaluatorFunction = normalEvaluator;
  function setEvaluator(newEvaluator) {
    theEvaluatorFunction = newEvaluator;
  }
  function normalEvaluator(el, expression) {
    let overriddenMagics = {};
    injectMagics(overriddenMagics, el);
    let dataStack = [overriddenMagics, ...closestDataStack(el)];
    let evaluator = typeof expression === "function" ? generateEvaluatorFromFunction(dataStack, expression) : generateEvaluatorFromString(dataStack, expression, el);
    return tryCatch.bind(null, el, expression, evaluator);
  }
  function generateEvaluatorFromFunction(dataStack, func) {
    return (receiver = () => {
    }, { scope: scope2 = {}, params = [], context } = {}) => {
      let result = func.apply(mergeProxies([scope2, ...dataStack]), params);
      runIfTypeOfFunction(receiver, result);
    };
  }
  var evaluatorMemo = {};
  function generateFunctionFromString(expression, el) {
    if (evaluatorMemo[expression]) {
      return evaluatorMemo[expression];
    }
    let AsyncFunction = Object.getPrototypeOf(async function() {
    }).constructor;
    let rightSideSafeExpression = /^[\n\s]*if.*\(.*\)/.test(expression.trim()) || /^(let|const)\s/.test(expression.trim()) ? `(async()=>{ ${expression} })()` : expression;
    const safeAsyncFunction = () => {
      try {
        let func2 = new AsyncFunction(
          ["__self", "scope"],
          `with (scope) { __self.result = ${rightSideSafeExpression} }; __self.finished = true; return __self.result;`
        );
        Object.defineProperty(func2, "name", {
          value: `[Alpine] ${expression}`
        });
        return func2;
      } catch (error2) {
        handleError(error2, el, expression);
        return Promise.resolve();
      }
    };
    let func = safeAsyncFunction();
    evaluatorMemo[expression] = func;
    return func;
  }
  function generateEvaluatorFromString(dataStack, expression, el) {
    let func = generateFunctionFromString(expression, el);
    return (receiver = () => {
    }, { scope: scope2 = {}, params = [], context } = {}) => {
      func.result = void 0;
      func.finished = false;
      let completeScope = mergeProxies([scope2, ...dataStack]);
      if (typeof func === "function") {
        let promise = func.call(context, func, completeScope).catch((error2) => handleError(error2, el, expression));
        if (func.finished) {
          runIfTypeOfFunction(receiver, func.result, completeScope, params, el);
          func.result = void 0;
        } else {
          promise.then((result) => {
            runIfTypeOfFunction(receiver, result, completeScope, params, el);
          }).catch((error2) => handleError(error2, el, expression)).finally(() => func.result = void 0);
        }
      }
    };
  }
  function runIfTypeOfFunction(receiver, value, scope2, params, el) {
    if (shouldAutoEvaluateFunctions && typeof value === "function") {
      let result = value.apply(scope2, params);
      if (result instanceof Promise) {
        result.then((i) => runIfTypeOfFunction(receiver, i, scope2, params)).catch((error2) => handleError(error2, el, value));
      } else {
        receiver(result);
      }
    } else if (typeof value === "object" && value instanceof Promise) {
      value.then((i) => receiver(i));
    } else {
      receiver(value);
    }
  }
  var prefixAsString = "x-";
  function prefix(subject = "") {
    return prefixAsString + subject;
  }
  function setPrefix(newPrefix) {
    prefixAsString = newPrefix;
  }
  var directiveHandlers = {};
  function directive(name, callback) {
    directiveHandlers[name] = callback;
    return {
      before(directive22) {
        if (!directiveHandlers[directive22]) {
          console.warn(String.raw`Cannot find directive \`${directive22}\`. \`${name}\` will use the default order of execution`);
          return;
        }
        const pos = directiveOrder.indexOf(directive22);
        directiveOrder.splice(pos >= 0 ? pos : directiveOrder.indexOf("DEFAULT"), 0, name);
      }
    };
  }
  function directiveExists(name) {
    return Object.keys(directiveHandlers).includes(name);
  }
  function directives(el, attributes, originalAttributeOverride) {
    attributes = Array.from(attributes);
    if (el._x_virtualDirectives) {
      let vAttributes = Object.entries(el._x_virtualDirectives).map(([name, value]) => ({ name, value }));
      let staticAttributes = attributesOnly(vAttributes);
      vAttributes = vAttributes.map((attribute) => {
        if (staticAttributes.find((attr) => attr.name === attribute.name)) {
          return {
            name: `x-bind:${attribute.name}`,
            value: `"${attribute.value}"`
          };
        }
        return attribute;
      });
      attributes = attributes.concat(vAttributes);
    }
    let transformedAttributeMap = {};
    let directives2 = attributes.map(toTransformedAttributes((newName, oldName) => transformedAttributeMap[newName] = oldName)).filter(outNonAlpineAttributes).map(toParsedDirectives(transformedAttributeMap, originalAttributeOverride)).sort(byPriority);
    return directives2.map((directive22) => {
      return getDirectiveHandler(el, directive22);
    });
  }
  function attributesOnly(attributes) {
    return Array.from(attributes).map(toTransformedAttributes()).filter((attr) => !outNonAlpineAttributes(attr));
  }
  var isDeferringHandlers = false;
  var directiveHandlerStacks = /* @__PURE__ */ new Map();
  var currentHandlerStackKey = Symbol();
  function deferHandlingDirectives(callback) {
    isDeferringHandlers = true;
    let key = Symbol();
    currentHandlerStackKey = key;
    directiveHandlerStacks.set(key, []);
    let flushHandlers = () => {
      while (directiveHandlerStacks.get(key).length)
        directiveHandlerStacks.get(key).shift()();
      directiveHandlerStacks.delete(key);
    };
    let stopDeferring = () => {
      isDeferringHandlers = false;
      flushHandlers();
    };
    callback(flushHandlers);
    stopDeferring();
  }
  function getElementBoundUtilities(el) {
    let cleanups2 = [];
    let cleanup2 = (callback) => cleanups2.push(callback);
    let [effect3, cleanupEffect] = elementBoundEffect(el);
    cleanups2.push(cleanupEffect);
    let utilities = {
      Alpine: alpine_default,
      effect: effect3,
      cleanup: cleanup2,
      evaluateLater: evaluateLater.bind(evaluateLater, el),
      evaluate: evaluate.bind(evaluate, el)
    };
    let doCleanup = () => cleanups2.forEach((i) => i());
    return [utilities, doCleanup];
  }
  function getDirectiveHandler(el, directive22) {
    let noop = () => {
    };
    let handler4 = directiveHandlers[directive22.type] || noop;
    let [utilities, cleanup2] = getElementBoundUtilities(el);
    onAttributeRemoved(el, directive22.original, cleanup2);
    let fullHandler = () => {
      if (el._x_ignore || el._x_ignoreSelf)
        return;
      handler4.inline && handler4.inline(el, directive22, utilities);
      handler4 = handler4.bind(handler4, el, directive22, utilities);
      isDeferringHandlers ? directiveHandlerStacks.get(currentHandlerStackKey).push(handler4) : handler4();
    };
    fullHandler.runCleanups = cleanup2;
    return fullHandler;
  }
  var startingWith = (subject, replacement) => ({ name, value }) => {
    if (name.startsWith(subject))
      name = name.replace(subject, replacement);
    return { name, value };
  };
  var into = (i) => i;
  function toTransformedAttributes(callback = () => {
  }) {
    return ({ name, value }) => {
      let { name: newName, value: newValue } = attributeTransformers.reduce((carry, transform) => {
        return transform(carry);
      }, { name, value });
      if (newName !== name)
        callback(newName, name);
      return { name: newName, value: newValue };
    };
  }
  var attributeTransformers = [];
  function mapAttributes(callback) {
    attributeTransformers.push(callback);
  }
  function outNonAlpineAttributes({ name }) {
    return alpineAttributeRegex().test(name);
  }
  var alpineAttributeRegex = () => new RegExp(`^${prefixAsString}([^:^.]+)\\b`);
  function toParsedDirectives(transformedAttributeMap, originalAttributeOverride) {
    return ({ name, value }) => {
      let typeMatch = name.match(alpineAttributeRegex());
      let valueMatch = name.match(/:([a-zA-Z0-9\-_:]+)/);
      let modifiers = name.match(/\.[^.\]]+(?=[^\]]*$)/g) || [];
      let original = originalAttributeOverride || transformedAttributeMap[name] || name;
      return {
        type: typeMatch ? typeMatch[1] : null,
        value: valueMatch ? valueMatch[1] : null,
        modifiers: modifiers.map((i) => i.replace(".", "")),
        expression: value,
        original
      };
    };
  }
  var DEFAULT = "DEFAULT";
  var directiveOrder = [
    "ignore",
    "ref",
    "data",
    "id",
    "anchor",
    "bind",
    "init",
    "for",
    "model",
    "modelable",
    "transition",
    "show",
    "if",
    DEFAULT,
    "teleport"
  ];
  function byPriority(a, b) {
    let typeA = directiveOrder.indexOf(a.type) === -1 ? DEFAULT : a.type;
    let typeB = directiveOrder.indexOf(b.type) === -1 ? DEFAULT : b.type;
    return directiveOrder.indexOf(typeA) - directiveOrder.indexOf(typeB);
  }
  function dispatch2(el, name, detail = {}) {
    el.dispatchEvent(
      new CustomEvent(name, {
        detail,
        bubbles: true,
        composed: true,
        cancelable: true
      })
    );
  }
  function walk(el, callback) {
    if (typeof ShadowRoot === "function" && el instanceof ShadowRoot) {
      Array.from(el.children).forEach((el2) => walk(el2, callback));
      return;
    }
    let skip = false;
    callback(el, () => skip = true);
    if (skip)
      return;
    let node = el.firstElementChild;
    while (node) {
      walk(node, callback, false);
      node = node.nextElementSibling;
    }
  }
  function warn(message, ...args) {
    console.warn(`Alpine Warning: ${message}`, ...args);
  }
  var started = false;
  function start() {
    if (started)
      warn("Alpine has already been initialized on this page. Calling Alpine.start() more than once can cause problems.");
    started = true;
    if (!document.body)
      warn("Unable to initialize. Trying to load Alpine before `<body>` is available. Did you forget to add `defer` in Alpine's `<script>` tag?");
    dispatch2(document, "alpine:init");
    dispatch2(document, "alpine:initializing");
    startObservingMutations();
    onElAdded((el) => initTree(el, walk));
    onElRemoved((el) => destroyTree(el));
    onAttributesAdded((el, attrs) => {
      directives(el, attrs).forEach((handle) => handle());
    });
    let outNestedComponents = (el) => !closestRoot(el.parentElement, true);
    Array.from(document.querySelectorAll(allSelectors().join(","))).filter(outNestedComponents).forEach((el) => {
      initTree(el);
    });
    dispatch2(document, "alpine:initialized");
    setTimeout(() => {
      warnAboutMissingPlugins();
    });
  }
  var rootSelectorCallbacks = [];
  var initSelectorCallbacks = [];
  function rootSelectors() {
    return rootSelectorCallbacks.map((fn) => fn());
  }
  function allSelectors() {
    return rootSelectorCallbacks.concat(initSelectorCallbacks).map((fn) => fn());
  }
  function addRootSelector(selectorCallback) {
    rootSelectorCallbacks.push(selectorCallback);
  }
  function addInitSelector(selectorCallback) {
    initSelectorCallbacks.push(selectorCallback);
  }
  function closestRoot(el, includeInitSelectors = false) {
    return findClosest(el, (element) => {
      const selectors = includeInitSelectors ? allSelectors() : rootSelectors();
      if (selectors.some((selector) => element.matches(selector)))
        return true;
    });
  }
  function findClosest(el, callback) {
    if (!el)
      return;
    if (callback(el))
      return el;
    if (el._x_teleportBack)
      el = el._x_teleportBack;
    if (!el.parentElement)
      return;
    return findClosest(el.parentElement, callback);
  }
  function isRoot(el) {
    return rootSelectors().some((selector) => el.matches(selector));
  }
  var initInterceptors2 = [];
  function interceptInit(callback) {
    initInterceptors2.push(callback);
  }
  var markerDispenser = 1;
  function initTree(el, walker = walk, intercept2 = () => {
  }) {
    if (findClosest(el, (i) => i._x_ignore))
      return;
    deferHandlingDirectives(() => {
      walker(el, (el2, skip) => {
        if (el2._x_marker)
          return;
        intercept2(el2, skip);
        initInterceptors2.forEach((i) => i(el2, skip));
        directives(el2, el2.attributes).forEach((handle) => handle());
        if (!el2._x_ignore)
          el2._x_marker = markerDispenser++;
        el2._x_ignore && skip();
      });
    });
  }
  function destroyTree(root, walker = walk) {
    walker(root, (el) => {
      cleanupElement(el);
      cleanupAttributes(el);
      delete el._x_marker;
    });
  }
  function warnAboutMissingPlugins() {
    let pluginDirectives = [
      ["ui", "dialog", ["[x-dialog], [x-popover]"]],
      ["anchor", "anchor", ["[x-anchor]"]],
      ["sort", "sort", ["[x-sort]"]]
    ];
    pluginDirectives.forEach(([plugin2, directive22, selectors]) => {
      if (directiveExists(directive22))
        return;
      selectors.some((selector) => {
        if (document.querySelector(selector)) {
          warn(`found "${selector}", but missing ${plugin2} plugin`);
          return true;
        }
      });
    });
  }
  var tickStack = [];
  var isHolding = false;
  function nextTick(callback = () => {
  }) {
    queueMicrotask(() => {
      isHolding || setTimeout(() => {
        releaseNextTicks();
      });
    });
    return new Promise((res) => {
      tickStack.push(() => {
        callback();
        res();
      });
    });
  }
  function releaseNextTicks() {
    isHolding = false;
    while (tickStack.length)
      tickStack.shift()();
  }
  function holdNextTicks() {
    isHolding = true;
  }
  function setClasses(el, value) {
    if (Array.isArray(value)) {
      return setClassesFromString(el, value.join(" "));
    } else if (typeof value === "object" && value !== null) {
      return setClassesFromObject(el, value);
    } else if (typeof value === "function") {
      return setClasses(el, value());
    }
    return setClassesFromString(el, value);
  }
  function setClassesFromString(el, classString) {
    let split = (classString2) => classString2.split(" ").filter(Boolean);
    let missingClasses = (classString2) => classString2.split(" ").filter((i) => !el.classList.contains(i)).filter(Boolean);
    let addClassesAndReturnUndo = (classes) => {
      el.classList.add(...classes);
      return () => {
        el.classList.remove(...classes);
      };
    };
    classString = classString === true ? classString = "" : classString || "";
    return addClassesAndReturnUndo(missingClasses(classString));
  }
  function setClassesFromObject(el, classObject) {
    let split = (classString) => classString.split(" ").filter(Boolean);
    let forAdd = Object.entries(classObject).flatMap(([classString, bool]) => bool ? split(classString) : false).filter(Boolean);
    let forRemove = Object.entries(classObject).flatMap(([classString, bool]) => !bool ? split(classString) : false).filter(Boolean);
    let added = [];
    let removed = [];
    forRemove.forEach((i) => {
      if (el.classList.contains(i)) {
        el.classList.remove(i);
        removed.push(i);
      }
    });
    forAdd.forEach((i) => {
      if (!el.classList.contains(i)) {
        el.classList.add(i);
        added.push(i);
      }
    });
    return () => {
      removed.forEach((i) => el.classList.add(i));
      added.forEach((i) => el.classList.remove(i));
    };
  }
  function setStyles(el, value) {
    if (typeof value === "object" && value !== null) {
      return setStylesFromObject(el, value);
    }
    return setStylesFromString(el, value);
  }
  function setStylesFromObject(el, value) {
    let previousStyles = {};
    Object.entries(value).forEach(([key, value2]) => {
      previousStyles[key] = el.style[key];
      if (!key.startsWith("--")) {
        key = kebabCase(key);
      }
      el.style.setProperty(key, value2);
    });
    setTimeout(() => {
      if (el.style.length === 0) {
        el.removeAttribute("style");
      }
    });
    return () => {
      setStyles(el, previousStyles);
    };
  }
  function setStylesFromString(el, value) {
    let cache = el.getAttribute("style", value);
    el.setAttribute("style", value);
    return () => {
      el.setAttribute("style", cache || "");
    };
  }
  function kebabCase(subject) {
    return subject.replace(/([a-z])([A-Z])/g, "$1-$2").toLowerCase();
  }
  function once(callback, fallback2 = () => {
  }) {
    let called = false;
    return function() {
      if (!called) {
        called = true;
        callback.apply(this, arguments);
      } else {
        fallback2.apply(this, arguments);
      }
    };
  }
  directive("transition", (el, { value, modifiers, expression }, { evaluate: evaluate22 }) => {
    if (typeof expression === "function")
      expression = evaluate22(expression);
    if (expression === false)
      return;
    if (!expression || typeof expression === "boolean") {
      registerTransitionsFromHelper(el, modifiers, value);
    } else {
      registerTransitionsFromClassString(el, expression, value);
    }
  });
  function registerTransitionsFromClassString(el, classString, stage) {
    registerTransitionObject(el, setClasses, "");
    let directiveStorageMap = {
      "enter": (classes) => {
        el._x_transition.enter.during = classes;
      },
      "enter-start": (classes) => {
        el._x_transition.enter.start = classes;
      },
      "enter-end": (classes) => {
        el._x_transition.enter.end = classes;
      },
      "leave": (classes) => {
        el._x_transition.leave.during = classes;
      },
      "leave-start": (classes) => {
        el._x_transition.leave.start = classes;
      },
      "leave-end": (classes) => {
        el._x_transition.leave.end = classes;
      }
    };
    directiveStorageMap[stage](classString);
  }
  function registerTransitionsFromHelper(el, modifiers, stage) {
    registerTransitionObject(el, setStyles);
    let doesntSpecify = !modifiers.includes("in") && !modifiers.includes("out") && !stage;
    let transitioningIn = doesntSpecify || modifiers.includes("in") || ["enter"].includes(stage);
    let transitioningOut = doesntSpecify || modifiers.includes("out") || ["leave"].includes(stage);
    if (modifiers.includes("in") && !doesntSpecify) {
      modifiers = modifiers.filter((i, index2) => index2 < modifiers.indexOf("out"));
    }
    if (modifiers.includes("out") && !doesntSpecify) {
      modifiers = modifiers.filter((i, index2) => index2 > modifiers.indexOf("out"));
    }
    let wantsAll = !modifiers.includes("opacity") && !modifiers.includes("scale");
    let wantsOpacity = wantsAll || modifiers.includes("opacity");
    let wantsScale = wantsAll || modifiers.includes("scale");
    let opacityValue = wantsOpacity ? 0 : 1;
    let scaleValue = wantsScale ? modifierValue(modifiers, "scale", 95) / 100 : 1;
    let delay3 = modifierValue(modifiers, "delay", 0) / 1e3;
    let origin = modifierValue(modifiers, "origin", "center");
    let property = "opacity, transform";
    let durationIn = modifierValue(modifiers, "duration", 150) / 1e3;
    let durationOut = modifierValue(modifiers, "duration", 75) / 1e3;
    let easing = `cubic-bezier(0.4, 0.0, 0.2, 1)`;
    if (transitioningIn) {
      el._x_transition.enter.during = {
        transformOrigin: origin,
        transitionDelay: `${delay3}s`,
        transitionProperty: property,
        transitionDuration: `${durationIn}s`,
        transitionTimingFunction: easing
      };
      el._x_transition.enter.start = {
        opacity: opacityValue,
        transform: `scale(${scaleValue})`
      };
      el._x_transition.enter.end = {
        opacity: 1,
        transform: `scale(1)`
      };
    }
    if (transitioningOut) {
      el._x_transition.leave.during = {
        transformOrigin: origin,
        transitionDelay: `${delay3}s`,
        transitionProperty: property,
        transitionDuration: `${durationOut}s`,
        transitionTimingFunction: easing
      };
      el._x_transition.leave.start = {
        opacity: 1,
        transform: `scale(1)`
      };
      el._x_transition.leave.end = {
        opacity: opacityValue,
        transform: `scale(${scaleValue})`
      };
    }
  }
  function registerTransitionObject(el, setFunction, defaultValue = {}) {
    if (!el._x_transition)
      el._x_transition = {
        enter: { during: defaultValue, start: defaultValue, end: defaultValue },
        leave: { during: defaultValue, start: defaultValue, end: defaultValue },
        in(before = () => {
        }, after = () => {
        }) {
          transition(el, setFunction, {
            during: this.enter.during,
            start: this.enter.start,
            end: this.enter.end
          }, before, after);
        },
        out(before = () => {
        }, after = () => {
        }) {
          transition(el, setFunction, {
            during: this.leave.during,
            start: this.leave.start,
            end: this.leave.end
          }, before, after);
        }
      };
  }
  window.Element.prototype._x_toggleAndCascadeWithTransitions = function(el, value, show, hide) {
    const nextTick2 = document.visibilityState === "visible" ? requestAnimationFrame : setTimeout;
    let clickAwayCompatibleShow = () => nextTick2(show);
    if (value) {
      if (el._x_transition && (el._x_transition.enter || el._x_transition.leave)) {
        el._x_transition.enter && (Object.entries(el._x_transition.enter.during).length || Object.entries(el._x_transition.enter.start).length || Object.entries(el._x_transition.enter.end).length) ? el._x_transition.in(show) : clickAwayCompatibleShow();
      } else {
        el._x_transition ? el._x_transition.in(show) : clickAwayCompatibleShow();
      }
      return;
    }
    el._x_hidePromise = el._x_transition ? new Promise((resolve, reject) => {
      el._x_transition.out(() => {
      }, () => resolve(hide));
      el._x_transitioning && el._x_transitioning.beforeCancel(() => reject({ isFromCancelledTransition: true }));
    }) : Promise.resolve(hide);
    queueMicrotask(() => {
      let closest2 = closestHide(el);
      if (closest2) {
        if (!closest2._x_hideChildren)
          closest2._x_hideChildren = [];
        closest2._x_hideChildren.push(el);
      } else {
        nextTick2(() => {
          let hideAfterChildren = (el2) => {
            let carry = Promise.all([
              el2._x_hidePromise,
              ...(el2._x_hideChildren || []).map(hideAfterChildren)
            ]).then(([i]) => i?.());
            delete el2._x_hidePromise;
            delete el2._x_hideChildren;
            return carry;
          };
          hideAfterChildren(el).catch((e) => {
            if (!e.isFromCancelledTransition)
              throw e;
          });
        });
      }
    });
  };
  function closestHide(el) {
    let parent = el.parentNode;
    if (!parent)
      return;
    return parent._x_hidePromise ? parent : closestHide(parent);
  }
  function transition(el, setFunction, { during, start: start22, end } = {}, before = () => {
  }, after = () => {
  }) {
    if (el._x_transitioning)
      el._x_transitioning.cancel();
    if (Object.keys(during).length === 0 && Object.keys(start22).length === 0 && Object.keys(end).length === 0) {
      before();
      after();
      return;
    }
    let undoStart, undoDuring, undoEnd;
    performTransition(el, {
      start() {
        undoStart = setFunction(el, start22);
      },
      during() {
        undoDuring = setFunction(el, during);
      },
      before,
      end() {
        undoStart();
        undoEnd = setFunction(el, end);
      },
      after,
      cleanup() {
        undoDuring();
        undoEnd();
      }
    });
  }
  function performTransition(el, stages) {
    let interrupted, reachedBefore, reachedEnd;
    let finish = once(() => {
      mutateDom(() => {
        interrupted = true;
        if (!reachedBefore)
          stages.before();
        if (!reachedEnd) {
          stages.end();
          releaseNextTicks();
        }
        stages.after();
        if (el.isConnected)
          stages.cleanup();
        delete el._x_transitioning;
      });
    });
    el._x_transitioning = {
      beforeCancels: [],
      beforeCancel(callback) {
        this.beforeCancels.push(callback);
      },
      cancel: once(function() {
        while (this.beforeCancels.length) {
          this.beforeCancels.shift()();
        }
        ;
        finish();
      }),
      finish
    };
    mutateDom(() => {
      stages.start();
      stages.during();
    });
    holdNextTicks();
    requestAnimationFrame(() => {
      if (interrupted)
        return;
      let duration = Number(getComputedStyle(el).transitionDuration.replace(/,.*/, "").replace("s", "")) * 1e3;
      let delay3 = Number(getComputedStyle(el).transitionDelay.replace(/,.*/, "").replace("s", "")) * 1e3;
      if (duration === 0)
        duration = Number(getComputedStyle(el).animationDuration.replace("s", "")) * 1e3;
      mutateDom(() => {
        stages.before();
      });
      reachedBefore = true;
      requestAnimationFrame(() => {
        if (interrupted)
          return;
        mutateDom(() => {
          stages.end();
        });
        releaseNextTicks();
        setTimeout(el._x_transitioning.finish, duration + delay3);
        reachedEnd = true;
      });
    });
  }
  function modifierValue(modifiers, key, fallback2) {
    if (modifiers.indexOf(key) === -1)
      return fallback2;
    const rawValue = modifiers[modifiers.indexOf(key) + 1];
    if (!rawValue)
      return fallback2;
    if (key === "scale") {
      if (isNaN(rawValue))
        return fallback2;
    }
    if (key === "duration" || key === "delay") {
      let match = rawValue.match(/([0-9]+)ms/);
      if (match)
        return match[1];
    }
    if (key === "origin") {
      if (["top", "right", "left", "center", "bottom"].includes(modifiers[modifiers.indexOf(key) + 2])) {
        return [rawValue, modifiers[modifiers.indexOf(key) + 2]].join(" ");
      }
    }
    return rawValue;
  }
  var isCloning = false;
  function skipDuringClone(callback, fallback2 = () => {
  }) {
    return (...args) => isCloning ? fallback2(...args) : callback(...args);
  }
  function onlyDuringClone(callback) {
    return (...args) => isCloning && callback(...args);
  }
  var interceptors = [];
  function interceptClone(callback) {
    interceptors.push(callback);
  }
  function cloneNode(from, to) {
    interceptors.forEach((i) => i(from, to));
    isCloning = true;
    dontRegisterReactiveSideEffects(() => {
      initTree(to, (el, callback) => {
        callback(el, () => {
        });
      });
    });
    isCloning = false;
  }
  var isCloningLegacy = false;
  function clone(oldEl, newEl) {
    if (!newEl._x_dataStack)
      newEl._x_dataStack = oldEl._x_dataStack;
    isCloning = true;
    isCloningLegacy = true;
    dontRegisterReactiveSideEffects(() => {
      cloneTree(newEl);
    });
    isCloning = false;
    isCloningLegacy = false;
  }
  function cloneTree(el) {
    let hasRunThroughFirstEl = false;
    let shallowWalker = (el2, callback) => {
      walk(el2, (el3, skip) => {
        if (hasRunThroughFirstEl && isRoot(el3))
          return skip();
        hasRunThroughFirstEl = true;
        callback(el3, skip);
      });
    };
    initTree(el, shallowWalker);
  }
  function dontRegisterReactiveSideEffects(callback) {
    let cache = effect;
    overrideEffect((callback2, el) => {
      let storedEffect = cache(callback2);
      release(storedEffect);
      return () => {
      };
    });
    callback();
    overrideEffect(cache);
  }
  function bind(el, name, value, modifiers = []) {
    if (!el._x_bindings)
      el._x_bindings = reactive({});
    el._x_bindings[name] = value;
    name = modifiers.includes("camel") ? camelCase(name) : name;
    switch (name) {
      case "value":
        bindInputValue(el, value);
        break;
      case "style":
        bindStyles(el, value);
        break;
      case "class":
        bindClasses(el, value);
        break;
      case "selected":
      case "checked":
        bindAttributeAndProperty(el, name, value);
        break;
      default:
        bindAttribute(el, name, value);
        break;
    }
  }
  function bindInputValue(el, value) {
    if (isRadio(el)) {
      if (el.attributes.value === void 0) {
        el.value = value;
      }
      if (window.fromModel) {
        if (typeof value === "boolean") {
          el.checked = safeParseBoolean(el.value) === value;
        } else {
          el.checked = checkedAttrLooseCompare(el.value, value);
        }
      }
    } else if (isCheckbox(el)) {
      if (Number.isInteger(value)) {
        el.value = value;
      } else if (!Array.isArray(value) && typeof value !== "boolean" && ![null, void 0].includes(value)) {
        el.value = String(value);
      } else {
        if (Array.isArray(value)) {
          el.checked = value.some((val) => checkedAttrLooseCompare(val, el.value));
        } else {
          el.checked = !!value;
        }
      }
    } else if (el.tagName === "SELECT") {
      updateSelect(el, value);
    } else {
      if (el.value === value)
        return;
      el.value = value === void 0 ? "" : value;
    }
  }
  function bindClasses(el, value) {
    if (el._x_undoAddedClasses)
      el._x_undoAddedClasses();
    el._x_undoAddedClasses = setClasses(el, value);
  }
  function bindStyles(el, value) {
    if (el._x_undoAddedStyles)
      el._x_undoAddedStyles();
    el._x_undoAddedStyles = setStyles(el, value);
  }
  function bindAttributeAndProperty(el, name, value) {
    bindAttribute(el, name, value);
    setPropertyIfChanged(el, name, value);
  }
  function bindAttribute(el, name, value) {
    if ([null, void 0, false].includes(value) && attributeShouldntBePreservedIfFalsy(name)) {
      el.removeAttribute(name);
    } else {
      if (isBooleanAttr(name))
        value = name;
      setIfChanged(el, name, value);
    }
  }
  function setIfChanged(el, attrName, value) {
    if (el.getAttribute(attrName) != value) {
      el.setAttribute(attrName, value);
    }
  }
  function setPropertyIfChanged(el, propName, value) {
    if (el[propName] !== value) {
      el[propName] = value;
    }
  }
  function updateSelect(el, value) {
    const arrayWrappedValue = [].concat(value).map((value2) => {
      return value2 + "";
    });
    Array.from(el.options).forEach((option2) => {
      option2.selected = arrayWrappedValue.includes(option2.value);
    });
  }
  function camelCase(subject) {
    return subject.toLowerCase().replace(/-(\w)/g, (match, char) => char.toUpperCase());
  }
  function checkedAttrLooseCompare(valueA, valueB) {
    return valueA == valueB;
  }
  function safeParseBoolean(rawValue) {
    if ([1, "1", "true", "on", "yes", true].includes(rawValue)) {
      return true;
    }
    if ([0, "0", "false", "off", "no", false].includes(rawValue)) {
      return false;
    }
    return rawValue ? Boolean(rawValue) : null;
  }
  var booleanAttributes = /* @__PURE__ */ new Set([
    "allowfullscreen",
    "async",
    "autofocus",
    "autoplay",
    "checked",
    "controls",
    "default",
    "defer",
    "disabled",
    "formnovalidate",
    "inert",
    "ismap",
    "itemscope",
    "loop",
    "multiple",
    "muted",
    "nomodule",
    "novalidate",
    "open",
    "playsinline",
    "readonly",
    "required",
    "reversed",
    "selected",
    "shadowrootclonable",
    "shadowrootdelegatesfocus",
    "shadowrootserializable"
  ]);
  function isBooleanAttr(attrName) {
    return booleanAttributes.has(attrName);
  }
  function attributeShouldntBePreservedIfFalsy(name) {
    return !["aria-pressed", "aria-checked", "aria-expanded", "aria-selected"].includes(name);
  }
  function getBinding(el, name, fallback2) {
    if (el._x_bindings && el._x_bindings[name] !== void 0)
      return el._x_bindings[name];
    return getAttributeBinding(el, name, fallback2);
  }
  function extractProp(el, name, fallback2, extract = true) {
    if (el._x_bindings && el._x_bindings[name] !== void 0)
      return el._x_bindings[name];
    if (el._x_inlineBindings && el._x_inlineBindings[name] !== void 0) {
      let binding = el._x_inlineBindings[name];
      binding.extract = extract;
      return dontAutoEvaluateFunctions(() => {
        return evaluate(el, binding.expression);
      });
    }
    return getAttributeBinding(el, name, fallback2);
  }
  function getAttributeBinding(el, name, fallback2) {
    let attr = el.getAttribute(name);
    if (attr === null)
      return typeof fallback2 === "function" ? fallback2() : fallback2;
    if (attr === "")
      return true;
    if (isBooleanAttr(name)) {
      return !![name, "true"].includes(attr);
    }
    return attr;
  }
  function isCheckbox(el) {
    return el.type === "checkbox" || el.localName === "ui-checkbox" || el.localName === "ui-switch";
  }
  function isRadio(el) {
    return el.type === "radio" || el.localName === "ui-radio";
  }
  function debounce(func, wait) {
    let timeout;
    return function() {
      const context = this, args = arguments;
      const later = function() {
        timeout = null;
        func.apply(context, args);
      };
      clearTimeout(timeout);
      timeout = setTimeout(later, wait);
    };
  }
  function throttle(func, limit) {
    let inThrottle;
    return function() {
      let context = this, args = arguments;
      if (!inThrottle) {
        func.apply(context, args);
        inThrottle = true;
        setTimeout(() => inThrottle = false, limit);
      }
    };
  }
  function entangle({ get: outerGet, set: outerSet }, { get: innerGet, set: innerSet }) {
    let firstRun = true;
    let outerHash;
    let innerHash;
    let reference = effect(() => {
      let outer = outerGet();
      let inner = innerGet();
      if (firstRun) {
        innerSet(cloneIfObject(outer));
        firstRun = false;
      } else {
        let outerHashLatest = JSON.stringify(outer);
        let innerHashLatest = JSON.stringify(inner);
        if (outerHashLatest !== outerHash) {
          innerSet(cloneIfObject(outer));
        } else if (outerHashLatest !== innerHashLatest) {
          outerSet(cloneIfObject(inner));
        } else {
        }
      }
      outerHash = JSON.stringify(outerGet());
      innerHash = JSON.stringify(innerGet());
    });
    return () => {
      release(reference);
    };
  }
  function cloneIfObject(value) {
    return typeof value === "object" ? JSON.parse(JSON.stringify(value)) : value;
  }
  function plugin(callback) {
    let callbacks = Array.isArray(callback) ? callback : [callback];
    callbacks.forEach((i) => i(alpine_default));
  }
  var stores = {};
  var isReactive = false;
  function store(name, value) {
    if (!isReactive) {
      stores = reactive(stores);
      isReactive = true;
    }
    if (value === void 0) {
      return stores[name];
    }
    stores[name] = value;
    initInterceptors(stores[name]);
    if (typeof value === "object" && value !== null && value.hasOwnProperty("init") && typeof value.init === "function") {
      stores[name].init();
    }
  }
  function getStores() {
    return stores;
  }
  var binds = {};
  function bind2(name, bindings) {
    let getBindings = typeof bindings !== "function" ? () => bindings : bindings;
    if (name instanceof Element) {
      return applyBindingsObject(name, getBindings());
    } else {
      binds[name] = getBindings;
    }
    return () => {
    };
  }
  function injectBindingProviders(obj) {
    Object.entries(binds).forEach(([name, callback]) => {
      Object.defineProperty(obj, name, {
        get() {
          return (...args) => {
            return callback(...args);
          };
        }
      });
    });
    return obj;
  }
  function applyBindingsObject(el, obj, original) {
    let cleanupRunners = [];
    while (cleanupRunners.length)
      cleanupRunners.pop()();
    let attributes = Object.entries(obj).map(([name, value]) => ({ name, value }));
    let staticAttributes = attributesOnly(attributes);
    attributes = attributes.map((attribute) => {
      if (staticAttributes.find((attr) => attr.name === attribute.name)) {
        return {
          name: `x-bind:${attribute.name}`,
          value: `"${attribute.value}"`
        };
      }
      return attribute;
    });
    directives(el, attributes, original).map((handle) => {
      cleanupRunners.push(handle.runCleanups);
      handle();
    });
    return () => {
      while (cleanupRunners.length)
        cleanupRunners.pop()();
    };
  }
  var datas = {};
  function data(name, callback) {
    datas[name] = callback;
  }
  function injectDataProviders(obj, context) {
    Object.entries(datas).forEach(([name, callback]) => {
      Object.defineProperty(obj, name, {
        get() {
          return (...args) => {
            return callback.bind(context)(...args);
          };
        },
        enumerable: false
      });
    });
    return obj;
  }
  var Alpine2 = {
    get reactive() {
      return reactive;
    },
    get release() {
      return release;
    },
    get effect() {
      return effect;
    },
    get raw() {
      return raw;
    },
<<<<<<< HEAD
    version: "3.15.1",
=======
    version: "3.15.2",
>>>>>>> 214da8f3
    flushAndStopDeferringMutations,
    dontAutoEvaluateFunctions,
    disableEffectScheduling,
    startObservingMutations,
    stopObservingMutations,
    setReactivityEngine,
    onAttributeRemoved,
    onAttributesAdded,
    closestDataStack,
    skipDuringClone,
    onlyDuringClone,
    addRootSelector,
    addInitSelector,
    setErrorHandler,
    interceptClone,
    addScopeToNode,
    deferMutations,
    mapAttributes,
    evaluateLater,
    interceptInit,
    setEvaluator,
    mergeProxies,
    extractProp,
    findClosest,
    onElRemoved,
    closestRoot,
    destroyTree,
    interceptor,
    transition,
    setStyles,
    mutateDom,
    directive,
    entangle,
    throttle,
    debounce,
    evaluate,
    initTree,
    nextTick,
    prefixed: prefix,
    prefix: setPrefix,
    plugin,
    magic,
    store,
    start,
    clone,
    cloneNode,
    bound: getBinding,
    $data: scope,
    watch,
    walk,
    data,
    bind: bind2
  };
  var alpine_default = Alpine2;
  function makeMap(str, expectsLowerCase) {
    const map = /* @__PURE__ */ Object.create(null);
    const list = str.split(",");
    for (let i = 0; i < list.length; i++) {
      map[list[i]] = true;
    }
    return expectsLowerCase ? (val) => !!map[val.toLowerCase()] : (val) => !!map[val];
  }
  var specialBooleanAttrs = `itemscope,allowfullscreen,formnovalidate,ismap,nomodule,novalidate,readonly`;
  var isBooleanAttr2 = /* @__PURE__ */ makeMap(specialBooleanAttrs + `,async,autofocus,autoplay,controls,default,defer,disabled,hidden,loop,open,required,reversed,scoped,seamless,checked,muted,multiple,selected`);
  var EMPTY_OBJ = true ? Object.freeze({}) : {};
  var EMPTY_ARR = true ? Object.freeze([]) : [];
  var hasOwnProperty = Object.prototype.hasOwnProperty;
  var hasOwn = (val, key) => hasOwnProperty.call(val, key);
  var isArray2 = Array.isArray;
  var isMap = (val) => toTypeString(val) === "[object Map]";
  var isString = (val) => typeof val === "string";
  var isSymbol = (val) => typeof val === "symbol";
  var isObject2 = (val) => val !== null && typeof val === "object";
  var objectToString = Object.prototype.toString;
  var toTypeString = (value) => objectToString.call(value);
  var toRawType = (value) => {
    return toTypeString(value).slice(8, -1);
  };
  var isIntegerKey = (key) => isString(key) && key !== "NaN" && key[0] !== "-" && "" + parseInt(key, 10) === key;
  var cacheStringFunction = (fn) => {
    const cache = /* @__PURE__ */ Object.create(null);
    return (str) => {
      const hit = cache[str];
      return hit || (cache[str] = fn(str));
    };
  };
  var camelizeRE = /-(\w)/g;
  var camelize = cacheStringFunction((str) => {
    return str.replace(camelizeRE, (_, c) => c ? c.toUpperCase() : "");
  });
  var hyphenateRE = /\B([A-Z])/g;
  var hyphenate = cacheStringFunction((str) => str.replace(hyphenateRE, "-$1").toLowerCase());
  var capitalize = cacheStringFunction((str) => str.charAt(0).toUpperCase() + str.slice(1));
  var toHandlerKey = cacheStringFunction((str) => str ? `on${capitalize(str)}` : ``);
  var hasChanged = (value, oldValue) => value !== oldValue && (value === value || oldValue === oldValue);
  var targetMap = /* @__PURE__ */ new WeakMap();
  var effectStack = [];
  var activeEffect;
  var ITERATE_KEY = Symbol(true ? "iterate" : "");
  var MAP_KEY_ITERATE_KEY = Symbol(true ? "Map key iterate" : "");
  function isEffect(fn) {
    return fn && fn._isEffect === true;
  }
  function effect2(fn, options = EMPTY_OBJ) {
    if (isEffect(fn)) {
      fn = fn.raw;
    }
    const effect3 = createReactiveEffect(fn, options);
    if (!options.lazy) {
      effect3();
    }
    return effect3;
  }
  function stop(effect3) {
    if (effect3.active) {
      cleanup(effect3);
      if (effect3.options.onStop) {
        effect3.options.onStop();
      }
      effect3.active = false;
    }
  }
  var uid = 0;
  function createReactiveEffect(fn, options) {
    const effect3 = function reactiveEffect() {
      if (!effect3.active) {
        return fn();
      }
      if (!effectStack.includes(effect3)) {
        cleanup(effect3);
        try {
          enableTracking();
          effectStack.push(effect3);
          activeEffect = effect3;
          return fn();
        } finally {
          effectStack.pop();
          resetTracking();
          activeEffect = effectStack[effectStack.length - 1];
        }
      }
    };
    effect3.id = uid++;
    effect3.allowRecurse = !!options.allowRecurse;
    effect3._isEffect = true;
    effect3.active = true;
    effect3.raw = fn;
    effect3.deps = [];
    effect3.options = options;
    return effect3;
  }
  function cleanup(effect3) {
    const { deps } = effect3;
    if (deps.length) {
      for (let i = 0; i < deps.length; i++) {
        deps[i].delete(effect3);
      }
      deps.length = 0;
    }
  }
  var shouldTrack = true;
  var trackStack = [];
  function pauseTracking() {
    trackStack.push(shouldTrack);
    shouldTrack = false;
  }
  function enableTracking() {
    trackStack.push(shouldTrack);
    shouldTrack = true;
  }
  function resetTracking() {
    const last = trackStack.pop();
    shouldTrack = last === void 0 ? true : last;
  }
  function track(target, type, key) {
    if (!shouldTrack || activeEffect === void 0) {
      return;
    }
    let depsMap = targetMap.get(target);
    if (!depsMap) {
      targetMap.set(target, depsMap = /* @__PURE__ */ new Map());
    }
    let dep = depsMap.get(key);
    if (!dep) {
      depsMap.set(key, dep = /* @__PURE__ */ new Set());
    }
    if (!dep.has(activeEffect)) {
      dep.add(activeEffect);
      activeEffect.deps.push(dep);
      if (activeEffect.options.onTrack) {
        activeEffect.options.onTrack({
          effect: activeEffect,
          target,
          type,
          key
        });
      }
    }
  }
  function trigger(target, type, key, newValue, oldValue, oldTarget) {
    const depsMap = targetMap.get(target);
    if (!depsMap) {
      return;
    }
    const effects = /* @__PURE__ */ new Set();
    const add2 = (effectsToAdd) => {
      if (effectsToAdd) {
        effectsToAdd.forEach((effect3) => {
          if (effect3 !== activeEffect || effect3.allowRecurse) {
            effects.add(effect3);
          }
        });
      }
    };
    if (type === "clear") {
      depsMap.forEach(add2);
    } else if (key === "length" && isArray2(target)) {
      depsMap.forEach((dep, key2) => {
        if (key2 === "length" || key2 >= newValue) {
          add2(dep);
        }
      });
    } else {
      if (key !== void 0) {
        add2(depsMap.get(key));
      }
      switch (type) {
        case "add":
          if (!isArray2(target)) {
            add2(depsMap.get(ITERATE_KEY));
            if (isMap(target)) {
              add2(depsMap.get(MAP_KEY_ITERATE_KEY));
            }
          } else if (isIntegerKey(key)) {
            add2(depsMap.get("length"));
          }
          break;
        case "delete":
          if (!isArray2(target)) {
            add2(depsMap.get(ITERATE_KEY));
            if (isMap(target)) {
              add2(depsMap.get(MAP_KEY_ITERATE_KEY));
            }
          }
          break;
        case "set":
          if (isMap(target)) {
            add2(depsMap.get(ITERATE_KEY));
          }
          break;
      }
    }
    const run = (effect3) => {
      if (effect3.options.onTrigger) {
        effect3.options.onTrigger({
          effect: effect3,
          target,
          key,
          type,
          newValue,
          oldValue,
          oldTarget
        });
      }
      if (effect3.options.scheduler) {
        effect3.options.scheduler(effect3);
      } else {
        effect3();
      }
    };
    effects.forEach(run);
  }
  var isNonTrackableKeys = /* @__PURE__ */ makeMap(`__proto__,__v_isRef,__isVue`);
  var builtInSymbols = new Set(Object.getOwnPropertyNames(Symbol).map((key) => Symbol[key]).filter(isSymbol));
  var get2 = /* @__PURE__ */ createGetter();
  var readonlyGet = /* @__PURE__ */ createGetter(true);
  var arrayInstrumentations = /* @__PURE__ */ createArrayInstrumentations();
  function createArrayInstrumentations() {
    const instrumentations = {};
    ["includes", "indexOf", "lastIndexOf"].forEach((key) => {
      instrumentations[key] = function(...args) {
        const arr = toRaw(this);
        for (let i = 0, l = this.length; i < l; i++) {
          track(arr, "get", i + "");
        }
        const res = arr[key](...args);
        if (res === -1 || res === false) {
          return arr[key](...args.map(toRaw));
        } else {
          return res;
        }
      };
    });
    ["push", "pop", "shift", "unshift", "splice"].forEach((key) => {
      instrumentations[key] = function(...args) {
        pauseTracking();
        const res = toRaw(this)[key].apply(this, args);
        resetTracking();
        return res;
      };
    });
    return instrumentations;
  }
  function createGetter(isReadonly = false, shallow = false) {
    return function get3(target, key, receiver) {
      if (key === "__v_isReactive") {
        return !isReadonly;
      } else if (key === "__v_isReadonly") {
        return isReadonly;
      } else if (key === "__v_raw" && receiver === (isReadonly ? shallow ? shallowReadonlyMap : readonlyMap : shallow ? shallowReactiveMap : reactiveMap).get(target)) {
        return target;
      }
      const targetIsArray = isArray2(target);
      if (!isReadonly && targetIsArray && hasOwn(arrayInstrumentations, key)) {
        return Reflect.get(arrayInstrumentations, key, receiver);
      }
      const res = Reflect.get(target, key, receiver);
      if (isSymbol(key) ? builtInSymbols.has(key) : isNonTrackableKeys(key)) {
        return res;
      }
      if (!isReadonly) {
        track(target, "get", key);
      }
      if (shallow) {
        return res;
      }
      if (isRef(res)) {
        const shouldUnwrap = !targetIsArray || !isIntegerKey(key);
        return shouldUnwrap ? res.value : res;
      }
      if (isObject2(res)) {
        return isReadonly ? readonly(res) : reactive2(res);
      }
      return res;
    };
  }
  var set2 = /* @__PURE__ */ createSetter();
  function createSetter(shallow = false) {
    return function set3(target, key, value, receiver) {
      let oldValue = target[key];
      if (!shallow) {
        value = toRaw(value);
        oldValue = toRaw(oldValue);
        if (!isArray2(target) && isRef(oldValue) && !isRef(value)) {
          oldValue.value = value;
          return true;
        }
      }
      const hadKey = isArray2(target) && isIntegerKey(key) ? Number(key) < target.length : hasOwn(target, key);
      const result = Reflect.set(target, key, value, receiver);
      if (target === toRaw(receiver)) {
        if (!hadKey) {
          trigger(target, "add", key, value);
        } else if (hasChanged(value, oldValue)) {
          trigger(target, "set", key, value, oldValue);
        }
      }
      return result;
    };
  }
  function deleteProperty(target, key) {
    const hadKey = hasOwn(target, key);
    const oldValue = target[key];
    const result = Reflect.deleteProperty(target, key);
    if (result && hadKey) {
      trigger(target, "delete", key, void 0, oldValue);
    }
    return result;
  }
  function has(target, key) {
    const result = Reflect.has(target, key);
    if (!isSymbol(key) || !builtInSymbols.has(key)) {
      track(target, "has", key);
    }
    return result;
  }
  function ownKeys(target) {
    track(target, "iterate", isArray2(target) ? "length" : ITERATE_KEY);
    return Reflect.ownKeys(target);
  }
  var mutableHandlers = {
    get: get2,
    set: set2,
    deleteProperty,
    has,
    ownKeys
  };
  var readonlyHandlers = {
    get: readonlyGet,
    set(target, key) {
      if (true) {
        console.warn(`Set operation on key "${String(key)}" failed: target is readonly.`, target);
      }
      return true;
    },
    deleteProperty(target, key) {
      if (true) {
        console.warn(`Delete operation on key "${String(key)}" failed: target is readonly.`, target);
      }
      return true;
    }
  };
  var toReactive = (value) => isObject2(value) ? reactive2(value) : value;
  var toReadonly = (value) => isObject2(value) ? readonly(value) : value;
  var toShallow = (value) => value;
  var getProto = (v) => Reflect.getPrototypeOf(v);
  function get$1(target, key, isReadonly = false, isShallow = false) {
    target = target["__v_raw"];
    const rawTarget = toRaw(target);
    const rawKey = toRaw(key);
    if (key !== rawKey) {
      !isReadonly && track(rawTarget, "get", key);
    }
    !isReadonly && track(rawTarget, "get", rawKey);
    const { has: has2 } = getProto(rawTarget);
    const wrap = isShallow ? toShallow : isReadonly ? toReadonly : toReactive;
    if (has2.call(rawTarget, key)) {
      return wrap(target.get(key));
    } else if (has2.call(rawTarget, rawKey)) {
      return wrap(target.get(rawKey));
    } else if (target !== rawTarget) {
      target.get(key);
    }
  }
  function has$1(key, isReadonly = false) {
    const target = this["__v_raw"];
    const rawTarget = toRaw(target);
    const rawKey = toRaw(key);
    if (key !== rawKey) {
      !isReadonly && track(rawTarget, "has", key);
    }
    !isReadonly && track(rawTarget, "has", rawKey);
    return key === rawKey ? target.has(key) : target.has(key) || target.has(rawKey);
  }
  function size(target, isReadonly = false) {
    target = target["__v_raw"];
    !isReadonly && track(toRaw(target), "iterate", ITERATE_KEY);
    return Reflect.get(target, "size", target);
  }
  function add(value) {
    value = toRaw(value);
    const target = toRaw(this);
    const proto = getProto(target);
    const hadKey = proto.has.call(target, value);
    if (!hadKey) {
      target.add(value);
      trigger(target, "add", value, value);
    }
    return this;
  }
  function set$1(key, value) {
    value = toRaw(value);
    const target = toRaw(this);
    const { has: has2, get: get3 } = getProto(target);
    let hadKey = has2.call(target, key);
    if (!hadKey) {
      key = toRaw(key);
      hadKey = has2.call(target, key);
    } else if (true) {
      checkIdentityKeys(target, has2, key);
    }
    const oldValue = get3.call(target, key);
    target.set(key, value);
    if (!hadKey) {
      trigger(target, "add", key, value);
    } else if (hasChanged(value, oldValue)) {
      trigger(target, "set", key, value, oldValue);
    }
    return this;
  }
  function deleteEntry(key) {
    const target = toRaw(this);
    const { has: has2, get: get3 } = getProto(target);
    let hadKey = has2.call(target, key);
    if (!hadKey) {
      key = toRaw(key);
      hadKey = has2.call(target, key);
    } else if (true) {
      checkIdentityKeys(target, has2, key);
    }
    const oldValue = get3 ? get3.call(target, key) : void 0;
    const result = target.delete(key);
    if (hadKey) {
      trigger(target, "delete", key, void 0, oldValue);
    }
    return result;
  }
  function clear() {
    const target = toRaw(this);
    const hadItems = target.size !== 0;
    const oldTarget = true ? isMap(target) ? new Map(target) : new Set(target) : void 0;
    const result = target.clear();
    if (hadItems) {
      trigger(target, "clear", void 0, void 0, oldTarget);
    }
    return result;
  }
  function createForEach(isReadonly, isShallow) {
    return function forEach(callback, thisArg) {
      const observed = this;
      const target = observed["__v_raw"];
      const rawTarget = toRaw(target);
      const wrap = isShallow ? toShallow : isReadonly ? toReadonly : toReactive;
      !isReadonly && track(rawTarget, "iterate", ITERATE_KEY);
      return target.forEach((value, key) => {
        return callback.call(thisArg, wrap(value), wrap(key), observed);
      });
    };
  }
  function createIterableMethod(method, isReadonly, isShallow) {
    return function(...args) {
      const target = this["__v_raw"];
      const rawTarget = toRaw(target);
      const targetIsMap = isMap(rawTarget);
      const isPair = method === "entries" || method === Symbol.iterator && targetIsMap;
      const isKeyOnly = method === "keys" && targetIsMap;
      const innerIterator = target[method](...args);
      const wrap = isShallow ? toShallow : isReadonly ? toReadonly : toReactive;
      !isReadonly && track(rawTarget, "iterate", isKeyOnly ? MAP_KEY_ITERATE_KEY : ITERATE_KEY);
      return {
        next() {
          const { value, done } = innerIterator.next();
          return done ? { value, done } : {
            value: isPair ? [wrap(value[0]), wrap(value[1])] : wrap(value),
            done
          };
        },
        [Symbol.iterator]() {
          return this;
        }
      };
    };
  }
  function createReadonlyMethod(type) {
    return function(...args) {
      if (true) {
        const key = args[0] ? `on key "${args[0]}" ` : ``;
        console.warn(`${capitalize(type)} operation ${key}failed: target is readonly.`, toRaw(this));
      }
      return type === "delete" ? false : this;
    };
  }
  function createInstrumentations() {
    const mutableInstrumentations2 = {
      get(key) {
        return get$1(this, key);
      },
      get size() {
        return size(this);
      },
      has: has$1,
      add,
      set: set$1,
      delete: deleteEntry,
      clear,
      forEach: createForEach(false, false)
    };
    const shallowInstrumentations2 = {
      get(key) {
        return get$1(this, key, false, true);
      },
      get size() {
        return size(this);
      },
      has: has$1,
      add,
      set: set$1,
      delete: deleteEntry,
      clear,
      forEach: createForEach(false, true)
    };
    const readonlyInstrumentations2 = {
      get(key) {
        return get$1(this, key, true);
      },
      get size() {
        return size(this, true);
      },
      has(key) {
        return has$1.call(this, key, true);
      },
      add: createReadonlyMethod(
        "add"
      ),
      set: createReadonlyMethod(
        "set"
      ),
      delete: createReadonlyMethod(
        "delete"
      ),
      clear: createReadonlyMethod(
        "clear"
      ),
      forEach: createForEach(true, false)
    };
    const shallowReadonlyInstrumentations2 = {
      get(key) {
        return get$1(this, key, true, true);
      },
      get size() {
        return size(this, true);
      },
      has(key) {
        return has$1.call(this, key, true);
      },
      add: createReadonlyMethod(
        "add"
      ),
      set: createReadonlyMethod(
        "set"
      ),
      delete: createReadonlyMethod(
        "delete"
      ),
      clear: createReadonlyMethod(
        "clear"
      ),
      forEach: createForEach(true, true)
    };
    const iteratorMethods = ["keys", "values", "entries", Symbol.iterator];
    iteratorMethods.forEach((method) => {
      mutableInstrumentations2[method] = createIterableMethod(method, false, false);
      readonlyInstrumentations2[method] = createIterableMethod(method, true, false);
      shallowInstrumentations2[method] = createIterableMethod(method, false, true);
      shallowReadonlyInstrumentations2[method] = createIterableMethod(method, true, true);
    });
    return [
      mutableInstrumentations2,
      readonlyInstrumentations2,
      shallowInstrumentations2,
      shallowReadonlyInstrumentations2
    ];
  }
  var [mutableInstrumentations, readonlyInstrumentations, shallowInstrumentations, shallowReadonlyInstrumentations] = /* @__PURE__ */ createInstrumentations();
  function createInstrumentationGetter(isReadonly, shallow) {
    const instrumentations = shallow ? isReadonly ? shallowReadonlyInstrumentations : shallowInstrumentations : isReadonly ? readonlyInstrumentations : mutableInstrumentations;
    return (target, key, receiver) => {
      if (key === "__v_isReactive") {
        return !isReadonly;
      } else if (key === "__v_isReadonly") {
        return isReadonly;
      } else if (key === "__v_raw") {
        return target;
      }
      return Reflect.get(hasOwn(instrumentations, key) && key in target ? instrumentations : target, key, receiver);
    };
  }
  var mutableCollectionHandlers = {
    get: /* @__PURE__ */ createInstrumentationGetter(false, false)
  };
  var readonlyCollectionHandlers = {
    get: /* @__PURE__ */ createInstrumentationGetter(true, false)
  };
  function checkIdentityKeys(target, has2, key) {
    const rawKey = toRaw(key);
    if (rawKey !== key && has2.call(target, rawKey)) {
      const type = toRawType(target);
      console.warn(`Reactive ${type} contains both the raw and reactive versions of the same object${type === `Map` ? ` as keys` : ``}, which can lead to inconsistencies. Avoid differentiating between the raw and reactive versions of an object and only use the reactive version if possible.`);
    }
  }
  var reactiveMap = /* @__PURE__ */ new WeakMap();
  var shallowReactiveMap = /* @__PURE__ */ new WeakMap();
  var readonlyMap = /* @__PURE__ */ new WeakMap();
  var shallowReadonlyMap = /* @__PURE__ */ new WeakMap();
  function targetTypeMap(rawType) {
    switch (rawType) {
      case "Object":
      case "Array":
        return 1;
      case "Map":
      case "Set":
      case "WeakMap":
      case "WeakSet":
        return 2;
      default:
        return 0;
    }
  }
  function getTargetType(value) {
    return value["__v_skip"] || !Object.isExtensible(value) ? 0 : targetTypeMap(toRawType(value));
  }
  function reactive2(target) {
    if (target && target["__v_isReadonly"]) {
      return target;
    }
    return createReactiveObject(target, false, mutableHandlers, mutableCollectionHandlers, reactiveMap);
  }
  function readonly(target) {
    return createReactiveObject(target, true, readonlyHandlers, readonlyCollectionHandlers, readonlyMap);
  }
  function createReactiveObject(target, isReadonly, baseHandlers, collectionHandlers, proxyMap) {
    if (!isObject2(target)) {
      if (true) {
        console.warn(`value cannot be made reactive: ${String(target)}`);
      }
      return target;
    }
    if (target["__v_raw"] && !(isReadonly && target["__v_isReactive"])) {
      return target;
    }
    const existingProxy = proxyMap.get(target);
    if (existingProxy) {
      return existingProxy;
    }
    const targetType = getTargetType(target);
    if (targetType === 0) {
      return target;
    }
    const proxy = new Proxy(target, targetType === 2 ? collectionHandlers : baseHandlers);
    proxyMap.set(target, proxy);
    return proxy;
  }
  function toRaw(observed) {
    return observed && toRaw(observed["__v_raw"]) || observed;
  }
  function isRef(r) {
    return Boolean(r && r.__v_isRef === true);
  }
  magic("nextTick", () => nextTick);
  magic("dispatch", (el) => dispatch2.bind(dispatch2, el));
  magic("watch", (el, { evaluateLater: evaluateLater2, cleanup: cleanup2 }) => (key, callback) => {
    let evaluate22 = evaluateLater2(key);
    let getter = () => {
      let value;
      evaluate22((i) => value = i);
      return value;
    };
    let unwatch = watch(getter, callback);
    cleanup2(unwatch);
  });
  magic("store", getStores);
  magic("data", (el) => scope(el));
  magic("root", (el) => closestRoot(el));
  magic("refs", (el) => {
    if (el._x_refs_proxy)
      return el._x_refs_proxy;
    el._x_refs_proxy = mergeProxies(getArrayOfRefObject(el));
    return el._x_refs_proxy;
  });
  function getArrayOfRefObject(el) {
    let refObjects = [];
    findClosest(el, (i) => {
      if (i._x_refs)
        refObjects.push(i._x_refs);
    });
    return refObjects;
  }
  var globalIdMemo = {};
  function findAndIncrementId(name) {
    if (!globalIdMemo[name])
      globalIdMemo[name] = 0;
    return ++globalIdMemo[name];
  }
  function closestIdRoot(el, name) {
    return findClosest(el, (element) => {
      if (element._x_ids && element._x_ids[name])
        return true;
    });
  }
  function setIdRoot(el, name) {
    if (!el._x_ids)
      el._x_ids = {};
    if (!el._x_ids[name])
      el._x_ids[name] = findAndIncrementId(name);
  }
  magic("id", (el, { cleanup: cleanup2 }) => (name, key = null) => {
    let cacheKey = `${name}${key ? `-${key}` : ""}`;
    return cacheIdByNameOnElement(el, cacheKey, cleanup2, () => {
      let root = closestIdRoot(el, name);
      let id = root ? root._x_ids[name] : findAndIncrementId(name);
      return key ? `${name}-${id}-${key}` : `${name}-${id}`;
    });
  });
  interceptClone((from, to) => {
    if (from._x_id) {
      to._x_id = from._x_id;
    }
  });
  function cacheIdByNameOnElement(el, cacheKey, cleanup2, callback) {
    if (!el._x_id)
      el._x_id = {};
    if (el._x_id[cacheKey])
      return el._x_id[cacheKey];
    let output = callback();
    el._x_id[cacheKey] = output;
    cleanup2(() => {
      delete el._x_id[cacheKey];
    });
    return output;
  }
  magic("el", (el) => el);
  warnMissingPluginMagic("Focus", "focus", "focus");
  warnMissingPluginMagic("Persist", "persist", "persist");
  function warnMissingPluginMagic(name, magicName, slug) {
    magic(magicName, (el) => warn(`You can't use [$${magicName}] without first installing the "${name}" plugin here: https://alpinejs.dev/plugins/${slug}`, el));
  }
  directive("modelable", (el, { expression }, { effect: effect3, evaluateLater: evaluateLater2, cleanup: cleanup2 }) => {
    let func = evaluateLater2(expression);
    let innerGet = () => {
      let result;
      func((i) => result = i);
      return result;
    };
    let evaluateInnerSet = evaluateLater2(`${expression} = __placeholder`);
    let innerSet = (val) => evaluateInnerSet(() => {
    }, { scope: { "__placeholder": val } });
    let initialValue = innerGet();
    innerSet(initialValue);
    queueMicrotask(() => {
      if (!el._x_model)
        return;
      el._x_removeModelListeners["default"]();
      let outerGet = el._x_model.get;
      let outerSet = el._x_model.set;
      let releaseEntanglement = entangle(
        {
          get() {
            return outerGet();
          },
          set(value) {
            outerSet(value);
          }
        },
        {
          get() {
            return innerGet();
          },
          set(value) {
            innerSet(value);
          }
        }
      );
      cleanup2(releaseEntanglement);
    });
  });
  directive("teleport", (el, { modifiers, expression }, { cleanup: cleanup2 }) => {
    if (el.tagName.toLowerCase() !== "template")
      warn("x-teleport can only be used on a <template> tag", el);
    let target = getTarget(expression);
    let clone22 = el.content.cloneNode(true).firstElementChild;
    el._x_teleport = clone22;
    clone22._x_teleportBack = el;
    el.setAttribute("data-teleport-template", true);
    clone22.setAttribute("data-teleport-target", true);
    if (el._x_forwardEvents) {
      el._x_forwardEvents.forEach((eventName) => {
        clone22.addEventListener(eventName, (e) => {
          e.stopPropagation();
          el.dispatchEvent(new e.constructor(e.type, e));
        });
      });
    }
    addScopeToNode(clone22, {}, el);
    let placeInDom = (clone3, target2, modifiers2) => {
      if (modifiers2.includes("prepend")) {
        target2.parentNode.insertBefore(clone3, target2);
      } else if (modifiers2.includes("append")) {
        target2.parentNode.insertBefore(clone3, target2.nextSibling);
      } else {
        target2.appendChild(clone3);
      }
    };
    mutateDom(() => {
      placeInDom(clone22, target, modifiers);
      skipDuringClone(() => {
        initTree(clone22);
      })();
    });
    el._x_teleportPutBack = () => {
      let target2 = getTarget(expression);
      mutateDom(() => {
        placeInDom(el._x_teleport, target2, modifiers);
      });
    };
    cleanup2(
      () => mutateDom(() => {
        clone22.remove();
        destroyTree(clone22);
      })
    );
  });
  var teleportContainerDuringClone = document.createElement("div");
  function getTarget(expression) {
    let target = skipDuringClone(() => {
      return document.querySelector(expression);
    }, () => {
      return teleportContainerDuringClone;
    })();
    if (!target)
      warn(`Cannot find x-teleport element for selector: "${expression}"`);
    return target;
  }
  var handler = () => {
  };
  handler.inline = (el, { modifiers }, { cleanup: cleanup2 }) => {
    modifiers.includes("self") ? el._x_ignoreSelf = true : el._x_ignore = true;
    cleanup2(() => {
      modifiers.includes("self") ? delete el._x_ignoreSelf : delete el._x_ignore;
    });
  };
  directive("ignore", handler);
  directive("effect", skipDuringClone((el, { expression }, { effect: effect3 }) => {
    effect3(evaluateLater(el, expression));
  }));
  function on(el, event, modifiers, callback) {
    let listenerTarget = el;
    let handler4 = (e) => callback(e);
    let options = {};
    let wrapHandler = (callback2, wrapper) => (e) => wrapper(callback2, e);
    if (modifiers.includes("dot"))
      event = dotSyntax(event);
    if (modifiers.includes("camel"))
      event = camelCase2(event);
    if (modifiers.includes("passive"))
      options.passive = true;
    if (modifiers.includes("capture"))
      options.capture = true;
    if (modifiers.includes("window"))
      listenerTarget = window;
    if (modifiers.includes("document"))
      listenerTarget = document;
    if (modifiers.includes("debounce")) {
      let nextModifier = modifiers[modifiers.indexOf("debounce") + 1] || "invalid-wait";
      let wait = isNumeric(nextModifier.split("ms")[0]) ? Number(nextModifier.split("ms")[0]) : 250;
      handler4 = debounce(handler4, wait);
    }
    if (modifiers.includes("throttle")) {
      let nextModifier = modifiers[modifiers.indexOf("throttle") + 1] || "invalid-wait";
      let wait = isNumeric(nextModifier.split("ms")[0]) ? Number(nextModifier.split("ms")[0]) : 250;
      handler4 = throttle(handler4, wait);
    }
    if (modifiers.includes("prevent"))
      handler4 = wrapHandler(handler4, (next, e) => {
        e.preventDefault();
        next(e);
      });
    if (modifiers.includes("stop"))
      handler4 = wrapHandler(handler4, (next, e) => {
        e.stopPropagation();
        next(e);
      });
    if (modifiers.includes("once")) {
      handler4 = wrapHandler(handler4, (next, e) => {
        next(e);
        listenerTarget.removeEventListener(event, handler4, options);
      });
    }
    if (modifiers.includes("away") || modifiers.includes("outside")) {
      listenerTarget = document;
      handler4 = wrapHandler(handler4, (next, e) => {
        if (el.contains(e.target))
          return;
        if (e.target.isConnected === false)
          return;
        if (el.offsetWidth < 1 && el.offsetHeight < 1)
          return;
        if (el._x_isShown === false)
          return;
        next(e);
      });
    }
    if (modifiers.includes("self"))
      handler4 = wrapHandler(handler4, (next, e) => {
        e.target === el && next(e);
      });
    if (isKeyEvent(event) || isClickEvent(event)) {
      handler4 = wrapHandler(handler4, (next, e) => {
        if (isListeningForASpecificKeyThatHasntBeenPressed(e, modifiers)) {
          return;
        }
        next(e);
      });
    }
    listenerTarget.addEventListener(event, handler4, options);
    return () => {
      listenerTarget.removeEventListener(event, handler4, options);
    };
  }
  function dotSyntax(subject) {
    return subject.replace(/-/g, ".");
  }
  function camelCase2(subject) {
    return subject.toLowerCase().replace(/-(\w)/g, (match, char) => char.toUpperCase());
  }
  function isNumeric(subject) {
    return !Array.isArray(subject) && !isNaN(subject);
  }
  function kebabCase2(subject) {
    if ([" ", "_"].includes(
      subject
    ))
      return subject;
    return subject.replace(/([a-z])([A-Z])/g, "$1-$2").replace(/[_\s]/, "-").toLowerCase();
  }
  function isKeyEvent(event) {
    return ["keydown", "keyup"].includes(event);
  }
  function isClickEvent(event) {
    return ["contextmenu", "click", "mouse"].some((i) => event.includes(i));
  }
  function isListeningForASpecificKeyThatHasntBeenPressed(e, modifiers) {
    let keyModifiers = modifiers.filter((i) => {
      return !["window", "document", "prevent", "stop", "once", "capture", "self", "away", "outside", "passive", "preserve-scroll"].includes(i);
    });
    if (keyModifiers.includes("debounce")) {
      let debounceIndex = keyModifiers.indexOf("debounce");
      keyModifiers.splice(debounceIndex, isNumeric((keyModifiers[debounceIndex + 1] || "invalid-wait").split("ms")[0]) ? 2 : 1);
    }
    if (keyModifiers.includes("throttle")) {
      let debounceIndex = keyModifiers.indexOf("throttle");
      keyModifiers.splice(debounceIndex, isNumeric((keyModifiers[debounceIndex + 1] || "invalid-wait").split("ms")[0]) ? 2 : 1);
    }
    if (keyModifiers.length === 0)
      return false;
    if (keyModifiers.length === 1 && keyToModifiers(e.key).includes(keyModifiers[0]))
      return false;
    const systemKeyModifiers = ["ctrl", "shift", "alt", "meta", "cmd", "super"];
    const selectedSystemKeyModifiers = systemKeyModifiers.filter((modifier) => keyModifiers.includes(modifier));
    keyModifiers = keyModifiers.filter((i) => !selectedSystemKeyModifiers.includes(i));
    if (selectedSystemKeyModifiers.length > 0) {
      const activelyPressedKeyModifiers = selectedSystemKeyModifiers.filter((modifier) => {
        if (modifier === "cmd" || modifier === "super")
          modifier = "meta";
        return e[`${modifier}Key`];
      });
      if (activelyPressedKeyModifiers.length === selectedSystemKeyModifiers.length) {
        if (isClickEvent(e.type))
          return false;
        if (keyToModifiers(e.key).includes(keyModifiers[0]))
          return false;
      }
    }
    return true;
  }
  function keyToModifiers(key) {
    if (!key)
      return [];
    key = kebabCase2(key);
    let modifierToKeyMap = {
      "ctrl": "control",
      "slash": "/",
      "space": " ",
      "spacebar": " ",
      "cmd": "meta",
      "esc": "escape",
      "up": "arrow-up",
      "down": "arrow-down",
      "left": "arrow-left",
      "right": "arrow-right",
      "period": ".",
      "comma": ",",
      "equal": "=",
      "minus": "-",
      "underscore": "_"
    };
    modifierToKeyMap[key] = key;
    return Object.keys(modifierToKeyMap).map((modifier) => {
      if (modifierToKeyMap[modifier] === key)
        return modifier;
    }).filter((modifier) => modifier);
  }
  directive("model", (el, { modifiers, expression }, { effect: effect3, cleanup: cleanup2 }) => {
    let scopeTarget = el;
    if (modifiers.includes("parent")) {
      scopeTarget = el.parentNode;
    }
    let evaluateGet = evaluateLater(scopeTarget, expression);
    let evaluateSet;
    if (typeof expression === "string") {
      evaluateSet = evaluateLater(scopeTarget, `${expression} = __placeholder`);
    } else if (typeof expression === "function" && typeof expression() === "string") {
      evaluateSet = evaluateLater(scopeTarget, `${expression()} = __placeholder`);
    } else {
      evaluateSet = () => {
      };
    }
    let getValue = () => {
      let result;
      evaluateGet((value) => result = value);
      return isGetterSetter(result) ? result.get() : result;
    };
    let setValue = (value) => {
      let result;
      evaluateGet((value2) => result = value2);
      if (isGetterSetter(result)) {
        result.set(value);
      } else {
        evaluateSet(() => {
        }, {
          scope: { "__placeholder": value }
        });
      }
    };
    if (typeof expression === "string" && el.type === "radio") {
      mutateDom(() => {
        if (!el.hasAttribute("name"))
          el.setAttribute("name", expression);
      });
    }
    let event = el.tagName.toLowerCase() === "select" || ["checkbox", "radio"].includes(el.type) || modifiers.includes("lazy") ? "change" : "input";
    let removeListener = isCloning ? () => {
    } : on(el, event, modifiers, (e) => {
      setValue(getInputValue(el, modifiers, e, getValue()));
    });
    if (modifiers.includes("fill")) {
      if ([void 0, null, ""].includes(getValue()) || isCheckbox(el) && Array.isArray(getValue()) || el.tagName.toLowerCase() === "select" && el.multiple) {
        setValue(
          getInputValue(el, modifiers, { target: el }, getValue())
        );
      }
    }
    if (!el._x_removeModelListeners)
      el._x_removeModelListeners = {};
    el._x_removeModelListeners["default"] = removeListener;
    cleanup2(() => el._x_removeModelListeners["default"]());
    if (el.form) {
      let removeResetListener = on(el.form, "reset", [], (e) => {
        nextTick(() => el._x_model && el._x_model.set(getInputValue(el, modifiers, { target: el }, getValue())));
      });
      cleanup2(() => removeResetListener());
    }
    el._x_model = {
      get() {
        return getValue();
      },
      set(value) {
        setValue(value);
      }
    };
    el._x_forceModelUpdate = (value) => {
      if (value === void 0 && typeof expression === "string" && expression.match(/\./))
        value = "";
      window.fromModel = true;
      mutateDom(() => bind(el, "value", value));
      delete window.fromModel;
    };
    effect3(() => {
      let value = getValue();
      if (modifiers.includes("unintrusive") && document.activeElement.isSameNode(el))
        return;
      el._x_forceModelUpdate(value);
    });
  });
  function getInputValue(el, modifiers, event, currentValue) {
    return mutateDom(() => {
      if (event instanceof CustomEvent && event.detail !== void 0)
        return event.detail !== null && event.detail !== void 0 ? event.detail : event.target.value;
      else if (isCheckbox(el)) {
        if (Array.isArray(currentValue)) {
          let newValue = null;
          if (modifiers.includes("number")) {
            newValue = safeParseNumber(event.target.value);
          } else if (modifiers.includes("boolean")) {
            newValue = safeParseBoolean(event.target.value);
          } else {
            newValue = event.target.value;
          }
          return event.target.checked ? currentValue.includes(newValue) ? currentValue : currentValue.concat([newValue]) : currentValue.filter((el2) => !checkedAttrLooseCompare2(el2, newValue));
        } else {
          return event.target.checked;
        }
      } else if (el.tagName.toLowerCase() === "select" && el.multiple) {
        if (modifiers.includes("number")) {
          return Array.from(event.target.selectedOptions).map((option2) => {
            let rawValue = option2.value || option2.text;
            return safeParseNumber(rawValue);
          });
        } else if (modifiers.includes("boolean")) {
          return Array.from(event.target.selectedOptions).map((option2) => {
            let rawValue = option2.value || option2.text;
            return safeParseBoolean(rawValue);
          });
        }
        return Array.from(event.target.selectedOptions).map((option2) => {
          return option2.value || option2.text;
        });
      } else {
        let newValue;
        if (isRadio(el)) {
          if (event.target.checked) {
            newValue = event.target.value;
          } else {
            newValue = currentValue;
          }
        } else {
          newValue = event.target.value;
        }
        if (modifiers.includes("number")) {
          return safeParseNumber(newValue);
        } else if (modifiers.includes("boolean")) {
          return safeParseBoolean(newValue);
        } else if (modifiers.includes("trim")) {
          return newValue.trim();
        } else {
          return newValue;
        }
      }
    });
  }
  function safeParseNumber(rawValue) {
    let number = rawValue ? parseFloat(rawValue) : null;
    return isNumeric2(number) ? number : rawValue;
  }
  function checkedAttrLooseCompare2(valueA, valueB) {
    return valueA == valueB;
  }
  function isNumeric2(subject) {
    return !Array.isArray(subject) && !isNaN(subject);
  }
  function isGetterSetter(value) {
    return value !== null && typeof value === "object" && typeof value.get === "function" && typeof value.set === "function";
  }
  directive("cloak", (el) => queueMicrotask(() => mutateDom(() => el.removeAttribute(prefix("cloak")))));
  addInitSelector(() => `[${prefix("init")}]`);
  directive("init", skipDuringClone((el, { expression }, { evaluate: evaluate22 }) => {
    if (typeof expression === "string") {
      return !!expression.trim() && evaluate22(expression, {}, false);
    }
    return evaluate22(expression, {}, false);
  }));
  directive("text", (el, { expression }, { effect: effect3, evaluateLater: evaluateLater2 }) => {
    let evaluate22 = evaluateLater2(expression);
    effect3(() => {
      evaluate22((value) => {
        mutateDom(() => {
          el.textContent = value;
        });
      });
    });
  });
  directive("html", (el, { expression }, { effect: effect3, evaluateLater: evaluateLater2 }) => {
    let evaluate22 = evaluateLater2(expression);
    effect3(() => {
      evaluate22((value) => {
        mutateDom(() => {
          el.innerHTML = value;
          el._x_ignoreSelf = true;
          initTree(el);
          delete el._x_ignoreSelf;
        });
      });
    });
  });
  mapAttributes(startingWith(":", into(prefix("bind:"))));
  var handler2 = (el, { value, modifiers, expression, original }, { effect: effect3, cleanup: cleanup2 }) => {
    if (!value) {
      let bindingProviders = {};
      injectBindingProviders(bindingProviders);
      let getBindings = evaluateLater(el, expression);
      getBindings((bindings) => {
        applyBindingsObject(el, bindings, original);
      }, { scope: bindingProviders });
      return;
    }
    if (value === "key")
      return storeKeyForXFor(el, expression);
    if (el._x_inlineBindings && el._x_inlineBindings[value] && el._x_inlineBindings[value].extract) {
      return;
    }
    let evaluate22 = evaluateLater(el, expression);
    effect3(() => evaluate22((result) => {
      if (result === void 0 && typeof expression === "string" && expression.match(/\./)) {
        result = "";
      }
      mutateDom(() => bind(el, value, result, modifiers));
    }));
    cleanup2(() => {
      el._x_undoAddedClasses && el._x_undoAddedClasses();
      el._x_undoAddedStyles && el._x_undoAddedStyles();
    });
  };
  handler2.inline = (el, { value, modifiers, expression }) => {
    if (!value)
      return;
    if (!el._x_inlineBindings)
      el._x_inlineBindings = {};
    el._x_inlineBindings[value] = { expression, extract: false };
  };
  directive("bind", handler2);
  function storeKeyForXFor(el, expression) {
    el._x_keyExpression = expression;
  }
  addRootSelector(() => `[${prefix("data")}]`);
  directive("data", (el, { expression }, { cleanup: cleanup2 }) => {
    if (shouldSkipRegisteringDataDuringClone(el))
      return;
    expression = expression === "" ? "{}" : expression;
    let magicContext = {};
    injectMagics(magicContext, el);
    let dataProviderContext = {};
    injectDataProviders(dataProviderContext, magicContext);
    let data2 = evaluate(el, expression, { scope: dataProviderContext });
    if (data2 === void 0 || data2 === true)
      data2 = {};
    injectMagics(data2, el);
    let reactiveData = reactive(data2);
    initInterceptors(reactiveData);
    let undo = addScopeToNode(el, reactiveData);
    reactiveData["init"] && evaluate(el, reactiveData["init"]);
    cleanup2(() => {
      reactiveData["destroy"] && evaluate(el, reactiveData["destroy"]);
      undo();
    });
  });
  interceptClone((from, to) => {
    if (from._x_dataStack) {
      to._x_dataStack = from._x_dataStack;
      to.setAttribute("data-has-alpine-state", true);
    }
  });
  function shouldSkipRegisteringDataDuringClone(el) {
    if (!isCloning)
      return false;
    if (isCloningLegacy)
      return true;
    return el.hasAttribute("data-has-alpine-state");
  }
  directive("show", (el, { modifiers, expression }, { effect: effect3 }) => {
    let evaluate22 = evaluateLater(el, expression);
    if (!el._x_doHide)
      el._x_doHide = () => {
        mutateDom(() => {
          el.style.setProperty("display", "none", modifiers.includes("important") ? "important" : void 0);
        });
      };
    if (!el._x_doShow)
      el._x_doShow = () => {
        mutateDom(() => {
          if (el.style.length === 1 && el.style.display === "none") {
            el.removeAttribute("style");
          } else {
            el.style.removeProperty("display");
          }
        });
      };
    let hide = () => {
      el._x_doHide();
      el._x_isShown = false;
    };
    let show = () => {
      el._x_doShow();
      el._x_isShown = true;
    };
    let clickAwayCompatibleShow = () => setTimeout(show);
    let toggle = once(
      (value) => value ? show() : hide(),
      (value) => {
        if (typeof el._x_toggleAndCascadeWithTransitions === "function") {
          el._x_toggleAndCascadeWithTransitions(el, value, show, hide);
        } else {
          value ? clickAwayCompatibleShow() : hide();
        }
      }
    );
    let oldValue;
    let firstTime = true;
    effect3(() => evaluate22((value) => {
      if (!firstTime && value === oldValue)
        return;
      if (modifiers.includes("immediate"))
        value ? clickAwayCompatibleShow() : hide();
      toggle(value);
      oldValue = value;
      firstTime = false;
    }));
  });
  directive("for", (el, { expression }, { effect: effect3, cleanup: cleanup2 }) => {
    let iteratorNames = parseForExpression(expression);
    let evaluateItems = evaluateLater(el, iteratorNames.items);
    let evaluateKey = evaluateLater(
      el,
      el._x_keyExpression || "index"
    );
    el._x_prevKeys = [];
    el._x_lookup = {};
    effect3(() => loop(el, iteratorNames, evaluateItems, evaluateKey));
    cleanup2(() => {
      Object.values(el._x_lookup).forEach((el2) => mutateDom(
        () => {
          destroyTree(el2);
          el2.remove();
        }
      ));
      delete el._x_prevKeys;
      delete el._x_lookup;
    });
  });
  function loop(el, iteratorNames, evaluateItems, evaluateKey) {
    let isObject22 = (i) => typeof i === "object" && !Array.isArray(i);
    let templateEl = el;
    evaluateItems((items) => {
      if (isNumeric3(items) && items >= 0) {
        items = Array.from(Array(items).keys(), (i) => i + 1);
      }
      if (items === void 0)
        items = [];
      let lookup = el._x_lookup;
      let prevKeys = el._x_prevKeys;
      let scopes = [];
      let keys = [];
      if (isObject22(items)) {
        items = Object.entries(items).map(([key, value]) => {
          let scope2 = getIterationScopeVariables(iteratorNames, value, key, items);
          evaluateKey((value2) => {
            if (keys.includes(value2))
              warn("Duplicate key on x-for", el);
            keys.push(value2);
          }, { scope: { index: key, ...scope2 } });
          scopes.push(scope2);
        });
      } else {
        for (let i = 0; i < items.length; i++) {
          let scope2 = getIterationScopeVariables(iteratorNames, items[i], i, items);
          evaluateKey((value) => {
            if (keys.includes(value))
              warn("Duplicate key on x-for", el);
            keys.push(value);
          }, { scope: { index: i, ...scope2 } });
          scopes.push(scope2);
        }
      }
      let adds = [];
      let moves = [];
      let removes = [];
      let sames = [];
      for (let i = 0; i < prevKeys.length; i++) {
        let key = prevKeys[i];
        if (keys.indexOf(key) === -1)
          removes.push(key);
      }
      prevKeys = prevKeys.filter((key) => !removes.includes(key));
      let lastKey = "template";
      for (let i = 0; i < keys.length; i++) {
        let key = keys[i];
        let prevIndex = prevKeys.indexOf(key);
        if (prevIndex === -1) {
          prevKeys.splice(i, 0, key);
          adds.push([lastKey, i]);
        } else if (prevIndex !== i) {
          let keyInSpot = prevKeys.splice(i, 1)[0];
          let keyForSpot = prevKeys.splice(prevIndex - 1, 1)[0];
          prevKeys.splice(i, 0, keyForSpot);
          prevKeys.splice(prevIndex, 0, keyInSpot);
          moves.push([keyInSpot, keyForSpot]);
        } else {
          sames.push(key);
        }
        lastKey = key;
      }
      for (let i = 0; i < removes.length; i++) {
        let key = removes[i];
        if (!(key in lookup))
          continue;
        mutateDom(() => {
          destroyTree(lookup[key]);
          lookup[key].remove();
        });
        delete lookup[key];
      }
      for (let i = 0; i < moves.length; i++) {
        let [keyInSpot, keyForSpot] = moves[i];
        let elInSpot = lookup[keyInSpot];
        let elForSpot = lookup[keyForSpot];
        let marker = document.createElement("div");
        mutateDom(() => {
          if (!elForSpot)
            warn(`x-for ":key" is undefined or invalid`, templateEl, keyForSpot, lookup);
          elForSpot.after(marker);
          elInSpot.after(elForSpot);
          elForSpot._x_currentIfEl && elForSpot.after(elForSpot._x_currentIfEl);
          marker.before(elInSpot);
          elInSpot._x_currentIfEl && elInSpot.after(elInSpot._x_currentIfEl);
          marker.remove();
        });
        elForSpot._x_refreshXForScope(scopes[keys.indexOf(keyForSpot)]);
      }
      for (let i = 0; i < adds.length; i++) {
        let [lastKey2, index2] = adds[i];
        let lastEl = lastKey2 === "template" ? templateEl : lookup[lastKey2];
        if (lastEl._x_currentIfEl)
          lastEl = lastEl._x_currentIfEl;
        let scope2 = scopes[index2];
        let key = keys[index2];
        let clone22 = document.importNode(templateEl.content, true).firstElementChild;
        let reactiveScope = reactive(scope2);
        addScopeToNode(clone22, reactiveScope, templateEl);
        clone22._x_refreshXForScope = (newScope) => {
          Object.entries(newScope).forEach(([key2, value]) => {
            reactiveScope[key2] = value;
          });
        };
        mutateDom(() => {
          lastEl.after(clone22);
          skipDuringClone(() => initTree(clone22))();
        });
        if (typeof key === "object") {
          warn("x-for key cannot be an object, it must be a string or an integer", templateEl);
        }
        lookup[key] = clone22;
      }
      for (let i = 0; i < sames.length; i++) {
        lookup[sames[i]]._x_refreshXForScope(scopes[keys.indexOf(sames[i])]);
      }
      templateEl._x_prevKeys = keys;
    });
  }
  function parseForExpression(expression) {
    let forIteratorRE = /,([^,\}\]]*)(?:,([^,\}\]]*))?$/;
    let stripParensRE = /^\s*\(|\)\s*$/g;
    let forAliasRE = /([\s\S]*?)\s+(?:in|of)\s+([\s\S]*)/;
    let inMatch = expression.match(forAliasRE);
    if (!inMatch)
      return;
    let res = {};
    res.items = inMatch[2].trim();
    let item = inMatch[1].replace(stripParensRE, "").trim();
    let iteratorMatch = item.match(forIteratorRE);
    if (iteratorMatch) {
      res.item = item.replace(forIteratorRE, "").trim();
      res.index = iteratorMatch[1].trim();
      if (iteratorMatch[2]) {
        res.collection = iteratorMatch[2].trim();
      }
    } else {
      res.item = item;
    }
    return res;
  }
  function getIterationScopeVariables(iteratorNames, item, index2, items) {
    let scopeVariables = {};
    if (/^\[.*\]$/.test(iteratorNames.item) && Array.isArray(item)) {
      let names = iteratorNames.item.replace("[", "").replace("]", "").split(",").map((i) => i.trim());
      names.forEach((name, i) => {
        scopeVariables[name] = item[i];
      });
    } else if (/^\{.*\}$/.test(iteratorNames.item) && !Array.isArray(item) && typeof item === "object") {
      let names = iteratorNames.item.replace("{", "").replace("}", "").split(",").map((i) => i.trim());
      names.forEach((name) => {
        scopeVariables[name] = item[name];
      });
    } else {
      scopeVariables[iteratorNames.item] = item;
    }
    if (iteratorNames.index)
      scopeVariables[iteratorNames.index] = index2;
    if (iteratorNames.collection)
      scopeVariables[iteratorNames.collection] = items;
    return scopeVariables;
  }
  function isNumeric3(subject) {
    return !Array.isArray(subject) && !isNaN(subject);
  }
  function handler3() {
  }
  handler3.inline = (el, { expression }, { cleanup: cleanup2 }) => {
    let root = closestRoot(el);
    if (!root._x_refs)
      root._x_refs = {};
    root._x_refs[expression] = el;
    cleanup2(() => delete root._x_refs[expression]);
  };
  directive("ref", handler3);
  directive("if", (el, { expression }, { effect: effect3, cleanup: cleanup2 }) => {
    if (el.tagName.toLowerCase() !== "template")
      warn("x-if can only be used on a <template> tag", el);
    let evaluate22 = evaluateLater(el, expression);
    let show = () => {
      if (el._x_currentIfEl)
        return el._x_currentIfEl;
      let clone22 = el.content.cloneNode(true).firstElementChild;
      addScopeToNode(clone22, {}, el);
      mutateDom(() => {
        el.after(clone22);
        skipDuringClone(() => initTree(clone22))();
      });
      el._x_currentIfEl = clone22;
      el._x_undoIf = () => {
        mutateDom(() => {
          destroyTree(clone22);
          clone22.remove();
        });
        delete el._x_currentIfEl;
      };
      return clone22;
    };
    let hide = () => {
      if (!el._x_undoIf)
        return;
      el._x_undoIf();
      delete el._x_undoIf;
    };
    effect3(() => evaluate22((value) => {
      value ? show() : hide();
    }));
    cleanup2(() => el._x_undoIf && el._x_undoIf());
  });
  directive("id", (el, { expression }, { evaluate: evaluate22 }) => {
    let names = evaluate22(expression);
    names.forEach((name) => setIdRoot(el, name));
  });
  interceptClone((from, to) => {
    if (from._x_ids) {
      to._x_ids = from._x_ids;
    }
  });
  mapAttributes(startingWith("@", into(prefix("on:"))));
  directive("on", skipDuringClone((el, { value, modifiers, expression }, { cleanup: cleanup2 }) => {
    let evaluate22 = expression ? evaluateLater(el, expression) : () => {
    };
    if (el.tagName.toLowerCase() === "template") {
      if (!el._x_forwardEvents)
        el._x_forwardEvents = [];
      if (!el._x_forwardEvents.includes(value))
        el._x_forwardEvents.push(value);
    }
    let removeListener = on(el, value, modifiers, (e) => {
      evaluate22(() => {
      }, { scope: { "$event": e }, params: [e] });
    });
    cleanup2(() => removeListener());
  }));
  warnMissingPluginDirective("Collapse", "collapse", "collapse");
  warnMissingPluginDirective("Intersect", "intersect", "intersect");
  warnMissingPluginDirective("Focus", "trap", "focus");
  warnMissingPluginDirective("Mask", "mask", "mask");
  function warnMissingPluginDirective(name, directiveName, slug) {
    directive(directiveName, (el) => warn(`You can't use [x-${directiveName}] without first installing the "${name}" plugin here: https://alpinejs.dev/plugins/${slug}`, el));
  }
  alpine_default.setEvaluator(normalEvaluator);
  alpine_default.setReactivityEngine({ reactive: reactive2, effect: effect2, release: stop, raw: toRaw });
  var src_default = alpine_default;
  var module_default = src_default;

  // js/features/supportEntangle.js
  function generateEntangleFunction(component, cleanup2) {
    if (!cleanup2)
      cleanup2 = () => {
      };
    return (name, live = false) => {
      let isLive = live;
      let livewireProperty = name;
      let livewireComponent = component.$wire;
      let livewirePropertyValue = livewireComponent.get(livewireProperty);
      let interceptor2 = module_default.interceptor((initialValue, getter, setter, path, key) => {
        if (typeof livewirePropertyValue === "undefined") {
          console.error(`Livewire Entangle Error: Livewire property ['${livewireProperty}'] cannot be found on component: ['${component.name}']`);
          return;
        }
        let release2 = module_default.entangle({
          get() {
            return livewireComponent.get(name);
          },
          set(value) {
            livewireComponent.set(name, value, isLive);
          }
        }, {
          get() {
            return getter();
          },
          set(value) {
            setter(value);
          }
        });
        cleanup2(() => release2());
        return cloneIfObject2(livewireComponent.get(name));
      }, (obj) => {
        Object.defineProperty(obj, "live", {
          get() {
            isLive = true;
            return obj;
          }
        });
      });
      return interceptor2(livewirePropertyValue);
    };
  }
  function cloneIfObject2(value) {
    return typeof value === "object" ? JSON.parse(JSON.stringify(value)) : value;
  }

  // js/hooks.js
  var listeners = [];
  function on2(name, callback) {
    if (!listeners[name])
      listeners[name] = [];
    listeners[name].push(callback);
    return () => {
      listeners[name] = listeners[name].filter((i) => i !== callback);
    };
  }
  function trigger2(name, ...params) {
    let callbacks = listeners[name] || [];
    let finishers = [];
    for (let i = 0; i < callbacks.length; i++) {
      let finisher = callbacks[i](...params);
      if (isFunction(finisher))
        finishers.push(finisher);
    }
    return (result) => {
      return runFinishers(finishers, result);
    };
  }
  async function triggerAsync(name, ...params) {
    let callbacks = listeners[name] || [];
    let finishers = [];
    for (let i = 0; i < callbacks.length; i++) {
      let finisher = await callbacks[i](...params);
      if (isFunction(finisher))
        finishers.push(finisher);
    }
    return (result) => {
      return runFinishers(finishers, result);
    };
  }
  function runFinishers(finishers, result) {
    let latest = result;
    for (let i = 0; i < finishers.length; i++) {
      let iResult = finishers[i](latest);
      if (iResult !== void 0) {
        latest = iResult;
      }
    }
    return latest;
  }

  // js/request/interactions.js
  function coordinateNetworkInteractions(messageBus2) {
    interceptPartition(({ message, compileRequest }) => {
      if (!message.component.isIsolated)
        return;
      compileRequest([message]);
    });
    interceptPartition(({ message, compileRequest }) => {
      if (message.component.isLazy && !message.component.hasBeenLazyLoaded && message.component.isLazyIsolated) {
        compileRequest([message]);
      }
    });
    interceptPartition(({ message, compileRequest }) => {
      let component = message.component;
      let bundledMessages = [];
      component.getDeepChildrenWithBindings((child) => {
        let action = constructAction(child, "$commit");
        let message2 = createOrAddToOutstandingMessage(action);
        bundledMessages.push(message2);
      });
      if (bundledMessages.length > 0) {
        compileRequest([message, ...bundledMessages]);
      }
    });
    interceptAction(({ action, reject, defer }) => {
      let isRenderless = action?.origin?.directive?.modifiers.includes("renderless");
      if (isRenderless) {
        action.metadata.renderless = true;
      }
      let message = messageBus2.activeMessageMatchingScope(action);
      if (message) {
        if (message.isAsync() || action.isAsync())
          return;
        if (action.metadata.type === "poll") {
          return reject();
        }
        if (Array.from(message.actions).every((action2) => action2.metadata.type === "poll")) {
          return message.cancel();
        }
        if (Array.from(message.actions).every((action2) => action2.metadata.type === "model.live")) {
          if (action.metadata.type === "model.live") {
            return;
          }
        }
        defer();
        message.addInterceptor(({ onFinish }) => {
          onFinish(() => {
            fireActionInstance(action);
          });
        });
      }
    });
  }

  // js/request/request.js
  var MessageRequest = class {
    messages = /* @__PURE__ */ new Set();
    controller = new AbortController();
    interceptors = [];
    aborted = false;
    uri = null;
    payload = null;
    options = null;
    addMessage(message) {
      message.setRequest(this);
      this.messages.add(message);
    }
    getActiveMessages() {
      return new Set([...this.messages].filter((message) => !message.isCancelled()));
    }
    initInterceptors(interceptorRegistry) {
      this.interceptors = interceptorRegistry.getRequestInterceptors(this);
      this.messages.forEach((message) => {
        let messageInterceptors = interceptorRegistry.getMessageInterceptors(message);
        message.setInterceptors(messageInterceptors);
      });
      this.interceptors.forEach((interceptor2) => interceptor2.init());
      this.messages.forEach((message) => {
        message.getInterceptors().forEach((interceptor2) => interceptor2.init());
      });
    }
    abort() {
      if (this.aborted)
        return;
      this.aborted = true;
      this.controller.abort();
      this.messages.forEach((message) => {
        if (message.isCancelled())
          return;
        message.cancel();
      });
    }
    hasAllCancelledMessages() {
      return this.getActiveMessages().size === 0;
    }
    isAborted() {
      return this.aborted;
    }
    onSend({ responsePromise }) {
      this.interceptors.forEach((interceptor2) => interceptor2.onSend({ responsePromise }));
      this.messages.forEach((message) => message.onSend());
    }
    onAbort() {
      this.interceptors.forEach((interceptor2) => interceptor2.onAbort());
    }
    onFailure({ error: error2 }) {
      this.interceptors.forEach((interceptor2) => interceptor2.onFailure({ error: error2 }));
    }
    onResponse({ response }) {
      this.interceptors.forEach((interceptor2) => interceptor2.onResponse({ response }));
    }
    onStream({ response }) {
      this.interceptors.forEach((interceptor2) => interceptor2.onStream({ response }));
    }
    onParsed({ response, responseBody }) {
      this.interceptors.forEach((interceptor2) => interceptor2.onParsed({ response, responseBody }));
    }
    onRedirect({ url, preventDefault }) {
      this.interceptors.forEach((interceptor2) => interceptor2.onRedirect({ url, preventDefault }));
    }
    onDump({ content, preventDefault }) {
      this.interceptors.forEach((interceptor2) => interceptor2.onDump({ content, preventDefault }));
    }
    onError({ response, responseBody, preventDefault }) {
      this.interceptors.forEach((interceptor2) => interceptor2.onError({ response, responseBody, preventDefault }));
      this.messages.forEach((message) => message.onError({ response, responseBody, preventDefault }));
    }
    onSuccess({ response, responseBody, responseJson }) {
      this.interceptors.forEach((interceptor2) => interceptor2.onSuccess({ response, responseBody, responseJson }));
    }
  };
  var PageRequest = class {
    controller = new AbortController();
    constructor(uri) {
      this.uri = uri;
    }
    cancel() {
      this.controller.abort();
    }
    isCancelled() {
      return this.controller.signal.aborted;
    }
  };

  // js/request/interceptor.js
  var MessageInterceptor = class {
    onSend = () => {
    };
    onCancel = () => {
    };
    onFailure = () => {
    };
    onError = () => {
    };
    onStream = () => {
    };
    onSuccess = () => {
    };
    onFinish = () => {
    };
    onSync = () => {
    };
    onEffect = () => {
    };
    onMorph = () => {
    };
    onRender = () => {
    };
    hasBeenSynchronouslyCancelled = false;
    constructor(message, callback) {
      this.message = message;
      this.callback = callback;
      let isInsideCallbackSynchronously = true;
      this.callback({
        message: this.message,
        actions: this.message.actions,
        component: this.message.component,
        onSend: (callback2) => this.onSend = callback2,
        onCancel: (callback2) => this.onCancel = callback2,
        onFailure: (callback2) => this.onFailure = callback2,
        onError: (callback2) => this.onError = callback2,
        onStream: (callback2) => this.onStream = callback2,
        onSuccess: (callback2) => this.onSuccess = callback2,
        onFinish: (callback2) => this.onFinish = callback2,
        cancel: () => {
          if (isInsideCallbackSynchronously) {
            this.hasBeenSynchronouslyCancelled = true;
          } else {
            this.message.cancel();
          }
        }
      });
      isInsideCallbackSynchronously = false;
    }
    init() {
      if (this.hasBeenSynchronouslyCancelled) {
        this.message.cancel();
      }
    }
  };
  var RequestInterceptor = class {
    onSend = () => {
    };
    onAbort = () => {
    };
    onFailure = () => {
    };
    onResponse = () => {
    };
    onParsed = () => {
    };
    onError = () => {
    };
    onStream = () => {
    };
    onRedirect = () => {
    };
    onDump = () => {
    };
    onSuccess = () => {
    };
    hasBeenSynchronouslyAborted = false;
    constructor(request, callback) {
      this.request = request;
      this.callback = callback;
      let isInsideCallbackSynchronously = true;
      this.callback({
        request: this.request,
        onSend: (callback2) => this.onSend = callback2,
        onAbort: (callback2) => this.onAbort = callback2,
        onFailure: (callback2) => this.onFailure = callback2,
        onResponse: (callback2) => this.onResponse = callback2,
        onParsed: (callback2) => this.onParsed = callback2,
        onError: (callback2) => this.onError = callback2,
        onStream: (callback2) => this.onStream = callback2,
        onRedirect: (callback2) => this.onRedirect = callback2,
        onDump: (callback2) => this.onDump = callback2,
        onSuccess: (callback2) => this.onSuccess = callback2,
        abort: () => {
          if (isInsideCallbackSynchronously) {
            this.hasBeenSynchronouslyAborted = true;
          } else {
            this.request.abort();
          }
        }
      });
      isInsideCallbackSynchronously = false;
    }
    init() {
      if (this.hasBeenSynchronouslyAborted) {
        this.request.abort();
      }
    }
  };
  var InterceptorRegistry = class {
    messageInterceptorCallbacks = [];
    messageInterceptorCallbacksByComponent = new WeakBag();
    requestInterceptorCallbacks = [];
    addInterceptor(component, callback) {
      this.messageInterceptorCallbacksByComponent.add(component, callback);
      return () => {
        this.messageInterceptorCallbacksByComponent.delete(component, callback);
      };
    }
    addMessageInterceptor(callback) {
      this.messageInterceptorCallbacks.push(callback);
      return () => {
        this.messageInterceptorCallbacks.splice(this.messageInterceptorCallbacks.indexOf(callback), 1);
      };
    }
    addRequestInterceptor(callback) {
      this.requestInterceptorCallbacks.push(callback);
      return () => {
        this.requestInterceptorCallbacks.splice(this.requestInterceptorCallbacks.indexOf(callback), 1);
      };
    }
    getMessageInterceptors(message) {
      let callbacks = [
        ...this.messageInterceptorCallbacksByComponent.get(message.component),
        ...this.messageInterceptorCallbacks
      ];
      return callbacks.map((callback) => {
        return new MessageInterceptor(message, callback);
      });
    }
    getRequestInterceptors(request) {
      return this.requestInterceptorCallbacks.map((callback) => {
        return new RequestInterceptor(request, callback);
      });
    }
  };

  // js/utils/modal.js
  function showHtmlModal(html) {
    let page = document.createElement("html");
    page.innerHTML = html;
    page.querySelectorAll("a").forEach(
      (a) => a.setAttribute("target", "_top")
    );
    let modal = document.getElementById("livewire-error");
    if (typeof modal != "undefined" && modal != null) {
      modal.innerHTML = "";
    } else {
      modal = document.createElement("dialog");
      modal.id = "livewire-error";
      modal.style.margin = "50px";
      modal.style.width = "calc(100% - 100px)";
      modal.style.height = "calc(100% - 100px)";
      modal.style.borderRadius = "5px";
      modal.style.padding = "0px";
    }
    let iframe = document.createElement("iframe");
    iframe.style.backgroundColor = "#17161A";
    iframe.style.borderRadius = "5px";
    iframe.style.width = "100%";
    iframe.style.height = "100%";
    modal.appendChild(iframe);
    document.body.prepend(modal);
    document.body.style.overflow = "hidden";
    iframe.contentWindow.document.open();
    iframe.contentWindow.document.write(page.outerHTML);
    iframe.contentWindow.document.close();
    modal.addEventListener("click", () => hideHtmlModal(modal));
    modal.addEventListener("close", () => cleanupModal(modal));
    modal.showModal();
    modal.focus();
    modal.blur();
  }
  function hideHtmlModal(modal) {
    modal.close();
  }
  function cleanupModal(modal) {
    modal.outerHTML = "";
    document.body.style.overflow = "visible";
  }

  // js/request/messageBus.js
  var componentSymbols = /* @__PURE__ */ new WeakMap();
  var componentIslandSymbols = /* @__PURE__ */ new WeakMap();
  function scopeSymbolFromMessage(message) {
    let component = message.component;
    let hasAllIslands = Array.from(message.actions).every((action) => action.metadata.island);
    if (hasAllIslands) {
      let islandName = Array.from(message.actions).map((action) => action.metadata.island.name).sort().join("|");
      let islandSymbols = componentIslandSymbols.get(component);
      if (!islandSymbols) {
        islandSymbols = { [islandName]: Symbol() };
        componentIslandSymbols.set(component, islandSymbols);
      }
      if (!islandSymbols[islandName]) {
        islandSymbols[islandName] = Symbol();
      }
      return islandSymbols[islandName];
    }
    if (!componentSymbols.has(component)) {
      componentSymbols.set(component, Symbol());
    }
    return componentSymbols.get(component);
  }
  function scopeSymbolFromAction(action) {
    let component = action.component;
    let isIsland = !!action.metadata.island;
    if (isIsland) {
      let islandName = action.metadata.island.name;
      let islandSymbols = componentIslandSymbols.get(component);
      if (!islandSymbols) {
        islandSymbols = { [islandName]: Symbol() };
        componentIslandSymbols.set(component, islandSymbols);
      }
      if (!islandSymbols[islandName]) {
        islandSymbols[islandName] = Symbol();
      }
      return islandSymbols[islandName];
    }
    if (!componentSymbols.has(component)) {
      componentSymbols.set(component, Symbol());
    }
    return componentSymbols.get(component);
  }
  var MessageBus = class {
    pendingMessages = /* @__PURE__ */ new Set();
    activeMessages = /* @__PURE__ */ new Set();
    bufferingMessages = /* @__PURE__ */ new Set();
    constructor() {
    }
    messageBuffer(message, callback) {
      if (this.bufferingMessages.has(message)) {
        return;
      }
      this.bufferingMessages.add(message);
      setTimeout(() => {
        callback();
        this.bufferingMessages.delete(message);
      }, 5);
    }
    addPendingMessage(message) {
      this.pendingMessages.add(message);
    }
    clearPendingMessages() {
      this.pendingMessages.clear();
    }
    getPendingMessages() {
      return Array.from(this.pendingMessages);
    }
    addActiveMessage(message) {
      this.activeMessages.add(message);
    }
    removeActiveMessage(message) {
      this.activeMessages.delete(message);
    }
    findScopedPendingMessage(action) {
      return Array.from(this.pendingMessages).find((message) => message.component === action.component);
    }
    activeMessageMatchingScope(action) {
      return Array.from(this.activeMessages).find((message) => this.matchesScope(message, action));
    }
    matchesScope(message, action) {
      return message.scope === scopeSymbolFromAction(action);
    }
    allScopedMessages(action) {
      return [...Array.from(this.activeMessages), ...Array.from(this.pendingMessages)].filter((message) => {
        return this.matchesScope(message, action);
      });
    }
    eachPendingMessage(callback) {
      Array.from(this.pendingMessages).forEach(callback);
    }
  };

  // js/request/message.js
  var Message = class {
    actions = /* @__PURE__ */ new Set();
    snapshot = null;
    updates = null;
    calls = null;
    payload = null;
    responsePayload = null;
    interceptors = [];
    cancelled = false;
    request = null;
    _scope = null;
    get scope() {
      if (!this._scope) {
        throw new Error("Message scope has not been set yet");
      }
      return this._scope;
    }
    set scope(scope2) {
      this._scope = scope2;
    }
    constructor(component) {
      this.component = component;
    }
    addAction(action) {
      let actionsByFingerprint = /* @__PURE__ */ new Map();
      Array.from(this.actions).forEach((action2) => {
        actionsByFingerprint.set(action2.fingerprint, action2);
      });
      if (actionsByFingerprint.has(action.fingerprint)) {
        actionsByFingerprint.get(action.fingerprint).addSquashedAction(action);
        return;
      }
      this.actions.add(action);
    }
    getActions() {
      return Array.from(this.actions);
    }
    hasActionForIsland(island) {
      return this.getActions().some((action) => {
        return action.metadata.island?.name === island.metadata.name;
      });
    }
    hasActionForComponent() {
      return this.getActions().some((action) => {
        return action.metadata.island === void 0;
      });
    }
    setInterceptors(interceptors3) {
      this.interceptors = interceptors3;
    }
    addInterceptor(callback) {
      let interceptor2 = new MessageInterceptor(this, callback);
      this.interceptors.push(interceptor2);
      interceptor2.init();
    }
    setRequest(request) {
      this.request = request;
    }
    getInterceptors() {
      return this.interceptors;
    }
    cancel() {
      if (this.cancelled)
        return;
      this.cancelled = true;
      this.onCancel();
      if (this.request.hasAllCancelledMessages()) {
        this.request.abort();
      }
    }
    isCancelled() {
      return this.cancelled;
    }
    isAsync() {
      return Array.from(this.actions).every((action) => action.isAsync());
    }
    onSend() {
      this.interceptors.forEach((interceptor2) => interceptor2.onSend({
        payload: this.payload
      }));
    }
    onCancel() {
      this.interceptors.forEach((interceptor2) => interceptor2.onCancel());
      this.rejectActionPromises("Request cancelled");
      this.onFinish();
    }
    onFailure(error2) {
      this.interceptors.forEach((interceptor2) => interceptor2.onFailure({ error: error2 }));
      this.rejectActionPromises("Request failed");
      this.onFinish();
    }
    onError({ response, responseBody, preventDefault }) {
      this.interceptors.forEach((interceptor2) => interceptor2.onError({
        response,
        responseBody,
        preventDefault
      }));
      this.rejectActionPromises("Request failed");
      this.onFinish();
    }
    onStream({ streamedJson }) {
      this.interceptors.forEach((interceptor2) => interceptor2.onStream({ streamedJson }));
    }
    onSuccess() {
      this.interceptors.forEach((interceptor2) => {
        interceptor2.onSuccess({
          payload: this.responsePayload,
          onSync: (callback) => interceptor2.onSync = callback,
          onEffect: (callback) => interceptor2.onEffect = callback,
          onMorph: (callback) => interceptor2.onMorph = callback,
          onRender: (callback) => interceptor2.onRender = callback
        });
      });
      let returns = this.responsePayload.effects["returns"] || [];
      this.resolveActionPromises(returns);
      this.onFinish();
    }
    onSync() {
      this.interceptors.forEach((interceptor2) => interceptor2.onSync());
    }
    onEffect() {
      this.interceptors.forEach((interceptor2) => interceptor2.onEffect());
    }
    onMorph() {
      this.interceptors.forEach((interceptor2) => interceptor2.onMorph());
    }
    onRender() {
      this.interceptors.forEach((interceptor2) => interceptor2.onRender());
    }
    onFinish() {
      this.interceptors.forEach((interceptor2) => interceptor2.onFinish());
    }
    rejectActionPromises(error2) {
      Array.from(this.actions).forEach((action) => {
        action.rejectPromise(error2);
      });
    }
    resolveActionPromises(returns) {
      let resolvedActions = /* @__PURE__ */ new Set();
      returns.forEach((value, index2) => {
        let action = Array.from(this.actions)[index2];
        if (!action)
          return;
        action.resolvePromise(value);
        resolvedActions.add(action);
      });
      Array.from(this.actions).forEach((action) => {
        if (resolvedActions.has(action))
          return;
        action.resolvePromise();
      });
    }
  };

  // js/request/action.js
  var Action = class {
    handleReturn = () => {
    };
    squashedActions = /* @__PURE__ */ new Set();
    constructor(component, method, params = [], metadata = {}, origin = null) {
      this.component = component;
      this.method = method;
      this.params = params;
      this.metadata = metadata;
      this.origin = origin;
      this.promise = new Promise((resolve, reject) => {
        this.promiseResolution = { resolve, reject };
      });
    }
    get fingerprint() {
      let componentId = this.component.id;
      let method = this.method;
      let params = JSON.stringify(this.params);
      let metadata = JSON.stringify(this.metadata);
      return window.btoa(String.fromCharCode(...new TextEncoder().encode(componentId + method + params + metadata)));
    }
    isAsync() {
      let asyncMethods = this.component.snapshot.memo?.async || [];
      let methodIsMarkedAsync = asyncMethods.includes(this.method);
      let actionIsAsync = this.origin?.directive?.modifiers.includes("async") || !!this.metadata.async;
      return methodIsMarkedAsync || actionIsAsync;
    }
    mergeMetadata(metadata) {
      this.metadata = { ...this.metadata, ...metadata };
    }
    rejectPromise(error2) {
      this.squashedActions.forEach((action) => action.rejectPromise(error2));
      this.promiseResolution.resolve();
    }
    addSquashedAction(action) {
      this.squashedActions.add(action);
    }
    resolvePromise(value) {
      this.squashedActions.forEach((action) => action.resolvePromise(value));
      this.promiseResolution.resolve(value);
    }
  };

  // js/request/index.js
  var outstandingActionOrigin = null;
  var outstandingActionMetadata = {};
  var interceptors2 = new InterceptorRegistry();
  var messageBus = new MessageBus();
  var actionInterceptors = [];
  var partitionInterceptors = [];
  function setNextActionOrigin(origin) {
    outstandingActionOrigin = origin;
  }
  function setNextActionMetadata(metadata) {
    outstandingActionMetadata = metadata;
  }
  function intercept(component, callback) {
    return interceptors2.addInterceptor(component, callback);
  }
  function interceptAction(callback) {
    actionInterceptors.push(callback);
    return () => {
      actionInterceptors.splice(actionInterceptors.indexOf(callback), 1);
    };
  }
  function interceptPartition(callback) {
    partitionInterceptors.push(callback);
    return () => {
      partitionInterceptors.splice(partitionInterceptors.indexOf(callback), 1);
    };
  }
  function interceptMessage(callback) {
    return interceptors2.addMessageInterceptor(callback);
  }
  function interceptRequest(callback) {
    return interceptors2.addRequestInterceptor(callback);
  }
  interceptMessage(({ message, onFinish }) => {
    messageBus.addActiveMessage(message);
    onFinish(() => messageBus.removeActiveMessage(message));
  });
  queueMicrotask(() => {
    coordinateNetworkInteractions(messageBus);
  });
  function fireAction(component, method, params = [], metadata = {}) {
    if (component.__isWireProxy)
      component = component.__instance;
    let action = constructAction(component, method, params, metadata);
    let prevented = false;
    actionInterceptors.forEach((callback) => {
      callback({
        action,
        reject: () => {
          action.rejectPromise();
          prevented = true;
        },
        defer: () => prevented = true
      });
    });
    if (prevented)
      return action.promise;
    return fireActionInstance(action);
  }
  function constructAction(component, method, params, metadata) {
    let origin = outstandingActionOrigin;
    outstandingActionOrigin = null;
    metadata = {
      ...metadata,
      ...outstandingActionMetadata
    };
    outstandingActionMetadata = {};
    return new Action(component, method, params, metadata, origin);
  }
  function fireActionInstance(action) {
    let message = createOrAddToOutstandingMessage(action);
    messageBus.messageBuffer(message, () => {
      sendMessages();
    });
    return action.promise;
  }
  function createOrAddToOutstandingMessage(action) {
    let message = messageBus.findScopedPendingMessage(action);
    if (!message)
      message = new Message(action.component);
    message.addAction(action);
    messageBus.addPendingMessage(message);
    return message;
  }
  function sendMessages() {
    let requests = /* @__PURE__ */ new Set();
    messageBus.eachPendingMessage((message) => {
      partitionInterceptors.forEach((callback) => {
        callback({
          message,
          compileRequest: (messages2) => {
            if (Array.from(requests).some((request2) => Array.from(request2.messages).some((message2) => messages2.includes(message2)))) {
              throw new Error("A request already contains one of the messages in this array");
            }
            let request = new MessageRequest();
            messages2.forEach((message2) => request.addMessage(message2));
            requests.add(request);
            return request;
          }
        });
      });
    });
    let messages = messageBus.getPendingMessages();
    messageBus.clearPendingMessages();
    for (let message of messages) {
      if (Array.from(requests).some((request) => request.messages.has(message))) {
        continue;
      }
      let hasFoundRequest = false;
      requests.forEach((request) => {
        if (!hasFoundRequest) {
          request.addMessage(message);
          hasFoundRequest = true;
        }
      });
      if (!hasFoundRequest) {
        let request = new MessageRequest();
        request.addMessage(message);
        requests.add(request);
      }
    }
    requests.forEach((request) => {
      request.messages.forEach((message) => {
        message.snapshot = message.component.getEncodedSnapshotWithLatestChildrenMergedIn();
        message.updates = message.component.getUpdates();
        message.calls = Array.from(message.actions).map((i) => ({
          method: i.method,
          params: i.params,
          metadata: i.metadata
        }));
        message.payload = {
          snapshot: message.snapshot,
          updates: message.updates,
          calls: message.calls
        };
      });
    });
    requests.forEach((request) => {
      request.messages.forEach((message) => {
        message.scope = scopeSymbolFromMessage(message);
      });
    });
    requests.forEach((request) => {
      request.uri = getUpdateUri();
      Object.defineProperty(request, "payload", {
        get() {
          return {
            _token: getCsrfToken(),
            components: Array.from(request.messages, (i) => i.payload)
          };
        }
      });
      Object.defineProperty(request, "options", {
        get() {
          return {
            method: "POST",
            body: JSON.stringify(request.payload),
            headers: {
              "Content-type": "application/json",
              "X-Livewire": "1"
            },
            signal: request.controller.signal
          };
        }
      });
    });
    requests.forEach((request) => {
      request.initInterceptors(interceptors2);
      if (request.hasAllCancelledMessages()) {
        request.abort();
      }
      sendRequest(request, {
        send: ({ responsePromise }) => {
          request.onSend({ responsePromise });
        },
        failure: ({ error: error2 }) => {
          request.onFailure({ error: error2 });
        },
        response: ({ response }) => {
          request.onResponse({ response });
        },
        stream: async ({ response }) => {
          request.onStream({ response });
          let finalResponse = "";
          try {
            finalResponse = await interceptStreamAndReturnFinalResponse(response, (streamedJson) => {
              let componentId = streamedJson.id;
              request.messages.forEach((message) => {
                if (message.component.id === componentId) {
                  message.onStream({ streamedJson });
                }
              });
              trigger2("stream", streamedJson);
            });
          } catch (e) {
            request.abort();
            throw e;
          }
          return finalResponse;
        },
        parsed: ({ response, responseBody }) => {
          request.onParsed({ response, responseBody });
        },
        error: ({ response, responseBody }) => {
          let preventDefault = false;
          request.onError({ response, responseBody, preventDefault: () => preventDefault = true });
          if (preventDefault)
            return;
          if (response.status === 419) {
            confirm(
              "This page has expired.\nWould you like to refresh the page?"
            ) && window.location.reload();
          }
          if (response.aborted)
            return;
          showHtmlModal(responseBody);
        },
        redirect: (url) => {
          let preventDefault = false;
          request.onRedirect({ url, preventDefault: () => preventDefault = true });
          if (preventDefault)
            return;
          window.location.href = url;
        },
        dump: (content) => {
          let preventDefault = false;
          request.onDump({ content, preventDefault: () => preventDefault = true });
          if (preventDefault)
            return;
          showHtmlModal(content);
        },
        success: async ({ response, responseBody, responseJson }) => {
          request.onSuccess({ response, responseBody, responseJson });
          await triggerAsync("payload.intercept", responseJson);
          let messageResponsePayloads = responseJson.components;
          request.messages.forEach((message) => {
            messageResponsePayloads.forEach((payload) => {
              if (message.isCancelled())
                return;
              let { snapshot: snapshotEncoded, effects } = payload;
              let snapshot = JSON.parse(snapshotEncoded);
              if (snapshot.memo.id === message.component.id) {
                message.responsePayload = { snapshot, effects };
                message.onSuccess();
                if (message.isCancelled())
                  return;
                message.component.mergeNewSnapshot(snapshotEncoded, effects, message.updates);
                message.onSync();
                if (message.isCancelled())
                  return;
                message.component.processEffects(effects, request);
                message.onEffect();
                if (message.isCancelled())
                  return;
                queueMicrotask(() => {
                  if (message.isCancelled())
                    return;
                  message.onMorph();
                  setTimeout(() => {
                    if (message.isCancelled())
                      return;
                    message.onRender();
                  });
                });
              }
            });
          });
        }
      });
    });
  }
  async function sendRequest(request, handlers) {
    let response;
    try {
      if (request.isAborted())
        return;
      let responsePromise = fetch(request.uri, request.options);
      if (request.isAborted())
        return;
      handlers.send({ responsePromise });
      response = await responsePromise;
    } catch (e) {
      if (request.isAborted())
        return;
      handlers.failure({ error: e });
      return;
    }
    handlers.response({ response });
    let responseBody = null;
    if (response.headers.has("X-Livewire-Stream")) {
      responseBody = await handlers.stream({ response });
    } else {
      responseBody = await response.text();
    }
    if (request.isAborted())
      return;
    handlers.parsed({ response, responseBody });
    if (!response.ok) {
      handlers.error({ response, responseBody });
      return;
    }
    if (response.redirected) {
      handlers.redirect(response.url);
    }
    if (contentIsFromDump(responseBody)) {
      let dump;
      [dump, responseBody] = splitDumpFromContent(responseBody);
      handlers.dump(dump);
    }
    let responseJson = JSON.parse(responseBody);
    handlers.success({ response, responseBody, responseJson });
  }
  async function interceptStreamAndReturnFinalResponse(response, callback) {
    let reader = response.body.getReader();
    let remainingResponse = "";
    while (true) {
      let { done, value: chunk } = await reader.read();
      let decoder = new TextDecoder();
      let output = decoder.decode(chunk);
      let [streams, remaining] = extractStreamObjects(remainingResponse + output);
      streams.forEach((stream) => {
        callback(stream);
      });
      remainingResponse = remaining;
      if (done)
        return remainingResponse;
    }
  }
  function extractStreamObjects(raw2) {
    let regex = /({"stream":true.*?"endStream":true})/g;
    let matches3 = raw2.match(regex);
    let parsed = [];
    if (matches3) {
      for (let i = 0; i < matches3.length; i++) {
        parsed.push(JSON.parse(matches3[i]).body);
      }
    }
    let remaining = raw2.replace(regex, "");
    return [parsed, remaining];
  }
  async function sendNavigateRequest(uri, callback, errorCallback) {
    let request = new PageRequest(uri);
    let options = {
      headers: {
        "X-Livewire-Navigate": "1"
      },
      signal: request.controller.signal
    };
    trigger2("navigate.request", {
      uri,
      options
    });
    let response;
    try {
      response = await fetch(uri, options);
      let destination = getDestination(uri, response);
      let html = await response.text();
      callback(html, destination);
    } catch (error2) {
      errorCallback(error2);
      throw error2;
    }
  }
  function getDestination(uri, response) {
    let destination = createUrlObjectFromString(uri);
    let finalDestination = createUrlObjectFromString(response.url);
    if (destination.pathname + destination.search === finalDestination.pathname + finalDestination.search) {
      finalDestination.hash = destination.hash;
    }
    return finalDestination;
  }
  function createUrlObjectFromString(urlString) {
    return urlString !== null && new URL(urlString, document.baseURI);
  }
  interceptRequest(({
    request,
    onFailure,
    onResponse,
    onError,
    onSuccess
  }) => {
    let respondCallbacks = [];
    let succeedCallbacks = [];
    let failCallbacks = [];
    trigger2("request", {
      url: request.uri,
      options: request.options,
      payload: request.options.body,
      respond: (i) => respondCallbacks.push(i),
      succeed: (i) => succeedCallbacks.push(i),
      fail: (i) => failCallbacks.push(i)
    });
    onResponse(({ response }) => {
      respondCallbacks.forEach((callback) => callback({
        status: response.status,
        response
      }));
    });
    onSuccess(({ response, responseJson }) => {
      succeedCallbacks.forEach((callback) => callback({
        status: response.status,
        json: responseJson
      }));
    });
    onFailure(({ error: error2 }) => {
      failCallbacks.forEach((callback) => callback({
        status: 503,
        content: null,
        preventDefault: () => {
        }
      }));
    });
    onError(({ response, responseBody, preventDefault }) => {
      failCallbacks.forEach((callback) => callback({
        status: response.status,
        content: responseBody,
        preventDefault
      }));
    });
  });
  interceptMessage(({
    message,
    onCancel,
    onError,
    onSuccess,
    onFinish
  }) => {
    let respondCallbacks = [];
    let succeedCallbacks = [];
    let failCallbacks = [];
    trigger2("commit", {
      component: message.component,
      commit: message.payload,
      respond: (callback) => {
        respondCallbacks.push(callback);
      },
      succeed: (callback) => {
        succeedCallbacks.push(callback);
      },
      fail: (callback) => {
        failCallbacks.push(callback);
      }
    });
    onFinish(() => {
      respondCallbacks.forEach((callback) => callback());
    });
    onSuccess(({ payload, onSync, onMorph, onRender }) => {
      onRender(() => {
        succeedCallbacks.forEach((callback) => callback({
          snapshot: payload.snapshot,
          effects: payload.effects
        }));
      });
    });
    onError(() => {
      failCallbacks.forEach((callback) => callback());
    });
    onCancel(() => {
      failCallbacks.forEach((callback) => callback());
    });
  });

  // js/features/supportErrors.js
  function getErrorsObject(component) {
    return {
      messages() {
        return component.snapshot.memo.errors;
      },
      keys() {
        return Object.keys(this.messages());
      },
      has(...keys) {
        if (this.isEmpty())
          return false;
        if (keys.length === 0 || keys.length === 1 && keys[0] == null)
          return this.any();
        if (keys.length === 1 && Array.isArray(keys[0]))
          keys = keys[0];
        for (let key of keys) {
          if (this.first(key) === "")
            return false;
        }
        return true;
      },
      hasAny(keys) {
        if (this.isEmpty())
          return false;
        if (keys.length === 1 && Array.isArray(keys[0]))
          keys = keys[0];
        for (let key of keys) {
          if (this.has(key))
            return true;
        }
        return false;
      },
      missing(...keys) {
        if (keys.length === 1 && Array.isArray(keys[0]))
          keys = keys[0];
        return !this.hasAny(keys);
      },
      first(key = null) {
        let messages = key === null ? this.all() : this.get(key);
        let firstMessage = messages.length > 0 ? messages[0] : "";
        return Array.isArray(firstMessage) ? firstMessage[0] : firstMessage;
      },
      get(key) {
        return component.snapshot.memo.errors[key] || [];
      },
      all() {
        return Object.values(this.messages()).flat();
      },
      isEmpty() {
        return !this.any();
      },
      isNotEmpty() {
        return this.any();
      },
      any() {
        return Object.keys(this.messages()).length > 0;
      },
      count() {
        return Object.values(this.messages()).reduce((total, array) => {
          return total + array.length;
        }, 0);
      }
    };
  }

  // js/features/supportRefs.js
  function findRefEl(component, name) {
    let refEl = component.el.querySelector(`[wire\\:ref="${name}"]`);
    if (!refEl)
      return console.error(`Ref "${name}" not found in component "${component.id}"`);
    return refEl;
  }

  // js/$wire.js
  var properties = {};
  var fallback;
  function wireProperty(name, callback, component = null) {
    properties[name] = callback;
  }
  function wireFallback(callback) {
    fallback = callback;
  }
  var aliases = {
    "on": "$on",
    "el": "$el",
    "id": "$id",
    "js": "$js",
    "get": "$get",
    "set": "$set",
    "refs": "$refs",
    "call": "$call",
    "hook": "$hook",
    "watch": "$watch",
    "commit": "$commit",
    "errors": "$errors",
    "island": "$island",
    "upload": "$upload",
    "entangle": "$entangle",
    "dispatch": "$dispatch",
    "intercept": "$intercept",
    "dispatchTo": "$dispatchTo",
    "dispatchSelf": "$dispatchSelf",
    "removeUpload": "$removeUpload",
    "cancelUpload": "$cancelUpload",
    "uploadMultiple": "$uploadMultiple"
  };
  function generateWireObject(component, state) {
    let isScoped = false;
    return new Proxy({}, {
      get(target, property) {
        if (property === "__instance")
          return component;
        if (property in aliases) {
          return getProperty(component, aliases[property]);
        } else if (property in properties) {
          return getProperty(component, property);
        } else if (property in state) {
          return state[property];
        } else if (!["then"].includes(property)) {
          return getFallback(component)(property);
        }
      },
      set(target, property, value) {
        if (property in state) {
          state[property] = value;
        }
        return true;
      }
    });
  }
  function getProperty(component, name) {
    return properties[name](component);
  }
  function getFallback(component) {
    return fallback(component);
  }
  module_default.magic("wire", (el, { cleanup: cleanup2 }) => {
    let component;
    return new Proxy({}, {
      get(target, property) {
        if (!component)
          component = findComponentByEl(el);
        if (["$entangle", "entangle"].includes(property)) {
          return generateEntangleFunction(component, cleanup2);
        }
        return component.$wire[property];
      },
      set(target, property, value) {
        if (!component)
          component = findComponentByEl(el);
        component.$wire[property] = value;
        return true;
      }
    });
  });
  wireProperty("__instance", (component) => component);
  wireProperty("$get", (component) => (property, reactive3 = true) => dataGet(reactive3 ? component.reactive : component.ephemeral, property));
  wireProperty("$el", (component) => {
    return component.el;
  });
  wireProperty("$id", (component) => {
    return component.id;
  });
  wireProperty("$js", (component) => {
    let fn = component.addJsAction.bind(component);
    let jsActions = component.getJsActions();
    Object.keys(jsActions).forEach((name) => {
      fn[name] = component.getJsAction(name);
    });
    return new Proxy(fn, {
      set(target, property, value) {
        component.addJsAction(property, value);
        return true;
      }
    });
  });
  wireProperty("$set", (component) => async (property, value, live = true) => {
    dataSet(component.reactive, property, value);
    if (live) {
      component.queueUpdate(property, value);
      return fireAction(component, "$set");
    }
    return Promise.resolve();
  });
  wireProperty("$refs", (component) => {
    let fn = (name) => findRefEl(component, name);
    return new Proxy(fn, {
      get(target, property) {
        if (property in target) {
          return target[property];
        }
        return fn(property);
      }
    });
  });
  wireProperty("$intercept", (component) => (method, callback = null) => {
    if (callback === null && typeof method === "function") {
      callback = method;
      return intercept(component, callback);
    }
    return intercept(component, (options) => {
      let action = options.message.getActions().find((action2) => action2.method === method);
      if (action) {
        let el = action?.origin?.el;
        callback({
          ...options,
          el
        });
      }
    });
  });
  wireProperty("$errors", (component) => getErrorsObject(component));
  wireProperty("$call", (component) => async (method, ...params) => {
    return await component.$wire[method](...params);
  });
  wireProperty("$island", (component) => async (name, options = {}) => {
    return fireAction(component, "$refresh", [], {
      island: { name, ...options }
    });
  });
  wireProperty("$entangle", (component) => (name, live = false) => {
    return generateEntangleFunction(component)(name, live);
  });
  wireProperty("$toggle", (component) => (name, live = true) => {
    return component.$wire.set(name, !component.$wire.get(name), live);
  });
  wireProperty("$watch", (component) => (path, callback) => {
    let getter = () => {
      return dataGet(component.reactive, path);
    };
    let unwatch = module_default.watch(getter, callback);
    component.addCleanup(unwatch);
  });
  wireProperty("$refresh", (component) => async () => {
    return fireAction(component, "$refresh");
  });
  wireProperty("$commit", (component) => async () => {
    return fireAction(component, "$commit");
  });
  wireProperty("$on", (component) => (...params) => listen2(component, ...params));
  wireProperty("$hook", (component) => (name, callback) => {
    let unhook = on2(name, ({ component: hookComponent, ...params }) => {
      if (hookComponent === void 0)
        return callback(params);
      if (hookComponent.id === component.id)
        return callback({ component: hookComponent, ...params });
    });
    component.addCleanup(unhook);
    return unhook;
  });
  wireProperty("$dispatch", (component) => (...params) => dispatch3(component, ...params));
  wireProperty("$dispatchSelf", (component) => (...params) => dispatchSelf(component, ...params));
  wireProperty("$dispatchTo", () => (...params) => dispatchTo(...params));
  wireProperty("$upload", (component) => (...params) => upload(component, ...params));
  wireProperty("$uploadMultiple", (component) => (...params) => uploadMultiple(component, ...params));
  wireProperty("$removeUpload", (component) => (...params) => removeUpload(component, ...params));
  wireProperty("$cancelUpload", (component) => (...params) => cancelUpload(component, ...params));
  var parentMemo = /* @__PURE__ */ new WeakMap();
  wireProperty("$parent", (component) => {
    if (parentMemo.has(component))
      return parentMemo.get(component).$wire;
    let parent = component.parent;
    parentMemo.set(component, parent);
    return parent.$wire;
  });
  var overriddenMethods = /* @__PURE__ */ new WeakMap();
  function overrideMethod(component, method, callback) {
    if (!overriddenMethods.has(component)) {
      overriddenMethods.set(component, {});
    }
    let obj = overriddenMethods.get(component);
    obj[method] = callback;
    overriddenMethods.set(component, obj);
  }
  wireFallback((component) => (property) => async (...params) => {
    if (params.length === 1 && params[0] instanceof Event) {
      params = [];
    }
    if (overriddenMethods.has(component)) {
      let overrides = overriddenMethods.get(component);
      if (typeof overrides[property] === "function") {
        return overrides[property](params);
      }
    }
    return fireAction(component, property, params);
  });

  // js/component.js
  var Component = class {
    constructor(el) {
      if (el.__livewire)
        throw "Component already initialized";
      el.__livewire = this;
      this.el = el;
      this.id = el.getAttribute("wire:id");
      this.key = el.getAttribute("wire:key");
      this.__livewireId = this.id;
      this.snapshotEncoded = el.getAttribute("wire:snapshot");
      this.snapshot = JSON.parse(this.snapshotEncoded);
      if (!this.snapshot) {
        throw `Snapshot missing on Livewire component with id: ` + this.id;
      }
      this.name = this.snapshot.memo.name;
      this.effects = JSON.parse(el.getAttribute("wire:effects"));
      this.originalEffects = deepClone(this.effects);
      this.canonical = extractData(deepClone(this.snapshot.data));
      this.ephemeral = extractData(deepClone(this.snapshot.data));
      this.reactive = Alpine.reactive(this.ephemeral);
      this.queuedUpdates = {};
      this.jsActions = {};
      this.$wire = generateWireObject(this, this.reactive);
      el.$wire = this.$wire;
      this.cleanups = [];
      this.processEffects(this.effects);
    }
    addActionContext(context) {
      if (context.el || context.directive) {
        setNextActionOrigin({
          el: context.el,
          directive: context.directive
        });
      }
    }
    intercept(action, callback = null) {
      return this.$wire.$intercept(action, callback);
    }
    mergeNewSnapshot(snapshotEncoded, effects, updates = {}) {
      let snapshot = JSON.parse(snapshotEncoded);
      let oldCanonical = deepClone(this.canonical);
      let updatedOldCanonical = this.applyUpdates(oldCanonical, updates);
      let newCanonical = extractData(deepClone(snapshot.data));
      let dirty = diff(updatedOldCanonical, newCanonical);
      this.snapshotEncoded = snapshotEncoded;
      this.snapshot = snapshot;
      this.effects = effects;
      this.canonical = extractData(deepClone(snapshot.data));
      let newData = extractData(deepClone(snapshot.data));
      Object.entries(dirty).forEach(([key, value]) => {
        let rootKey = key.split(".")[0];
        this.reactive[rootKey] = newData[rootKey];
      });
      return dirty;
    }
    queueUpdate(propertyName, value) {
      this.queuedUpdates[propertyName] = value;
    }
    mergeQueuedUpdates(diff2) {
      Object.entries(this.queuedUpdates).forEach(([updateKey, updateValue]) => {
        Object.entries(diff2).forEach(([diffKey, diffValue]) => {
          if (diffKey.startsWith(updateValue)) {
            delete diff2[diffKey];
          }
        });
        diff2[updateKey] = updateValue;
      });
      this.queuedUpdates = [];
      return diff2;
    }
    getUpdates() {
      let propertiesDiff = diff(this.canonical, this.ephemeral);
      return this.mergeQueuedUpdates(propertiesDiff);
    }
    applyUpdates(object, updates) {
      for (let key in updates) {
        dataSet(object, key, updates[key]);
      }
      return object;
    }
    replayUpdate(snapshot, html) {
      let effects = { ...this.effects, html };
      this.mergeNewSnapshot(JSON.stringify(snapshot), effects);
      this.processEffects({ html });
    }
    processEffects(effects, request) {
      trigger2("effects", this, effects);
      trigger2("effect", {
        component: this,
        effects,
        cleanup: (i) => this.addCleanup(i),
        request
      });
    }
    get children() {
      let componentEl = this.el;
      let children = [];
      componentEl.querySelectorAll("[wire\\:id]").forEach((el) => {
        let parentComponentEl = el.parentElement.closest("[wire\\:id]");
        if (parentComponentEl !== componentEl)
          return;
        let componentInstance = el.__livewire;
        if (!componentInstance)
          return;
        children.push(componentInstance);
      });
      return children;
    }
    get islands() {
      let islands = this.snapshot.memo.islands;
      return islands;
    }
    get parent() {
      return findComponentByEl(this.el.parentElement);
    }
    get isIsolated() {
      return this.snapshot.memo.isolate;
    }
    get isLazy() {
      return this.snapshot.memo.lazyLoaded !== void 0;
    }
    get hasBeenLazyLoaded() {
      return this.snapshot.memo.lazyLoaded === true;
    }
    get isLazyIsolated() {
      return !!this.snapshot.memo.lazyIsolated;
    }
    getDeepChildrenWithBindings(callback) {
      this.getDeepChildren((child) => {
        if (child.hasReactiveProps() || child.hasWireModelableBindings()) {
          callback(child);
        }
      });
    }
    hasReactiveProps() {
      let meta = this.snapshot.memo;
      let props = meta.props;
      return !!props;
    }
    hasWireModelableBindings() {
      let meta = this.snapshot.memo;
      let bindings = meta.bindings;
      return !!bindings;
    }
    getDeepChildren(callback) {
      this.children.forEach((child) => {
        callback(child);
        child.getDeepChildren(callback);
      });
    }
    getEncodedSnapshotWithLatestChildrenMergedIn() {
      let { snapshotEncoded, children, snapshot } = this;
      let childrenMemo = {};
      children.forEach((child) => {
        childrenMemo[child.key] = [child.el.tagName.toLowerCase(), child.id];
      });
      return snapshotEncoded.replace(
        /"children":\{[^}]*\}/,
        `"children":${JSON.stringify(childrenMemo)}`
      );
    }
    inscribeSnapshotAndEffectsOnElement() {
      let el = this.el;
      el.setAttribute("wire:snapshot", this.snapshotEncoded);
      let effects = this.originalEffects.listeners ? { listeners: this.originalEffects.listeners } : {};
      if (this.originalEffects.url) {
        effects.url = this.originalEffects.url;
      }
      if (this.originalEffects.scripts) {
        effects.scripts = this.originalEffects.scripts;
      }
      el.setAttribute("wire:effects", JSON.stringify(effects));
      el.setAttribute("wire:key", this.key);
    }
    addJsAction(name, action) {
      this.jsActions[name] = action;
    }
    hasJsAction(name) {
      return this.jsActions[name] !== void 0;
    }
    getJsAction(name) {
      return this.jsActions[name].bind(this.$wire);
    }
    getJsActions() {
      return this.jsActions;
    }
    addCleanup(cleanup2) {
      this.cleanups.push(cleanup2);
    }
    cleanup() {
      delete this.el.__livewire;
      while (this.cleanups.length > 0) {
        this.cleanups.pop()();
      }
    }
  };

  // js/fragment.js
  function closestFragment(el, { isMatch, hasReachedBoundary }) {
    if (!hasReachedBoundary)
      hasReachedBoundary = () => false;
    let current = el;
    while (current) {
      let sibling = current.previousSibling;
      let foundEndMarker = [];
      while (sibling) {
        if (isEndFragmentMarker(sibling)) {
          foundEndMarker.push("a");
        }
        if (isStartFragmentMarker(sibling)) {
          if (foundEndMarker.length > 0) {
            foundEndMarker.pop();
          } else {
            let metadata = extractFragmentMetadataFromMarkerNode(sibling);
            if (isMatch(metadata)) {
              return new Fragment(sibling);
            }
          }
        }
        sibling = sibling.previousSibling;
      }
      current = current.parentElement;
      if (current && hasReachedBoundary({ el: current })) {
        break;
      }
    }
    return null;
  }
  function findFragment(el, { isMatch, hasReachedBoundary }) {
    if (!hasReachedBoundary)
      hasReachedBoundary = () => false;
    let startNode = null;
    let rootEl2 = el;
    walkElements(rootEl2, (el2, { skip, stop: stop2 }) => {
      if (el2.hasAttribute && el2 !== rootEl2 && hasReachedBoundary({ el: el2 })) {
        return skip();
      }
      Array.from(el2.childNodes).forEach((node) => {
        if (isStartFragmentMarker(node)) {
          let metadata = extractFragmentMetadataFromMarkerNode(node);
          if (isMatch(metadata)) {
            startNode = node;
            stop2();
          }
        }
      });
    });
    return startNode && new Fragment(startNode);
  }
  function isStartFragmentMarker(el) {
    return el.nodeType === 8 && el.textContent.startsWith("[if FRAGMENT");
  }
  function isEndFragmentMarker(el) {
    return el.nodeType === 8 && el.textContent.startsWith("[if ENDFRAGMENT");
  }
  function walkElements(el, callback) {
    let skip = false;
    let stop2 = false;
    callback(el, { skip: () => skip = true, stop: () => stop2 = true });
    if (skip || stop2)
      return;
    Array.from(el.children).forEach((child) => {
      walkElements(child, callback);
      if (stop2)
        return;
    });
  }
  var Fragment = class {
    constructor(startMarkerNode) {
      this.startMarkerNode = startMarkerNode;
      this.metadata = extractFragmentMetadataFromMarkerNode(startMarkerNode);
    }
    get endMarkerNode() {
      return findMatchingEndMarkerNode(this.startMarkerNode, this.metadata);
    }
    append(mountContainerTagName, html) {
      let container = document.createElement(mountContainerTagName);
      container.innerHTML = html;
      Array.from(container.childNodes).forEach((node) => {
        this.endMarkerNode.before(node);
      });
    }
    prepend(mountContainerTagName, html) {
      let container = document.createElement(mountContainerTagName);
      container.innerHTML = html;
      Array.from(container.childNodes).reverse().forEach((node) => {
        this.startMarkerNode.after(node);
      });
    }
  };
  function findMatchingEndMarkerNode(startMarkerNode, metadata) {
    let current = startMarkerNode;
    while (current) {
      if (isEndFragmentMarker(current)) {
        let currentMetadata = extractFragmentMetadataFromMarkerNode(current);
        if (Object.keys(metadata).every((key) => metadata[key] === currentMetadata[key])) {
          return current;
        }
      }
      current = current.nextSibling;
    }
    return null;
  }
  function extractInnerHtmlFromFragmentHtml(fragmentHtml) {
    let regex = /<!--\[if FRAGMENT\b.*?\]><!\[endif\]-->([\s\S]*)<!--\[if ENDFRAGMENT\b.*?\]><!\[endif\]-->/i;
    let match = fragmentHtml.match(regex);
    if (!match)
      throw new Error("Invalid fragment marker");
    let [_, html] = match;
    return html;
  }
  function extractFragmentMetadataFromHtml(fragmentHtml) {
    let regex = /\[if (FRAGMENT|ENDFRAGMENT):(.*?)\]/;
    let match = fragmentHtml.match(regex);
    if (!match)
      throw new Error("Invalid fragment marker");
    let [_, __, encodedMetadata] = match;
    return decodeMetadata(encodedMetadata);
  }
  function extractFragmentMetadataFromMarkerNode(startMarkerNode) {
    let regex = /\[if (FRAGMENT|ENDFRAGMENT):(.*?)\]/;
    let match = startMarkerNode.textContent.match(regex);
    if (!match)
      throw new Error("Invalid fragment marker");
    let [_, __, encodedMetadata] = match;
    return decodeMetadata(encodedMetadata);
  }
  function decodeMetadata(encodedMetadata) {
    let metadata = {};
    let pairs = encodedMetadata.split("|");
    pairs.forEach((pair) => {
      let [key, value] = pair.split("=");
      metadata[key] = value;
    });
    return metadata;
  }

  // js/store.js
  var components = {};
  function initComponent(el) {
    let component = new Component(el);
    if (components[component.id])
      throw "Component already registered";
    let cleanup2 = (i) => component.addCleanup(i);
    trigger2("component.init", { component, cleanup: cleanup2 });
    components[component.id] = component;
    return component;
  }
  function destroyComponent(id) {
    let component = components[id];
    if (!component)
      return;
    component.cleanup();
    delete components[id];
  }
  function hasComponent(id) {
    return !!components[id];
  }
  function findComponent(id, strict = true) {
    let component = components[id];
    if (!component) {
      if (strict)
        throw "Component not found: " + id;
      return;
    }
    return component;
  }
  function findComponentByEl(el, strict = true) {
    let componentId = walkUpwards(el, (node, { stop: stop2 }) => {
      if (node.__livewire)
        return stop2(node.__livewire.id);
      let endMarkers = [];
      let slotParentId = walkBackwards(node, (siblingNode, { stop: stop3 }) => {
        if (isEndFragmentMarker(siblingNode)) {
          let metadata = extractFragmentMetadataFromMarkerNode(siblingNode);
          if (metadata.type !== "slot")
            return;
          endMarkers.push("a");
          return;
        }
        if (isStartFragmentMarker(siblingNode)) {
          let metadata = extractFragmentMetadataFromMarkerNode(siblingNode);
          if (metadata.type !== "slot")
            return;
          if (endMarkers.length > 0) {
            endMarkers.pop();
          } else {
            return stop3(metadata.parent);
          }
        }
      });
      if (slotParentId)
        return stop2(slotParentId);
    });
    let component = findComponent(componentId, strict);
    if (!component) {
      if (strict)
        throw "Could not find Livewire component in DOM tree";
      return;
    }
    return component;
  }
  function componentsByName(name) {
    return Object.values(components).filter((component) => {
      return name == component.name;
    });
  }
  function getByName(name) {
    return componentsByName(name).map((i) => i.$wire);
  }
  function find(id) {
    let component = components[id];
    return component && component.$wire;
  }
  function first() {
    return Object.values(components)[0].$wire;
  }
  function all() {
    return Object.values(components);
  }

  // js/events.js
  function dispatch3(component, name, params) {
    dispatchEvent(component.el, name, params);
  }
  function dispatchGlobal(name, params) {
    dispatchEvent(window, name, params);
  }
  function dispatchSelf(component, name, params) {
    dispatchEvent(component.el, name, params, false);
  }
  function dispatchEl(component, selector, name, params) {
    let targets = component.el.querySelectorAll(selector);
    targets.forEach((target) => {
      dispatchEvent(target, name, params, false);
    });
  }
  function dispatchTo(componentName, name, params) {
    let targets = componentsByName(componentName);
    targets.forEach((target) => {
      dispatchEvent(target.el, name, params, false);
    });
  }
  function dispatchRef(component, ref, name, params) {
    let el = findRefEl(component, ref);
    dispatchEvent(el, name, params, false);
  }
  function listen2(component, name, callback) {
    component.el.addEventListener(name, (e) => {
      callback(e.detail);
    });
  }
  function on3(eventName, callback) {
    let handler4 = (e) => {
      if (!e.__livewire)
        return;
      callback(e.detail);
    };
    window.addEventListener(eventName, handler4);
    return () => {
      window.removeEventListener(eventName, handler4);
    };
  }
  function dispatchEvent(target, name, params, bubbles = true) {
    if (typeof params === "string") {
      params = [params];
    }
    let e = new CustomEvent(name, { bubbles, detail: params });
    e.__livewire = { name, params, receivedBy: [] };
    target.dispatchEvent(e);
  }

  // js/directives.js
  var customDirectiveNames = /* @__PURE__ */ new Set();
  function matchesForLivewireDirective(attributeName) {
    return attributeName.match(new RegExp("wire:"));
  }
  function extractDirective(el, name) {
    let [value, ...modifiers] = name.replace(new RegExp("wire:"), "").split(".");
    return new Directive(value, modifiers, name, el);
  }
  function directive2(name, callback) {
    if (customDirectiveNames.has(name))
      return;
    customDirectiveNames.add(name);
    on2("directive.init", ({ el, component, directive: directive3, cleanup: cleanup2 }) => {
      if (directive3.value === name) {
        callback({
          el,
          directive: directive3,
          component,
          $wire: component.$wire,
          cleanup: cleanup2
        });
      }
    });
  }
  function globalDirective(name, callback) {
    if (customDirectiveNames.has(name))
      return;
    customDirectiveNames.add(name);
    on2("directive.global.init", ({ el, directive: directive3, cleanup: cleanup2 }) => {
      if (directive3.value === name) {
        callback({ el, directive: directive3, cleanup: cleanup2 });
      }
    });
  }
  function getDirectives(el) {
    return new DirectiveManager(el);
  }
  function customDirectiveHasBeenRegistered(name) {
    return customDirectiveNames.has(name);
  }
  var DirectiveManager = class {
    constructor(el) {
      this.el = el;
      this.directives = this.extractTypeModifiersAndValue();
    }
    all() {
      return this.directives;
    }
    has(value) {
      return this.directives.map((directive3) => directive3.value).includes(value);
    }
    missing(value) {
      return !this.has(value);
    }
    get(value) {
      return this.directives.find((directive3) => directive3.value === value);
    }
    extractTypeModifiersAndValue() {
      return Array.from(this.el.getAttributeNames().filter((name) => matchesForLivewireDirective(name)).map((name) => extractDirective(this.el, name)));
    }
  };
  var Directive = class {
    constructor(value, modifiers, rawName, el) {
      this.rawName = this.raw = rawName;
      this.el = el;
      this.eventContext;
      this.wire;
      this.value = value;
      this.modifiers = modifiers;
      this.expression = this.el.getAttribute(this.rawName);
    }
    get method() {
      const methods = this.parseOutMethodsAndParams(this.expression);
      return methods[0].method;
    }
    get methods() {
      return this.parseOutMethodsAndParams(this.expression);
    }
    get params() {
      const methods = this.parseOutMethodsAndParams(this.expression);
      return methods[0].params;
    }
    parseOutMethodsAndParams(rawMethod) {
      let methods = [];
      let parsedMethods = this.splitAndParseMethods(rawMethod);
      for (let { method, paramString } of parsedMethods) {
        let params = [];
        if (paramString.length > 0) {
          let argumentsToArray = function() {
            for (var l = arguments.length, p = new Array(l), k = 0; k < l; k++) {
              p[k] = arguments[k];
            }
            return [].concat(p);
          };
          try {
            params = Alpine.evaluate(
              document,
              "argumentsToArray(" + paramString + ")",
              {
                scope: { argumentsToArray }
              }
            );
          } catch (error2) {
            console.warn("Failed to parse parameters:", paramString, error2);
            params = [];
          }
        }
        methods.push({ method, params });
      }
      return methods;
    }
    splitAndParseMethods(methodExpression) {
      let methods = [];
      let current = "";
      let parenCount = 0;
      let inString = false;
      let stringChar = null;
      let trimmedExpression = methodExpression.trim();
      for (let i = 0; i < trimmedExpression.length; i++) {
        let char = trimmedExpression[i];
        if (!inString) {
          if (char === '"' || char === "'") {
            inString = true;
            stringChar = char;
            current += char;
          } else if (char === "(") {
            parenCount++;
            current += char;
          } else if (char === ")") {
            parenCount--;
            current += char;
          } else if (char === "," && parenCount === 0) {
            methods.push(this.parseMethodCall(current.trim()));
            current = "";
          } else {
            current += char;
          }
        } else {
          if (char === stringChar && trimmedExpression[i - 1] !== "\\") {
            inString = false;
            stringChar = null;
          }
          current += char;
        }
      }
      if (current.trim().length > 0) {
        methods.push(this.parseMethodCall(current.trim()));
      }
      return methods;
    }
    parseMethodCall(methodString) {
      let methodMatch = methodString.match(/^([^(]+)\(/);
      if (!methodMatch) {
        return {
          method: methodString.trim(),
          paramString: ""
        };
      }
      let method = methodMatch[1].trim();
      let paramStart = methodMatch[0].length - 1;
      let lastParenIndex = methodString.lastIndexOf(")");
      if (lastParenIndex === -1) {
        throw new Error(`Missing closing parenthesis for method "${method}"`);
      }
      let paramString = methodString.slice(paramStart + 1, lastParenIndex).trim();
      return {
        method,
        paramString
      };
    }
  };

  // node_modules/@alpinejs/collapse/dist/module.esm.js
  function src_default2(Alpine3) {
    Alpine3.directive("collapse", collapse);
    collapse.inline = (el, { modifiers }) => {
      if (!modifiers.includes("min"))
        return;
      el._x_doShow = () => {
      };
      el._x_doHide = () => {
      };
    };
    function collapse(el, { modifiers }) {
      let duration = modifierValue2(modifiers, "duration", 250) / 1e3;
      let floor2 = modifierValue2(modifiers, "min", 0);
      let fullyHide = !modifiers.includes("min");
      if (!el._x_isShown)
        el.style.height = `${floor2}px`;
      if (!el._x_isShown && fullyHide)
        el.hidden = true;
      if (!el._x_isShown)
        el.style.overflow = "hidden";
      let setFunction = (el2, styles) => {
        let revertFunction = Alpine3.setStyles(el2, styles);
        return styles.height ? () => {
        } : revertFunction;
      };
      let transitionStyles = {
        transitionProperty: "height",
        transitionDuration: `${duration}s`,
        transitionTimingFunction: "cubic-bezier(0.4, 0.0, 0.2, 1)"
      };
      el._x_transition = {
        in(before = () => {
        }, after = () => {
        }) {
          if (fullyHide)
            el.hidden = false;
          if (fullyHide)
            el.style.display = null;
          let current = el.getBoundingClientRect().height;
          el.style.height = "auto";
          let full = el.getBoundingClientRect().height;
          if (current === full) {
            current = floor2;
          }
          Alpine3.transition(el, Alpine3.setStyles, {
            during: transitionStyles,
            start: { height: current + "px" },
            end: { height: full + "px" }
          }, () => el._x_isShown = true, () => {
            if (Math.abs(el.getBoundingClientRect().height - full) < 1) {
              el.style.overflow = null;
            }
          });
        },
        out(before = () => {
        }, after = () => {
        }) {
          let full = el.getBoundingClientRect().height;
          Alpine3.transition(el, setFunction, {
            during: transitionStyles,
            start: { height: full + "px" },
            end: { height: floor2 + "px" }
          }, () => el.style.overflow = "hidden", () => {
            el._x_isShown = false;
            if (el.style.height == `${floor2}px` && fullyHide) {
              el.style.display = "none";
              el.hidden = true;
            }
          });
        }
      };
    }
  }
  function modifierValue2(modifiers, key, fallback2) {
    if (modifiers.indexOf(key) === -1)
      return fallback2;
    const rawValue = modifiers[modifiers.indexOf(key) + 1];
    if (!rawValue)
      return fallback2;
    if (key === "duration") {
      let match = rawValue.match(/([0-9]+)ms/);
      if (match)
        return match[1];
    }
    if (key === "min") {
      let match = rawValue.match(/([0-9]+)px/);
      if (match)
        return match[1];
    }
    return rawValue;
  }
  var module_default2 = src_default2;

  // node_modules/@alpinejs/focus/dist/module.esm.js
  var candidateSelectors = ["input", "select", "textarea", "a[href]", "button", "[tabindex]:not(slot)", "audio[controls]", "video[controls]", '[contenteditable]:not([contenteditable="false"])', "details>summary:first-of-type", "details"];
  var candidateSelector = /* @__PURE__ */ candidateSelectors.join(",");
  var NoElement = typeof Element === "undefined";
  var matches = NoElement ? function() {
  } : Element.prototype.matches || Element.prototype.msMatchesSelector || Element.prototype.webkitMatchesSelector;
  var getRootNode = !NoElement && Element.prototype.getRootNode ? function(element) {
    return element.getRootNode();
  } : function(element) {
    return element.ownerDocument;
  };
  var getCandidates = function getCandidates2(el, includeContainer, filter) {
    var candidates = Array.prototype.slice.apply(el.querySelectorAll(candidateSelector));
    if (includeContainer && matches.call(el, candidateSelector)) {
      candidates.unshift(el);
    }
    candidates = candidates.filter(filter);
    return candidates;
  };
  var getCandidatesIteratively = function getCandidatesIteratively2(elements, includeContainer, options) {
    var candidates = [];
    var elementsToCheck = Array.from(elements);
    while (elementsToCheck.length) {
      var element = elementsToCheck.shift();
      if (element.tagName === "SLOT") {
        var assigned = element.assignedElements();
        var content = assigned.length ? assigned : element.children;
        var nestedCandidates = getCandidatesIteratively2(content, true, options);
        if (options.flatten) {
          candidates.push.apply(candidates, nestedCandidates);
        } else {
          candidates.push({
            scope: element,
            candidates: nestedCandidates
          });
        }
      } else {
        var validCandidate = matches.call(element, candidateSelector);
        if (validCandidate && options.filter(element) && (includeContainer || !elements.includes(element))) {
          candidates.push(element);
        }
        var shadowRoot = element.shadowRoot || typeof options.getShadowRoot === "function" && options.getShadowRoot(element);
        var validShadowRoot = !options.shadowRootFilter || options.shadowRootFilter(element);
        if (shadowRoot && validShadowRoot) {
          var _nestedCandidates = getCandidatesIteratively2(shadowRoot === true ? element.children : shadowRoot.children, true, options);
          if (options.flatten) {
            candidates.push.apply(candidates, _nestedCandidates);
          } else {
            candidates.push({
              scope: element,
              candidates: _nestedCandidates
            });
          }
        } else {
          elementsToCheck.unshift.apply(elementsToCheck, element.children);
        }
      }
    }
    return candidates;
  };
  var getTabindex = function getTabindex2(node, isScope) {
    if (node.tabIndex < 0) {
      if ((isScope || /^(AUDIO|VIDEO|DETAILS)$/.test(node.tagName) || node.isContentEditable) && isNaN(parseInt(node.getAttribute("tabindex"), 10))) {
        return 0;
      }
    }
    return node.tabIndex;
  };
  var sortOrderedTabbables = function sortOrderedTabbables2(a, b) {
    return a.tabIndex === b.tabIndex ? a.documentOrder - b.documentOrder : a.tabIndex - b.tabIndex;
  };
  var isInput = function isInput2(node) {
    return node.tagName === "INPUT";
  };
  var isHiddenInput = function isHiddenInput2(node) {
    return isInput(node) && node.type === "hidden";
  };
  var isDetailsWithSummary = function isDetailsWithSummary2(node) {
    var r = node.tagName === "DETAILS" && Array.prototype.slice.apply(node.children).some(function(child) {
      return child.tagName === "SUMMARY";
    });
    return r;
  };
  var getCheckedRadio = function getCheckedRadio2(nodes, form) {
    for (var i = 0; i < nodes.length; i++) {
      if (nodes[i].checked && nodes[i].form === form) {
        return nodes[i];
      }
    }
  };
  var isTabbableRadio = function isTabbableRadio2(node) {
    if (!node.name) {
      return true;
    }
    var radioScope = node.form || getRootNode(node);
    var queryRadios = function queryRadios2(name) {
      return radioScope.querySelectorAll('input[type="radio"][name="' + name + '"]');
    };
    var radioSet;
    if (typeof window !== "undefined" && typeof window.CSS !== "undefined" && typeof window.CSS.escape === "function") {
      radioSet = queryRadios(window.CSS.escape(node.name));
    } else {
      try {
        radioSet = queryRadios(node.name);
      } catch (err) {
        console.error("Looks like you have a radio button with a name attribute containing invalid CSS selector characters and need the CSS.escape polyfill: %s", err.message);
        return false;
      }
    }
    var checked = getCheckedRadio(radioSet, node.form);
    return !checked || checked === node;
  };
  var isRadio2 = function isRadio22(node) {
    return isInput(node) && node.type === "radio";
  };
  var isNonTabbableRadio = function isNonTabbableRadio2(node) {
    return isRadio2(node) && !isTabbableRadio(node);
  };
  var isZeroArea = function isZeroArea2(node) {
    var _node$getBoundingClie = node.getBoundingClientRect(), width = _node$getBoundingClie.width, height = _node$getBoundingClie.height;
    return width === 0 && height === 0;
  };
  var isHidden = function isHidden2(node, _ref) {
    var displayCheck = _ref.displayCheck, getShadowRoot = _ref.getShadowRoot;
    if (getComputedStyle(node).visibility === "hidden") {
      return true;
    }
    var isDirectSummary = matches.call(node, "details>summary:first-of-type");
    var nodeUnderDetails = isDirectSummary ? node.parentElement : node;
    if (matches.call(nodeUnderDetails, "details:not([open]) *")) {
      return true;
    }
    var nodeRootHost = getRootNode(node).host;
    var nodeIsAttached = (nodeRootHost === null || nodeRootHost === void 0 ? void 0 : nodeRootHost.ownerDocument.contains(nodeRootHost)) || node.ownerDocument.contains(node);
    if (!displayCheck || displayCheck === "full") {
      if (typeof getShadowRoot === "function") {
        var originalNode = node;
        while (node) {
          var parentElement = node.parentElement;
          var rootNode = getRootNode(node);
          if (parentElement && !parentElement.shadowRoot && getShadowRoot(parentElement) === true) {
            return isZeroArea(node);
          } else if (node.assignedSlot) {
            node = node.assignedSlot;
          } else if (!parentElement && rootNode !== node.ownerDocument) {
            node = rootNode.host;
          } else {
            node = parentElement;
          }
        }
        node = originalNode;
      }
      if (nodeIsAttached) {
        return !node.getClientRects().length;
      }
    } else if (displayCheck === "non-zero-area") {
      return isZeroArea(node);
    }
    return false;
  };
  var isDisabledFromFieldset = function isDisabledFromFieldset2(node) {
    if (/^(INPUT|BUTTON|SELECT|TEXTAREA)$/.test(node.tagName)) {
      var parentNode = node.parentElement;
      while (parentNode) {
        if (parentNode.tagName === "FIELDSET" && parentNode.disabled) {
          for (var i = 0; i < parentNode.children.length; i++) {
            var child = parentNode.children.item(i);
            if (child.tagName === "LEGEND") {
              return matches.call(parentNode, "fieldset[disabled] *") ? true : !child.contains(node);
            }
          }
          return true;
        }
        parentNode = parentNode.parentElement;
      }
    }
    return false;
  };
  var isNodeMatchingSelectorFocusable = function isNodeMatchingSelectorFocusable2(options, node) {
    if (node.disabled || isHiddenInput(node) || isHidden(node, options) || isDetailsWithSummary(node) || isDisabledFromFieldset(node)) {
      return false;
    }
    return true;
  };
  var isNodeMatchingSelectorTabbable = function isNodeMatchingSelectorTabbable2(options, node) {
    if (isNonTabbableRadio(node) || getTabindex(node) < 0 || !isNodeMatchingSelectorFocusable(options, node)) {
      return false;
    }
    return true;
  };
  var isValidShadowRootTabbable = function isValidShadowRootTabbable2(shadowHostNode) {
    var tabIndex = parseInt(shadowHostNode.getAttribute("tabindex"), 10);
    if (isNaN(tabIndex) || tabIndex >= 0) {
      return true;
    }
    return false;
  };
  var sortByOrder = function sortByOrder2(candidates) {
    var regularTabbables = [];
    var orderedTabbables = [];
    candidates.forEach(function(item, i) {
      var isScope = !!item.scope;
      var element = isScope ? item.scope : item;
      var candidateTabindex = getTabindex(element, isScope);
      var elements = isScope ? sortByOrder2(item.candidates) : element;
      if (candidateTabindex === 0) {
        isScope ? regularTabbables.push.apply(regularTabbables, elements) : regularTabbables.push(element);
      } else {
        orderedTabbables.push({
          documentOrder: i,
          tabIndex: candidateTabindex,
          item,
          isScope,
          content: elements
        });
      }
    });
    return orderedTabbables.sort(sortOrderedTabbables).reduce(function(acc, sortable) {
      sortable.isScope ? acc.push.apply(acc, sortable.content) : acc.push(sortable.content);
      return acc;
    }, []).concat(regularTabbables);
  };
  var tabbable = function tabbable2(el, options) {
    options = options || {};
    var candidates;
    if (options.getShadowRoot) {
      candidates = getCandidatesIteratively([el], options.includeContainer, {
        filter: isNodeMatchingSelectorTabbable.bind(null, options),
        flatten: false,
        getShadowRoot: options.getShadowRoot,
        shadowRootFilter: isValidShadowRootTabbable
      });
    } else {
      candidates = getCandidates(el, options.includeContainer, isNodeMatchingSelectorTabbable.bind(null, options));
    }
    return sortByOrder(candidates);
  };
  var focusable = function focusable2(el, options) {
    options = options || {};
    var candidates;
    if (options.getShadowRoot) {
      candidates = getCandidatesIteratively([el], options.includeContainer, {
        filter: isNodeMatchingSelectorFocusable.bind(null, options),
        flatten: true,
        getShadowRoot: options.getShadowRoot
      });
    } else {
      candidates = getCandidates(el, options.includeContainer, isNodeMatchingSelectorFocusable.bind(null, options));
    }
    return candidates;
  };
  var isTabbable = function isTabbable2(node, options) {
    options = options || {};
    if (!node) {
      throw new Error("No node provided");
    }
    if (matches.call(node, candidateSelector) === false) {
      return false;
    }
    return isNodeMatchingSelectorTabbable(options, node);
  };
  var focusableCandidateSelector = /* @__PURE__ */ candidateSelectors.concat("iframe").join(",");
  var isFocusable = function isFocusable2(node, options) {
    options = options || {};
    if (!node) {
      throw new Error("No node provided");
    }
    if (matches.call(node, focusableCandidateSelector) === false) {
      return false;
    }
    return isNodeMatchingSelectorFocusable(options, node);
  };
  function ownKeys2(object, enumerableOnly) {
    var keys = Object.keys(object);
    if (Object.getOwnPropertySymbols) {
      var symbols = Object.getOwnPropertySymbols(object);
      enumerableOnly && (symbols = symbols.filter(function(sym) {
        return Object.getOwnPropertyDescriptor(object, sym).enumerable;
      })), keys.push.apply(keys, symbols);
    }
    return keys;
  }
  function _objectSpread2(target) {
    for (var i = 1; i < arguments.length; i++) {
      var source = null != arguments[i] ? arguments[i] : {};
      i % 2 ? ownKeys2(Object(source), true).forEach(function(key) {
        _defineProperty(target, key, source[key]);
      }) : Object.getOwnPropertyDescriptors ? Object.defineProperties(target, Object.getOwnPropertyDescriptors(source)) : ownKeys2(Object(source)).forEach(function(key) {
        Object.defineProperty(target, key, Object.getOwnPropertyDescriptor(source, key));
      });
    }
    return target;
  }
  function _defineProperty(obj, key, value) {
    if (key in obj) {
      Object.defineProperty(obj, key, {
        value,
        enumerable: true,
        configurable: true,
        writable: true
      });
    } else {
      obj[key] = value;
    }
    return obj;
  }
  var activeFocusTraps = function() {
    var trapQueue = [];
    return {
      activateTrap: function activateTrap(trap) {
        if (trapQueue.length > 0) {
          var activeTrap = trapQueue[trapQueue.length - 1];
          if (activeTrap !== trap) {
            activeTrap.pause();
          }
        }
        var trapIndex = trapQueue.indexOf(trap);
        if (trapIndex === -1) {
          trapQueue.push(trap);
        } else {
          trapQueue.splice(trapIndex, 1);
          trapQueue.push(trap);
        }
      },
      deactivateTrap: function deactivateTrap(trap) {
        var trapIndex = trapQueue.indexOf(trap);
        if (trapIndex !== -1) {
          trapQueue.splice(trapIndex, 1);
        }
        if (trapQueue.length > 0) {
          trapQueue[trapQueue.length - 1].unpause();
        }
      }
    };
  }();
  var isSelectableInput = function isSelectableInput2(node) {
    return node.tagName && node.tagName.toLowerCase() === "input" && typeof node.select === "function";
  };
  var isEscapeEvent = function isEscapeEvent2(e) {
    return e.key === "Escape" || e.key === "Esc" || e.keyCode === 27;
  };
  var isTabEvent = function isTabEvent2(e) {
    return e.key === "Tab" || e.keyCode === 9;
  };
  var delay = function delay2(fn) {
    return setTimeout(fn, 0);
  };
  var findIndex = function findIndex2(arr, fn) {
    var idx = -1;
    arr.every(function(value, i) {
      if (fn(value)) {
        idx = i;
        return false;
      }
      return true;
    });
    return idx;
  };
  var valueOrHandler = function valueOrHandler2(value) {
    for (var _len = arguments.length, params = new Array(_len > 1 ? _len - 1 : 0), _key = 1; _key < _len; _key++) {
      params[_key - 1] = arguments[_key];
    }
    return typeof value === "function" ? value.apply(void 0, params) : value;
  };
  var getActualTarget = function getActualTarget2(event) {
    return event.target.shadowRoot && typeof event.composedPath === "function" ? event.composedPath()[0] : event.target;
  };
  var createFocusTrap = function createFocusTrap2(elements, userOptions) {
    var doc = (userOptions === null || userOptions === void 0 ? void 0 : userOptions.document) || document;
    var config = _objectSpread2({
      returnFocusOnDeactivate: true,
      escapeDeactivates: true,
      delayInitialFocus: true
    }, userOptions);
    var state = {
      containers: [],
      containerGroups: [],
      tabbableGroups: [],
      nodeFocusedBeforeActivation: null,
      mostRecentlyFocusedNode: null,
      active: false,
      paused: false,
      delayInitialFocusTimer: void 0
    };
    var trap;
    var getOption = function getOption2(configOverrideOptions, optionName, configOptionName) {
      return configOverrideOptions && configOverrideOptions[optionName] !== void 0 ? configOverrideOptions[optionName] : config[configOptionName || optionName];
    };
    var findContainerIndex = function findContainerIndex2(element) {
      return state.containerGroups.findIndex(function(_ref) {
        var container = _ref.container, tabbableNodes = _ref.tabbableNodes;
        return container.contains(element) || tabbableNodes.find(function(node) {
          return node === element;
        });
      });
    };
    var getNodeForOption = function getNodeForOption2(optionName) {
      var optionValue = config[optionName];
      if (typeof optionValue === "function") {
        for (var _len2 = arguments.length, params = new Array(_len2 > 1 ? _len2 - 1 : 0), _key2 = 1; _key2 < _len2; _key2++) {
          params[_key2 - 1] = arguments[_key2];
        }
        optionValue = optionValue.apply(void 0, params);
      }
      if (optionValue === true) {
        optionValue = void 0;
      }
      if (!optionValue) {
        if (optionValue === void 0 || optionValue === false) {
          return optionValue;
        }
        throw new Error("`".concat(optionName, "` was specified but was not a node, or did not return a node"));
      }
      var node = optionValue;
      if (typeof optionValue === "string") {
        node = doc.querySelector(optionValue);
        if (!node) {
          throw new Error("`".concat(optionName, "` as selector refers to no known node"));
        }
      }
      return node;
    };
    var getInitialFocusNode = function getInitialFocusNode2() {
      var node = getNodeForOption("initialFocus");
      if (node === false) {
        return false;
      }
      if (node === void 0) {
        if (findContainerIndex(doc.activeElement) >= 0) {
          node = doc.activeElement;
        } else {
          var firstTabbableGroup = state.tabbableGroups[0];
          var firstTabbableNode = firstTabbableGroup && firstTabbableGroup.firstTabbableNode;
          node = firstTabbableNode || getNodeForOption("fallbackFocus");
        }
      }
      if (!node) {
        throw new Error("Your focus-trap needs to have at least one focusable element");
      }
      return node;
    };
    var updateTabbableNodes = function updateTabbableNodes2() {
      state.containerGroups = state.containers.map(function(container) {
        var tabbableNodes = tabbable(container, config.tabbableOptions);
        var focusableNodes = focusable(container, config.tabbableOptions);
        return {
          container,
          tabbableNodes,
          focusableNodes,
          firstTabbableNode: tabbableNodes.length > 0 ? tabbableNodes[0] : null,
          lastTabbableNode: tabbableNodes.length > 0 ? tabbableNodes[tabbableNodes.length - 1] : null,
          nextTabbableNode: function nextTabbableNode(node) {
            var forward = arguments.length > 1 && arguments[1] !== void 0 ? arguments[1] : true;
            var nodeIdx = focusableNodes.findIndex(function(n) {
              return n === node;
            });
            if (nodeIdx < 0) {
              return void 0;
            }
            if (forward) {
              return focusableNodes.slice(nodeIdx + 1).find(function(n) {
                return isTabbable(n, config.tabbableOptions);
              });
            }
            return focusableNodes.slice(0, nodeIdx).reverse().find(function(n) {
              return isTabbable(n, config.tabbableOptions);
            });
          }
        };
      });
      state.tabbableGroups = state.containerGroups.filter(function(group) {
        return group.tabbableNodes.length > 0;
      });
      if (state.tabbableGroups.length <= 0 && !getNodeForOption("fallbackFocus")) {
        throw new Error("Your focus-trap must have at least one container with at least one tabbable node in it at all times");
      }
    };
    var tryFocus = function tryFocus2(node) {
      if (node === false) {
        return;
      }
      if (node === doc.activeElement) {
        return;
      }
      if (!node || !node.focus) {
        tryFocus2(getInitialFocusNode());
        return;
      }
      node.focus({
        preventScroll: !!config.preventScroll
      });
      state.mostRecentlyFocusedNode = node;
      if (isSelectableInput(node)) {
        node.select();
      }
    };
    var getReturnFocusNode = function getReturnFocusNode2(previousActiveElement) {
      var node = getNodeForOption("setReturnFocus", previousActiveElement);
      return node ? node : node === false ? false : previousActiveElement;
    };
    var checkPointerDown = function checkPointerDown2(e) {
      var target = getActualTarget(e);
      if (findContainerIndex(target) >= 0) {
        return;
      }
      if (valueOrHandler(config.clickOutsideDeactivates, e)) {
        trap.deactivate({
          returnFocus: config.returnFocusOnDeactivate && !isFocusable(target, config.tabbableOptions)
        });
        return;
      }
      if (valueOrHandler(config.allowOutsideClick, e)) {
        return;
      }
      e.preventDefault();
    };
    var checkFocusIn = function checkFocusIn2(e) {
      var target = getActualTarget(e);
      var targetContained = findContainerIndex(target) >= 0;
      if (targetContained || target instanceof Document) {
        if (targetContained) {
          state.mostRecentlyFocusedNode = target;
        }
      } else {
        e.stopImmediatePropagation();
        tryFocus(state.mostRecentlyFocusedNode || getInitialFocusNode());
      }
    };
    var checkTab = function checkTab2(e) {
      var target = getActualTarget(e);
      updateTabbableNodes();
      var destinationNode = null;
      if (state.tabbableGroups.length > 0) {
        var containerIndex = findContainerIndex(target);
        var containerGroup = containerIndex >= 0 ? state.containerGroups[containerIndex] : void 0;
        if (containerIndex < 0) {
          if (e.shiftKey) {
            destinationNode = state.tabbableGroups[state.tabbableGroups.length - 1].lastTabbableNode;
          } else {
            destinationNode = state.tabbableGroups[0].firstTabbableNode;
          }
        } else if (e.shiftKey) {
          var startOfGroupIndex = findIndex(state.tabbableGroups, function(_ref2) {
            var firstTabbableNode = _ref2.firstTabbableNode;
            return target === firstTabbableNode;
          });
          if (startOfGroupIndex < 0 && (containerGroup.container === target || isFocusable(target, config.tabbableOptions) && !isTabbable(target, config.tabbableOptions) && !containerGroup.nextTabbableNode(target, false))) {
            startOfGroupIndex = containerIndex;
          }
          if (startOfGroupIndex >= 0) {
            var destinationGroupIndex = startOfGroupIndex === 0 ? state.tabbableGroups.length - 1 : startOfGroupIndex - 1;
            var destinationGroup = state.tabbableGroups[destinationGroupIndex];
            destinationNode = destinationGroup.lastTabbableNode;
          }
        } else {
          var lastOfGroupIndex = findIndex(state.tabbableGroups, function(_ref3) {
            var lastTabbableNode = _ref3.lastTabbableNode;
            return target === lastTabbableNode;
          });
          if (lastOfGroupIndex < 0 && (containerGroup.container === target || isFocusable(target, config.tabbableOptions) && !isTabbable(target, config.tabbableOptions) && !containerGroup.nextTabbableNode(target))) {
            lastOfGroupIndex = containerIndex;
          }
          if (lastOfGroupIndex >= 0) {
            var _destinationGroupIndex = lastOfGroupIndex === state.tabbableGroups.length - 1 ? 0 : lastOfGroupIndex + 1;
            var _destinationGroup = state.tabbableGroups[_destinationGroupIndex];
            destinationNode = _destinationGroup.firstTabbableNode;
          }
        }
      } else {
        destinationNode = getNodeForOption("fallbackFocus");
      }
      if (destinationNode) {
        e.preventDefault();
        tryFocus(destinationNode);
      }
    };
    var checkKey = function checkKey2(e) {
      if (isEscapeEvent(e) && valueOrHandler(config.escapeDeactivates, e) !== false) {
        e.preventDefault();
        trap.deactivate();
        return;
      }
      if (isTabEvent(e)) {
        checkTab(e);
        return;
      }
    };
    var checkClick = function checkClick2(e) {
      var target = getActualTarget(e);
      if (findContainerIndex(target) >= 0) {
        return;
      }
      if (valueOrHandler(config.clickOutsideDeactivates, e)) {
        return;
      }
      if (valueOrHandler(config.allowOutsideClick, e)) {
        return;
      }
      e.preventDefault();
      e.stopImmediatePropagation();
    };
    var addListeners = function addListeners2() {
      if (!state.active) {
        return;
      }
      activeFocusTraps.activateTrap(trap);
      state.delayInitialFocusTimer = config.delayInitialFocus ? delay(function() {
        tryFocus(getInitialFocusNode());
      }) : tryFocus(getInitialFocusNode());
      doc.addEventListener("focusin", checkFocusIn, true);
      doc.addEventListener("mousedown", checkPointerDown, {
        capture: true,
        passive: false
      });
      doc.addEventListener("touchstart", checkPointerDown, {
        capture: true,
        passive: false
      });
      doc.addEventListener("click", checkClick, {
        capture: true,
        passive: false
      });
      doc.addEventListener("keydown", checkKey, {
        capture: true,
        passive: false
      });
      return trap;
    };
    var removeListeners = function removeListeners2() {
      if (!state.active) {
        return;
      }
      doc.removeEventListener("focusin", checkFocusIn, true);
      doc.removeEventListener("mousedown", checkPointerDown, true);
      doc.removeEventListener("touchstart", checkPointerDown, true);
      doc.removeEventListener("click", checkClick, true);
      doc.removeEventListener("keydown", checkKey, true);
      return trap;
    };
    trap = {
      get active() {
        return state.active;
      },
      get paused() {
        return state.paused;
      },
      activate: function activate(activateOptions) {
        if (state.active) {
          return this;
        }
        var onActivate = getOption(activateOptions, "onActivate");
        var onPostActivate = getOption(activateOptions, "onPostActivate");
        var checkCanFocusTrap = getOption(activateOptions, "checkCanFocusTrap");
        if (!checkCanFocusTrap) {
          updateTabbableNodes();
        }
        state.active = true;
        state.paused = false;
        state.nodeFocusedBeforeActivation = doc.activeElement;
        if (onActivate) {
          onActivate();
        }
        var finishActivation = function finishActivation2() {
          if (checkCanFocusTrap) {
            updateTabbableNodes();
          }
          addListeners();
          if (onPostActivate) {
            onPostActivate();
          }
        };
        if (checkCanFocusTrap) {
          checkCanFocusTrap(state.containers.concat()).then(finishActivation, finishActivation);
          return this;
        }
        finishActivation();
        return this;
      },
      deactivate: function deactivate(deactivateOptions) {
        if (!state.active) {
          return this;
        }
        var options = _objectSpread2({
          onDeactivate: config.onDeactivate,
          onPostDeactivate: config.onPostDeactivate,
          checkCanReturnFocus: config.checkCanReturnFocus
        }, deactivateOptions);
        clearTimeout(state.delayInitialFocusTimer);
        state.delayInitialFocusTimer = void 0;
        removeListeners();
        state.active = false;
        state.paused = false;
        activeFocusTraps.deactivateTrap(trap);
        var onDeactivate = getOption(options, "onDeactivate");
        var onPostDeactivate = getOption(options, "onPostDeactivate");
        var checkCanReturnFocus = getOption(options, "checkCanReturnFocus");
        var returnFocus = getOption(options, "returnFocus", "returnFocusOnDeactivate");
        if (onDeactivate) {
          onDeactivate();
        }
        var finishDeactivation = function finishDeactivation2() {
          delay(function() {
            if (returnFocus) {
              tryFocus(getReturnFocusNode(state.nodeFocusedBeforeActivation));
            }
            if (onPostDeactivate) {
              onPostDeactivate();
            }
          });
        };
        if (returnFocus && checkCanReturnFocus) {
          checkCanReturnFocus(getReturnFocusNode(state.nodeFocusedBeforeActivation)).then(finishDeactivation, finishDeactivation);
          return this;
        }
        finishDeactivation();
        return this;
      },
      pause: function pause() {
        if (state.paused || !state.active) {
          return this;
        }
        state.paused = true;
        removeListeners();
        return this;
      },
      unpause: function unpause() {
        if (!state.paused || !state.active) {
          return this;
        }
        state.paused = false;
        updateTabbableNodes();
        addListeners();
        return this;
      },
      updateContainerElements: function updateContainerElements(containerElements) {
        var elementsAsArray = [].concat(containerElements).filter(Boolean);
        state.containers = elementsAsArray.map(function(element) {
          return typeof element === "string" ? doc.querySelector(element) : element;
        });
        if (state.active) {
          updateTabbableNodes();
        }
        return this;
      }
    };
    trap.updateContainerElements(elements);
    return trap;
  };
  function src_default3(Alpine3) {
    let lastFocused;
    let currentFocused;
    window.addEventListener("focusin", () => {
      lastFocused = currentFocused;
      currentFocused = document.activeElement;
    });
    Alpine3.magic("focus", (el) => {
      let within = el;
      return {
        __noscroll: false,
        __wrapAround: false,
        within(el2) {
          within = el2;
          return this;
        },
        withoutScrolling() {
          this.__noscroll = true;
          return this;
        },
        noscroll() {
          this.__noscroll = true;
          return this;
        },
        withWrapAround() {
          this.__wrapAround = true;
          return this;
        },
        wrap() {
          return this.withWrapAround();
        },
        focusable(el2) {
          return isFocusable(el2);
        },
        previouslyFocused() {
          return lastFocused;
        },
        lastFocused() {
          return lastFocused;
        },
        focused() {
          return currentFocused;
        },
        focusables() {
          if (Array.isArray(within))
            return within;
          return focusable(within, { displayCheck: "none" });
        },
        all() {
          return this.focusables();
        },
        isFirst(el2) {
          let els2 = this.all();
          return els2[0] && els2[0].isSameNode(el2);
        },
        isLast(el2) {
          let els2 = this.all();
          return els2.length && els2.slice(-1)[0].isSameNode(el2);
        },
        getFirst() {
          return this.all()[0];
        },
        getLast() {
          return this.all().slice(-1)[0];
        },
        getNext() {
          let list = this.all();
          let current = document.activeElement;
          if (list.indexOf(current) === -1)
            return;
          if (this.__wrapAround && list.indexOf(current) === list.length - 1) {
            return list[0];
          }
          return list[list.indexOf(current) + 1];
        },
        getPrevious() {
          let list = this.all();
          let current = document.activeElement;
          if (list.indexOf(current) === -1)
            return;
          if (this.__wrapAround && list.indexOf(current) === 0) {
            return list.slice(-1)[0];
          }
          return list[list.indexOf(current) - 1];
        },
        first() {
          this.focus(this.getFirst());
        },
        last() {
          this.focus(this.getLast());
        },
        next() {
          this.focus(this.getNext());
        },
        previous() {
          this.focus(this.getPrevious());
        },
        prev() {
          return this.previous();
        },
        focus(el2) {
          if (!el2)
            return;
          setTimeout(() => {
            if (!el2.hasAttribute("tabindex"))
              el2.setAttribute("tabindex", "0");
            el2.focus({ preventScroll: this.__noscroll });
          });
        }
      };
    });
<<<<<<< HEAD
    Alpine3.directive("trap", Alpine3.skipDuringClone(
      (el, { expression, modifiers }, { effect: effect3, evaluateLater: evaluateLater2, cleanup: cleanup2 }) => {
        let evaluator = evaluateLater2(expression);
        let oldValue = false;
        let options = {
          escapeDeactivates: false,
          allowOutsideClick: true,
          fallbackFocus: () => el
=======
    Alpine3.directive("trap", Alpine3.skipDuringClone((el, { expression, modifiers }, { effect: effect3, evaluateLater: evaluateLater2, cleanup: cleanup2 }) => {
      let evaluator = evaluateLater2(expression);
      let oldValue = false;
      let options = {
        escapeDeactivates: false,
        allowOutsideClick: true,
        fallbackFocus: () => el
      };
      let undoInert = () => {
      };
      if (modifiers.includes("noautofocus")) {
        options.initialFocus = false;
      } else {
        let autofocusEl = el.querySelector("[autofocus]");
        if (autofocusEl)
          options.initialFocus = autofocusEl;
      }
      if (modifiers.includes("inert")) {
        options.onPostActivate = () => {
          Alpine3.nextTick(() => {
            undoInert = setInert(el);
          });
        };
      }
      let trap = createFocusTrap(el, options);
      let undoDisableScrolling = () => {
      };
      const releaseFocus = () => {
        undoInert();
        undoInert = () => {
>>>>>>> 214da8f3
        };
        let undoInert = () => {
        };
<<<<<<< HEAD
        if (modifiers.includes("noautofocus")) {
          options.initialFocus = false;
        } else {
          let autofocusEl = el.querySelector("[autofocus]");
          if (autofocusEl)
            options.initialFocus = autofocusEl;
        }
        if (modifiers.includes("inert")) {
          options.onPostActivate = () => {
            Alpine3.nextTick(() => {
              undoInert = setInert(el);
            });
          };
=======
        trap.deactivate({
          returnFocus: !modifiers.includes("noreturn")
        });
      };
      effect3(() => evaluator((value) => {
        if (oldValue === value)
          return;
        if (value && !oldValue) {
          if (modifiers.includes("noscroll"))
            undoDisableScrolling = disableScrolling();
          setTimeout(() => {
            trap.activate();
          }, 15);
        }
        if (!value && oldValue) {
          releaseFocus();
>>>>>>> 214da8f3
        }
        let trap = createFocusTrap(el, options);
        let undoDisableScrolling = () => {
        };
        const releaseFocus = () => {
          undoInert();
          undoInert = () => {
          };
          undoDisableScrolling();
          undoDisableScrolling = () => {
          };
          trap.deactivate({
            returnFocus: !modifiers.includes("noreturn")
          });
        };
        effect3(() => evaluator((value) => {
          if (oldValue === value)
            return;
          if (value && !oldValue) {
            if (modifiers.includes("noscroll"))
              undoDisableScrolling = disableScrolling();
            setTimeout(() => {
              trap.activate();
            }, 15);
          }
          if (!value && oldValue) {
            releaseFocus();
          }
          oldValue = !!value;
        }));
        cleanup2(releaseFocus);
      },
      (el, { expression, modifiers }, { evaluate: evaluate3 }) => {
        if (modifiers.includes("inert") && evaluate3(expression))
          setInert(el);
      }
    ));
  }
  function setInert(el) {
    let undos = [];
    crawlSiblingsUp(el, (sibling) => {
      let cache = sibling.hasAttribute("aria-hidden");
      sibling.setAttribute("aria-hidden", "true");
      undos.push(() => cache || sibling.removeAttribute("aria-hidden"));
    });
    return () => {
      while (undos.length)
        undos.pop()();
    };
  }
  function crawlSiblingsUp(el, callback) {
    if (el.isSameNode(document.body) || !el.parentNode)
      return;
    Array.from(el.parentNode.children).forEach((sibling) => {
      if (sibling.isSameNode(el)) {
        crawlSiblingsUp(el.parentNode, callback);
      } else {
        callback(sibling);
      }
    });
  }
  function disableScrolling() {
    let overflow = document.documentElement.style.overflow;
    let paddingRight = document.documentElement.style.paddingRight;
    let scrollbarWidth = window.innerWidth - document.documentElement.clientWidth;
    document.documentElement.style.overflow = "hidden";
    document.documentElement.style.paddingRight = `${scrollbarWidth}px`;
    return () => {
      document.documentElement.style.overflow = overflow;
      document.documentElement.style.paddingRight = paddingRight;
    };
  }
  var module_default3 = src_default3;

  // node_modules/@alpinejs/persist/dist/module.esm.js
  function src_default4(Alpine3) {
    let persist = () => {
      let alias;
      let storage;
      try {
        storage = localStorage;
      } catch (e) {
        console.error(e);
        console.warn("Alpine: $persist is using temporary storage since localStorage is unavailable.");
        let dummy = /* @__PURE__ */ new Map();
        storage = {
          getItem: dummy.get.bind(dummy),
          setItem: dummy.set.bind(dummy)
        };
      }
      return Alpine3.interceptor((initialValue, getter, setter, path, key) => {
        let lookup = alias || `_x_${path}`;
        let initial = storageHas(lookup, storage) ? storageGet(lookup, storage) : initialValue;
        setter(initial);
        Alpine3.effect(() => {
          let value = getter();
          storageSet(lookup, value, storage);
          setter(value);
        });
        return initial;
      }, (func) => {
        func.as = (key) => {
          alias = key;
          return func;
        }, func.using = (target) => {
          storage = target;
          return func;
        };
      });
    };
    Object.defineProperty(Alpine3, "$persist", { get: () => persist() });
    Alpine3.magic("persist", persist);
    Alpine3.persist = (key, { get: get3, set: set3 }, storage = localStorage) => {
      let initial = storageHas(key, storage) ? storageGet(key, storage) : get3();
      set3(initial);
      Alpine3.effect(() => {
        let value = get3();
        storageSet(key, value, storage);
        set3(value);
      });
    };
  }
  function storageHas(key, storage) {
    return storage.getItem(key) !== null;
  }
  function storageGet(key, storage) {
    let value = storage.getItem(key);
    if (value === void 0)
      return;
    return JSON.parse(value);
  }
  function storageSet(key, value, storage) {
    storage.setItem(key, JSON.stringify(value));
  }
  var module_default4 = src_default4;

  // node_modules/@alpinejs/intersect/dist/module.esm.js
  function src_default5(Alpine3) {
    Alpine3.directive("intersect", Alpine3.skipDuringClone((el, { value, expression, modifiers }, { evaluateLater: evaluateLater2, cleanup: cleanup2 }) => {
      let evaluate3 = evaluateLater2(expression);
      let options = {
        rootMargin: getRootMargin(modifiers),
        threshold: getThreshold(modifiers)
      };
      let observer2 = new IntersectionObserver((entries) => {
        entries.forEach((entry) => {
          if (entry.isIntersecting === (value === "leave"))
            return;
          evaluate3();
          modifiers.includes("once") && observer2.disconnect();
        });
      }, options);
      observer2.observe(el);
      cleanup2(() => {
        observer2.disconnect();
      });
    }));
  }
  function getThreshold(modifiers) {
    if (modifiers.includes("full"))
      return 0.99;
    if (modifiers.includes("half"))
      return 0.5;
    if (!modifiers.includes("threshold"))
      return 0;
    let threshold = modifiers[modifiers.indexOf("threshold") + 1];
    if (threshold === "100")
      return 1;
    if (threshold === "0")
      return 0;
    return Number(`.${threshold}`);
  }
  function getLengthValue(rawValue) {
    let match = rawValue.match(/^(-?[0-9]+)(px|%)?$/);
    return match ? match[1] + (match[2] || "px") : void 0;
  }
  function getRootMargin(modifiers) {
    const key = "margin";
    const fallback2 = "0px 0px 0px 0px";
    const index2 = modifiers.indexOf(key);
    if (index2 === -1)
      return fallback2;
    let values = [];
    for (let i = 1; i < 5; i++) {
      values.push(getLengthValue(modifiers[index2 + i] || ""));
    }
    values = values.filter((v) => v !== void 0);
    return values.length ? values.join(" ").trim() : fallback2;
  }
  var module_default5 = src_default5;

<<<<<<< HEAD
  // ../alpine/packages/sort/dist/module.esm.js
  function ownKeys3(object, enumerableOnly) {
    var keys = Object.keys(object);
    if (Object.getOwnPropertySymbols) {
      var symbols = Object.getOwnPropertySymbols(object);
      if (enumerableOnly) {
        symbols = symbols.filter(function(sym) {
          return Object.getOwnPropertyDescriptor(object, sym).enumerable;
        });
      }
      keys.push.apply(keys, symbols);
    }
    return keys;
=======
  // node_modules/@alpinejs/resize/dist/module.esm.js
  function src_default6(Alpine3) {
    Alpine3.directive("resize", Alpine3.skipDuringClone((el, { value, expression, modifiers }, { evaluateLater: evaluateLater2, cleanup: cleanup2 }) => {
      let evaluator = evaluateLater2(expression);
      let evaluate3 = (width, height) => {
        evaluator(() => {
        }, { scope: { "$width": width, "$height": height } });
      };
      let off = modifiers.includes("document") ? onDocumentResize(evaluate3) : onElResize(el, evaluate3);
      cleanup2(() => off());
    }));
>>>>>>> 214da8f3
  }
  function _objectSpread22(target) {
    for (var i = 1; i < arguments.length; i++) {
      var source = arguments[i] != null ? arguments[i] : {};
      if (i % 2) {
        ownKeys3(Object(source), true).forEach(function(key) {
          _defineProperty2(target, key, source[key]);
        });
      } else if (Object.getOwnPropertyDescriptors) {
        Object.defineProperties(target, Object.getOwnPropertyDescriptors(source));
      } else {
        ownKeys3(Object(source)).forEach(function(key) {
          Object.defineProperty(target, key, Object.getOwnPropertyDescriptor(source, key));
        });
      }
    }
    return target;
  }
  function _typeof(obj) {
    "@babel/helpers - typeof";
    if (typeof Symbol === "function" && typeof Symbol.iterator === "symbol") {
      _typeof = function(obj2) {
        return typeof obj2;
      };
    } else {
      _typeof = function(obj2) {
        return obj2 && typeof Symbol === "function" && obj2.constructor === Symbol && obj2 !== Symbol.prototype ? "symbol" : typeof obj2;
      };
    }
    return _typeof(obj);
  }
  function _defineProperty2(obj, key, value) {
    if (key in obj) {
      Object.defineProperty(obj, key, {
        value,
        enumerable: true,
        configurable: true,
        writable: true
      });
    } else {
      obj[key] = value;
    }
    return obj;
  }
  function _extends() {
    _extends = Object.assign || function(target) {
      for (var i = 1; i < arguments.length; i++) {
        var source = arguments[i];
        for (var key in source) {
          if (Object.prototype.hasOwnProperty.call(source, key)) {
            target[key] = source[key];
          }
        }
      }
      return target;
    };
    return _extends.apply(this, arguments);
  }
  function _objectWithoutPropertiesLoose(source, excluded) {
    if (source == null)
      return {};
    var target = {};
    var sourceKeys = Object.keys(source);
    var key, i;
    for (i = 0; i < sourceKeys.length; i++) {
      key = sourceKeys[i];
      if (excluded.indexOf(key) >= 0)
        continue;
      target[key] = source[key];
    }
    return target;
  }
<<<<<<< HEAD
  function _objectWithoutProperties(source, excluded) {
    if (source == null)
      return {};
    var target = _objectWithoutPropertiesLoose(source, excluded);
    var key, i;
    if (Object.getOwnPropertySymbols) {
      var sourceSymbolKeys = Object.getOwnPropertySymbols(source);
      for (i = 0; i < sourceSymbolKeys.length; i++) {
        key = sourceSymbolKeys[i];
        if (excluded.indexOf(key) >= 0)
          continue;
        if (!Object.prototype.propertyIsEnumerable.call(source, key))
          continue;
        target[key] = source[key];
      }
    }
    return target;
  }
  var version = "1.15.2";
  function userAgent(pattern) {
    if (typeof window !== "undefined" && window.navigator) {
      return !!/* @__PURE__ */ navigator.userAgent.match(pattern);
    }
  }
  var IE11OrLess = userAgent(/(?:Trident.*rv[ :]?11\.|msie|iemobile|Windows Phone)/i);
  var Edge = userAgent(/Edge/i);
  var FireFox = userAgent(/firefox/i);
  var Safari = userAgent(/safari/i) && !userAgent(/chrome/i) && !userAgent(/android/i);
  var IOS = userAgent(/iP(ad|od|hone)/i);
  var ChromeForAndroid = userAgent(/chrome/i) && userAgent(/android/i);
  var captureMode = {
    capture: false,
    passive: false
=======
  var module_default6 = src_default6;

  // node_modules/@alpinejs/anchor/dist/module.esm.js
  var min = Math.min;
  var max = Math.max;
  var round = Math.round;
  var floor = Math.floor;
  var createCoords = (v) => ({
    x: v,
    y: v
  });
  var oppositeSideMap = {
    left: "right",
    right: "left",
    bottom: "top",
    top: "bottom"
  };
  var oppositeAlignmentMap = {
    start: "end",
    end: "start"
>>>>>>> 214da8f3
  };
  function on4(el, event, fn) {
    el.addEventListener(event, fn, !IE11OrLess && captureMode);
  }
  function off(el, event, fn) {
    el.removeEventListener(event, fn, !IE11OrLess && captureMode);
  }
  function matches2(el, selector) {
    if (!selector)
      return;
    selector[0] === ">" && (selector = selector.substring(1));
    if (el) {
      try {
        if (el.matches) {
          return el.matches(selector);
        } else if (el.msMatchesSelector) {
          return el.msMatchesSelector(selector);
        } else if (el.webkitMatchesSelector) {
          return el.webkitMatchesSelector(selector);
        }
      } catch (_) {
        return false;
      }
    }
    return false;
  }
  function getParentOrHost(el) {
    return el.host && el !== document && el.host.nodeType ? el.host : el.parentNode;
  }
  function closest(el, selector, ctx, includeCTX) {
    if (el) {
      ctx = ctx || document;
      do {
        if (selector != null && (selector[0] === ">" ? el.parentNode === ctx && matches2(el, selector) : matches2(el, selector)) || includeCTX && el === ctx) {
          return el;
        }
        if (el === ctx)
          break;
      } while (el = getParentOrHost(el));
    }
    return null;
  }
  var R_SPACE = /\s+/g;
  function toggleClass(el, name, state) {
    if (el && name) {
      if (el.classList) {
        el.classList[state ? "add" : "remove"](name);
      } else {
        var className = (" " + el.className + " ").replace(R_SPACE, " ").replace(" " + name + " ", " ");
        el.className = (className + (state ? " " + name : "")).replace(R_SPACE, " ");
      }
    }
  }
  function css(el, prop, val) {
    var style = el && el.style;
    if (style) {
      if (val === void 0) {
        if (document.defaultView && document.defaultView.getComputedStyle) {
          val = document.defaultView.getComputedStyle(el, "");
        } else if (el.currentStyle) {
          val = el.currentStyle;
        }
        return prop === void 0 ? val : val[prop];
      } else {
        if (!(prop in style) && prop.indexOf("webkit") === -1) {
          prop = "-webkit-" + prop;
        }
        style[prop] = val + (typeof val === "string" ? "" : "px");
      }
    }
  }
  function matrix(el, selfOnly) {
    var appliedTransforms = "";
    if (typeof el === "string") {
      appliedTransforms = el;
    } else {
      do {
        var transform = css(el, "transform");
        if (transform && transform !== "none") {
          appliedTransforms = transform + " " + appliedTransforms;
        }
      } while (!selfOnly && (el = el.parentNode));
    }
    var matrixFn = window.DOMMatrix || window.WebKitCSSMatrix || window.CSSMatrix || window.MSCSSMatrix;
    return matrixFn && new matrixFn(appliedTransforms);
  }
  function find2(ctx, tagName, iterator) {
    if (ctx) {
      var list = ctx.getElementsByTagName(tagName), i = 0, n = list.length;
      if (iterator) {
        for (; i < n; i++) {
          iterator(list[i], i);
        }
      }
      return list;
    }
    return [];
  }
  function getWindowScrollingElement() {
    var scrollingElement = document.scrollingElement;
    if (scrollingElement) {
      return scrollingElement;
    } else {
      return document.documentElement;
    }
  }
  function getRect(el, relativeToContainingBlock, relativeToNonStaticParent, undoScale, container) {
    if (!el.getBoundingClientRect && el !== window)
      return;
    var elRect, top, left, bottom, right, height, width;
    if (el !== window && el.parentNode && el !== getWindowScrollingElement()) {
      elRect = el.getBoundingClientRect();
      top = elRect.top;
      left = elRect.left;
      bottom = elRect.bottom;
      right = elRect.right;
      height = elRect.height;
      width = elRect.width;
    } else {
      top = 0;
      left = 0;
      bottom = window.innerHeight;
      right = window.innerWidth;
      height = window.innerHeight;
      width = window.innerWidth;
    }
    if ((relativeToContainingBlock || relativeToNonStaticParent) && el !== window) {
      container = container || el.parentNode;
      if (!IE11OrLess) {
        do {
          if (container && container.getBoundingClientRect && (css(container, "transform") !== "none" || relativeToNonStaticParent && css(container, "position") !== "static")) {
            var containerRect = container.getBoundingClientRect();
            top -= containerRect.top + parseInt(css(container, "border-top-width"));
            left -= containerRect.left + parseInt(css(container, "border-left-width"));
            bottom = top + elRect.height;
            right = left + elRect.width;
            break;
          }
        } while (container = container.parentNode);
      }
    }
    if (undoScale && el !== window) {
      var elMatrix = matrix(container || el), scaleX = elMatrix && elMatrix.a, scaleY = elMatrix && elMatrix.d;
      if (elMatrix) {
        top /= scaleY;
        left /= scaleX;
        width /= scaleX;
        height /= scaleY;
        bottom = top + height;
        right = left + width;
      }
    }
    return {
      top,
      left,
      bottom,
      right,
      width,
      height
    };
  }
  function isScrolledPast(el, elSide, parentSide) {
    var parent = getParentAutoScrollElement(el, true), elSideVal = getRect(el)[elSide];
    while (parent) {
      var parentSideVal = getRect(parent)[parentSide], visible = void 0;
      if (parentSide === "top" || parentSide === "left") {
        visible = elSideVal >= parentSideVal;
      } else {
        visible = elSideVal <= parentSideVal;
      }
      if (!visible)
        return parent;
      if (parent === getWindowScrollingElement())
        break;
      parent = getParentAutoScrollElement(parent, false);
    }
    return false;
  }
  function getChild(el, childNum, options, includeDragEl) {
    var currentChild = 0, i = 0, children = el.children;
    while (i < children.length) {
      if (children[i].style.display !== "none" && children[i] !== Sortable.ghost && (includeDragEl || children[i] !== Sortable.dragged) && closest(children[i], options.draggable, el, false)) {
        if (currentChild === childNum) {
          return children[i];
        }
        currentChild++;
      }
      i++;
    }
    return null;
  }
  function lastChild(el, selector) {
    var last = el.lastElementChild;
    while (last && (last === Sortable.ghost || css(last, "display") === "none" || selector && !matches2(last, selector))) {
      last = last.previousElementSibling;
    }
    return last || null;
  }
  function index(el, selector) {
    var index2 = 0;
    if (!el || !el.parentNode) {
      return -1;
    }
    while (el = el.previousElementSibling) {
      if (el.nodeName.toUpperCase() !== "TEMPLATE" && el !== Sortable.clone && (!selector || matches2(el, selector))) {
        index2++;
      }
    }
    return index2;
  }
  function getRelativeScrollOffset(el) {
    var offsetLeft = 0, offsetTop = 0, winScroller = getWindowScrollingElement();
    if (el) {
      do {
        var elMatrix = matrix(el), scaleX = elMatrix.a, scaleY = elMatrix.d;
        offsetLeft += el.scrollLeft * scaleX;
        offsetTop += el.scrollTop * scaleY;
      } while (el !== winScroller && (el = el.parentNode));
    }
    return [offsetLeft, offsetTop];
  }
  function indexOfObject(arr, obj) {
    for (var i in arr) {
      if (!arr.hasOwnProperty(i))
        continue;
      for (var key in obj) {
        if (obj.hasOwnProperty(key) && obj[key] === arr[i][key])
          return Number(i);
      }
    }
    return -1;
  }
  function getParentAutoScrollElement(el, includeSelf) {
    if (!el || !el.getBoundingClientRect)
      return getWindowScrollingElement();
    var elem = el;
    var gotSelf = false;
    do {
      if (elem.clientWidth < elem.scrollWidth || elem.clientHeight < elem.scrollHeight) {
        var elemCSS = css(elem);
        if (elem.clientWidth < elem.scrollWidth && (elemCSS.overflowX == "auto" || elemCSS.overflowX == "scroll") || elem.clientHeight < elem.scrollHeight && (elemCSS.overflowY == "auto" || elemCSS.overflowY == "scroll")) {
          if (!elem.getBoundingClientRect || elem === document.body)
            return getWindowScrollingElement();
          if (gotSelf || includeSelf)
            return elem;
          gotSelf = true;
        }
      }
    } while (elem = elem.parentNode);
    return getWindowScrollingElement();
  }
  function extend(dst, src) {
    if (dst && src) {
      for (var key in src) {
        if (src.hasOwnProperty(key)) {
          dst[key] = src[key];
        }
      }
    }
    return dst;
  }
  function isRectEqual(rect1, rect2) {
    return Math.round(rect1.top) === Math.round(rect2.top) && Math.round(rect1.left) === Math.round(rect2.left) && Math.round(rect1.height) === Math.round(rect2.height) && Math.round(rect1.width) === Math.round(rect2.width);
  }
  var _throttleTimeout;
  function throttle2(callback, ms) {
    return function() {
      if (!_throttleTimeout) {
        var args = arguments, _this = this;
        if (args.length === 1) {
          callback.call(_this, args[0]);
        } else {
          callback.apply(_this, args);
        }
        _throttleTimeout = setTimeout(function() {
          _throttleTimeout = void 0;
        }, ms);
      }
    };
  }
  function cancelThrottle() {
    clearTimeout(_throttleTimeout);
    _throttleTimeout = void 0;
  }
  function scrollBy(el, x, y) {
    el.scrollLeft += x;
    el.scrollTop += y;
  }
  function clone2(el) {
    var Polymer = window.Polymer;
    var $ = window.jQuery || window.Zepto;
    if (Polymer && Polymer.dom) {
      return Polymer.dom(el).cloneNode(true);
    } else if ($) {
      return $(el).clone(true)[0];
    } else {
      return el.cloneNode(true);
    }
  }
  function getChildContainingRectFromElement(container, options, ghostEl2) {
    var rect = {};
    Array.from(container.children).forEach(function(child) {
      var _rect$left, _rect$top, _rect$right, _rect$bottom;
      if (!closest(child, options.draggable, container, false) || child.animated || child === ghostEl2)
        return;
      var childRect = getRect(child);
      rect.left = Math.min((_rect$left = rect.left) !== null && _rect$left !== void 0 ? _rect$left : Infinity, childRect.left);
      rect.top = Math.min((_rect$top = rect.top) !== null && _rect$top !== void 0 ? _rect$top : Infinity, childRect.top);
      rect.right = Math.max((_rect$right = rect.right) !== null && _rect$right !== void 0 ? _rect$right : -Infinity, childRect.right);
      rect.bottom = Math.max((_rect$bottom = rect.bottom) !== null && _rect$bottom !== void 0 ? _rect$bottom : -Infinity, childRect.bottom);
    });
    rect.width = rect.right - rect.left;
    rect.height = rect.bottom - rect.top;
    rect.x = rect.left;
    rect.y = rect.top;
    return rect;
  }
  var expando = "Sortable" + new Date().getTime();
  function AnimationStateManager() {
    var animationStates = [], animationCallbackId;
    return {
      captureAnimationState: function captureAnimationState() {
        animationStates = [];
        if (!this.options.animation)
          return;
        var children = [].slice.call(this.el.children);
        children.forEach(function(child) {
          if (css(child, "display") === "none" || child === Sortable.ghost)
            return;
          animationStates.push({
            target: child,
            rect: getRect(child)
          });
          var fromRect = _objectSpread22({}, animationStates[animationStates.length - 1].rect);
          if (child.thisAnimationDuration) {
            var childMatrix = matrix(child, true);
            if (childMatrix) {
              fromRect.top -= childMatrix.f;
              fromRect.left -= childMatrix.e;
            }
          }
          child.fromRect = fromRect;
        });
      },
      addAnimationState: function addAnimationState(state) {
        animationStates.push(state);
      },
      removeAnimationState: function removeAnimationState(target) {
        animationStates.splice(indexOfObject(animationStates, {
          target
        }), 1);
      },
      animateAll: function animateAll(callback) {
        var _this = this;
        if (!this.options.animation) {
          clearTimeout(animationCallbackId);
          if (typeof callback === "function")
            callback();
          return;
        }
        var animating = false, animationTime = 0;
        animationStates.forEach(function(state) {
          var time = 0, target = state.target, fromRect = target.fromRect, toRect = getRect(target), prevFromRect = target.prevFromRect, prevToRect = target.prevToRect, animatingRect = state.rect, targetMatrix = matrix(target, true);
          if (targetMatrix) {
            toRect.top -= targetMatrix.f;
            toRect.left -= targetMatrix.e;
          }
          target.toRect = toRect;
          if (target.thisAnimationDuration) {
            if (isRectEqual(prevFromRect, toRect) && !isRectEqual(fromRect, toRect) && (animatingRect.top - toRect.top) / (animatingRect.left - toRect.left) === (fromRect.top - toRect.top) / (fromRect.left - toRect.left)) {
              time = calculateRealTime(animatingRect, prevFromRect, prevToRect, _this.options);
            }
          }
          if (!isRectEqual(toRect, fromRect)) {
            target.prevFromRect = fromRect;
            target.prevToRect = toRect;
            if (!time) {
              time = _this.options.animation;
            }
            _this.animate(target, animatingRect, toRect, time);
          }
          if (time) {
            animating = true;
            animationTime = Math.max(animationTime, time);
            clearTimeout(target.animationResetTimer);
            target.animationResetTimer = setTimeout(function() {
              target.animationTime = 0;
              target.prevFromRect = null;
              target.fromRect = null;
              target.prevToRect = null;
              target.thisAnimationDuration = null;
            }, time);
            target.thisAnimationDuration = time;
          }
        });
        clearTimeout(animationCallbackId);
        if (!animating) {
          if (typeof callback === "function")
            callback();
        } else {
          animationCallbackId = setTimeout(function() {
            if (typeof callback === "function")
              callback();
          }, animationTime);
        }
        animationStates = [];
      },
      animate: function animate(target, currentRect, toRect, duration) {
        if (duration) {
          css(target, "transition", "");
          css(target, "transform", "");
          var elMatrix = matrix(this.el), scaleX = elMatrix && elMatrix.a, scaleY = elMatrix && elMatrix.d, translateX = (currentRect.left - toRect.left) / (scaleX || 1), translateY = (currentRect.top - toRect.top) / (scaleY || 1);
          target.animatingX = !!translateX;
          target.animatingY = !!translateY;
          css(target, "transform", "translate3d(" + translateX + "px," + translateY + "px,0)");
          this.forRepaintDummy = repaint(target);
          css(target, "transition", "transform " + duration + "ms" + (this.options.easing ? " " + this.options.easing : ""));
          css(target, "transform", "translate3d(0,0,0)");
          typeof target.animated === "number" && clearTimeout(target.animated);
          target.animated = setTimeout(function() {
            css(target, "transition", "");
            css(target, "transform", "");
            target.animated = false;
            target.animatingX = false;
            target.animatingY = false;
          }, duration);
        }
      }
    };
  }
  function repaint(target) {
    return target.offsetWidth;
  }
  function calculateRealTime(animatingRect, fromRect, toRect, options) {
    return Math.sqrt(Math.pow(fromRect.top - animatingRect.top, 2) + Math.pow(fromRect.left - animatingRect.left, 2)) / Math.sqrt(Math.pow(fromRect.top - toRect.top, 2) + Math.pow(fromRect.left - toRect.left, 2)) * options.animation;
  }
  var plugins = [];
  var defaults = {
    initializeByDefault: true
  };
  var PluginManager = {
    mount: function mount(plugin2) {
      for (var option2 in defaults) {
        if (defaults.hasOwnProperty(option2) && !(option2 in plugin2)) {
          plugin2[option2] = defaults[option2];
        }
      }
      plugins.forEach(function(p) {
        if (p.pluginName === plugin2.pluginName) {
          throw "Sortable: Cannot mount plugin ".concat(plugin2.pluginName, " more than once");
        }
      });
      plugins.push(plugin2);
    },
    pluginEvent: function pluginEvent(eventName, sortable, evt) {
      var _this = this;
      this.eventCanceled = false;
      evt.cancel = function() {
        _this.eventCanceled = true;
      };
      var eventNameGlobal = eventName + "Global";
      plugins.forEach(function(plugin2) {
        if (!sortable[plugin2.pluginName])
          return;
        if (sortable[plugin2.pluginName][eventNameGlobal]) {
          sortable[plugin2.pluginName][eventNameGlobal](_objectSpread22({
            sortable
          }, evt));
        }
        if (sortable.options[plugin2.pluginName] && sortable[plugin2.pluginName][eventName]) {
          sortable[plugin2.pluginName][eventName](_objectSpread22({
            sortable
          }, evt));
        }
      });
    },
    initializePlugins: function initializePlugins(sortable, el, defaults2, options) {
      plugins.forEach(function(plugin2) {
        var pluginName = plugin2.pluginName;
        if (!sortable.options[pluginName] && !plugin2.initializeByDefault)
          return;
        var initialized = new plugin2(sortable, el, sortable.options);
        initialized.sortable = sortable;
        initialized.options = sortable.options;
        sortable[pluginName] = initialized;
        _extends(defaults2, initialized.defaults);
      });
      for (var option2 in sortable.options) {
        if (!sortable.options.hasOwnProperty(option2))
          continue;
        var modified = this.modifyOption(sortable, option2, sortable.options[option2]);
        if (typeof modified !== "undefined") {
          sortable.options[option2] = modified;
        }
      }
    },
    getEventProperties: function getEventProperties(name, sortable) {
      var eventProperties = {};
      plugins.forEach(function(plugin2) {
        if (typeof plugin2.eventProperties !== "function")
          return;
        _extends(eventProperties, plugin2.eventProperties.call(sortable[plugin2.pluginName], name));
      });
      return eventProperties;
    },
    modifyOption: function modifyOption(sortable, name, value) {
      var modifiedValue;
      plugins.forEach(function(plugin2) {
        if (!sortable[plugin2.pluginName])
          return;
        if (plugin2.optionListeners && typeof plugin2.optionListeners[name] === "function") {
          modifiedValue = plugin2.optionListeners[name].call(sortable[plugin2.pluginName], value);
        }
      });
      return modifiedValue;
    }
  };
  function dispatchEvent2(_ref) {
    var sortable = _ref.sortable, rootEl2 = _ref.rootEl, name = _ref.name, targetEl = _ref.targetEl, cloneEl2 = _ref.cloneEl, toEl = _ref.toEl, fromEl = _ref.fromEl, oldIndex2 = _ref.oldIndex, newIndex2 = _ref.newIndex, oldDraggableIndex2 = _ref.oldDraggableIndex, newDraggableIndex2 = _ref.newDraggableIndex, originalEvent = _ref.originalEvent, putSortable2 = _ref.putSortable, extraEventProperties = _ref.extraEventProperties;
    sortable = sortable || rootEl2 && rootEl2[expando];
    if (!sortable)
      return;
    var evt, options = sortable.options, onName = "on" + name.charAt(0).toUpperCase() + name.substr(1);
    if (window.CustomEvent && !IE11OrLess && !Edge) {
      evt = new CustomEvent(name, {
        bubbles: true,
        cancelable: true
      });
    } else {
      evt = document.createEvent("Event");
      evt.initEvent(name, true, true);
    }
    evt.to = toEl || rootEl2;
    evt.from = fromEl || rootEl2;
    evt.item = targetEl || rootEl2;
    evt.clone = cloneEl2;
    evt.oldIndex = oldIndex2;
    evt.newIndex = newIndex2;
    evt.oldDraggableIndex = oldDraggableIndex2;
    evt.newDraggableIndex = newDraggableIndex2;
    evt.originalEvent = originalEvent;
    evt.pullMode = putSortable2 ? putSortable2.lastPutMode : void 0;
    var allEventProperties = _objectSpread22(_objectSpread22({}, extraEventProperties), PluginManager.getEventProperties(name, sortable));
    for (var option2 in allEventProperties) {
      evt[option2] = allEventProperties[option2];
    }
    if (rootEl2) {
      rootEl2.dispatchEvent(evt);
    }
    if (options[onName]) {
      options[onName].call(sortable, evt);
    }
  }
  var _excluded = ["evt"];
  var pluginEvent2 = function pluginEvent3(eventName, sortable) {
    var _ref = arguments.length > 2 && arguments[2] !== void 0 ? arguments[2] : {}, originalEvent = _ref.evt, data2 = _objectWithoutProperties(_ref, _excluded);
    PluginManager.pluginEvent.bind(Sortable)(eventName, sortable, _objectSpread22({
      dragEl,
      parentEl,
      ghostEl,
      rootEl,
      nextEl,
      lastDownEl,
      cloneEl,
      cloneHidden,
      dragStarted: moved,
      putSortable,
      activeSortable: Sortable.active,
      originalEvent,
      oldIndex,
      oldDraggableIndex,
      newIndex,
      newDraggableIndex,
      hideGhostForTarget: _hideGhostForTarget,
      unhideGhostForTarget: _unhideGhostForTarget,
      cloneNowHidden: function cloneNowHidden() {
        cloneHidden = true;
      },
      cloneNowShown: function cloneNowShown() {
        cloneHidden = false;
      },
      dispatchSortableEvent: function dispatchSortableEvent(name) {
        _dispatchEvent({
          sortable,
          name,
          originalEvent
        });
      }
    }, data2));
  };
  function _dispatchEvent(info) {
    dispatchEvent2(_objectSpread22({
      putSortable,
      cloneEl,
      targetEl: dragEl,
      rootEl,
      oldIndex,
      oldDraggableIndex,
      newIndex,
      newDraggableIndex
    }, info));
  }
  var dragEl;
  var parentEl;
  var ghostEl;
  var rootEl;
  var nextEl;
  var lastDownEl;
  var cloneEl;
  var cloneHidden;
  var oldIndex;
  var newIndex;
  var oldDraggableIndex;
  var newDraggableIndex;
  var activeGroup;
  var putSortable;
  var awaitingDragStarted = false;
  var ignoreNextClick = false;
  var sortables = [];
  var tapEvt;
  var touchEvt;
  var lastDx;
  var lastDy;
  var tapDistanceLeft;
  var tapDistanceTop;
  var moved;
  var lastTarget;
  var lastDirection;
  var pastFirstInvertThresh = false;
  var isCircumstantialInvert = false;
  var targetMoveDistance;
  var ghostRelativeParent;
  var ghostRelativeParentInitialScroll = [];
  var _silent = false;
  var savedInputChecked = [];
  var documentExists = typeof document !== "undefined";
  var PositionGhostAbsolutely = IOS;
  var CSSFloatProperty = Edge || IE11OrLess ? "cssFloat" : "float";
  var supportDraggable = documentExists && !ChromeForAndroid && !IOS && "draggable" in document.createElement("div");
  var supportCssPointerEvents = function() {
    if (!documentExists)
      return;
    if (IE11OrLess) {
      return false;
    }
    var el = document.createElement("x");
    el.style.cssText = "pointer-events:auto";
    return el.style.pointerEvents === "auto";
  }();
  var _detectDirection = function _detectDirection2(el, options) {
    var elCSS = css(el), elWidth = parseInt(elCSS.width) - parseInt(elCSS.paddingLeft) - parseInt(elCSS.paddingRight) - parseInt(elCSS.borderLeftWidth) - parseInt(elCSS.borderRightWidth), child1 = getChild(el, 0, options), child2 = getChild(el, 1, options), firstChildCSS = child1 && css(child1), secondChildCSS = child2 && css(child2), firstChildWidth = firstChildCSS && parseInt(firstChildCSS.marginLeft) + parseInt(firstChildCSS.marginRight) + getRect(child1).width, secondChildWidth = secondChildCSS && parseInt(secondChildCSS.marginLeft) + parseInt(secondChildCSS.marginRight) + getRect(child2).width;
    if (elCSS.display === "flex") {
      return elCSS.flexDirection === "column" || elCSS.flexDirection === "column-reverse" ? "vertical" : "horizontal";
    }
    if (elCSS.display === "grid") {
      return elCSS.gridTemplateColumns.split(" ").length <= 1 ? "vertical" : "horizontal";
    }
    if (child1 && firstChildCSS["float"] && firstChildCSS["float"] !== "none") {
      var touchingSideChild2 = firstChildCSS["float"] === "left" ? "left" : "right";
      return child2 && (secondChildCSS.clear === "both" || secondChildCSS.clear === touchingSideChild2) ? "vertical" : "horizontal";
    }
    return child1 && (firstChildCSS.display === "block" || firstChildCSS.display === "flex" || firstChildCSS.display === "table" || firstChildCSS.display === "grid" || firstChildWidth >= elWidth && elCSS[CSSFloatProperty] === "none" || child2 && elCSS[CSSFloatProperty] === "none" && firstChildWidth + secondChildWidth > elWidth) ? "vertical" : "horizontal";
  };
  var _dragElInRowColumn = function _dragElInRowColumn2(dragRect, targetRect, vertical) {
    var dragElS1Opp = vertical ? dragRect.left : dragRect.top, dragElS2Opp = vertical ? dragRect.right : dragRect.bottom, dragElOppLength = vertical ? dragRect.width : dragRect.height, targetS1Opp = vertical ? targetRect.left : targetRect.top, targetS2Opp = vertical ? targetRect.right : targetRect.bottom, targetOppLength = vertical ? targetRect.width : targetRect.height;
    return dragElS1Opp === targetS1Opp || dragElS2Opp === targetS2Opp || dragElS1Opp + dragElOppLength / 2 === targetS1Opp + targetOppLength / 2;
  };
  var _detectNearestEmptySortable = function _detectNearestEmptySortable2(x, y) {
    var ret;
    sortables.some(function(sortable) {
      var threshold = sortable[expando].options.emptyInsertThreshold;
      if (!threshold || lastChild(sortable))
        return;
      var rect = getRect(sortable), insideHorizontally = x >= rect.left - threshold && x <= rect.right + threshold, insideVertically = y >= rect.top - threshold && y <= rect.bottom + threshold;
      if (insideHorizontally && insideVertically) {
        return ret = sortable;
      }
    });
    return ret;
  };
  var _prepareGroup = function _prepareGroup2(options) {
    function toFn(value, pull) {
      return function(to, from, dragEl2, evt) {
        var sameGroup = to.options.group.name && from.options.group.name && to.options.group.name === from.options.group.name;
        if (value == null && (pull || sameGroup)) {
          return true;
        } else if (value == null || value === false) {
          return false;
        } else if (pull && value === "clone") {
          return value;
        } else if (typeof value === "function") {
          return toFn(value(to, from, dragEl2, evt), pull)(to, from, dragEl2, evt);
        } else {
          var otherGroup = (pull ? to : from).options.group.name;
          return value === true || typeof value === "string" && value === otherGroup || value.join && value.indexOf(otherGroup) > -1;
        }
      };
    }
    var group = {};
    var originalGroup = options.group;
    if (!originalGroup || _typeof(originalGroup) != "object") {
      originalGroup = {
        name: originalGroup
      };
    }
    group.name = originalGroup.name;
    group.checkPull = toFn(originalGroup.pull, true);
    group.checkPut = toFn(originalGroup.put);
    group.revertClone = originalGroup.revertClone;
    options.group = group;
  };
  var _hideGhostForTarget = function _hideGhostForTarget2() {
    if (!supportCssPointerEvents && ghostEl) {
      css(ghostEl, "display", "none");
    }
  };
  var _unhideGhostForTarget = function _unhideGhostForTarget2() {
    if (!supportCssPointerEvents && ghostEl) {
      css(ghostEl, "display", "");
    }
  };
  if (documentExists && !ChromeForAndroid) {
    document.addEventListener("click", function(evt) {
      if (ignoreNextClick) {
        evt.preventDefault();
        evt.stopPropagation && evt.stopPropagation();
        evt.stopImmediatePropagation && evt.stopImmediatePropagation();
        ignoreNextClick = false;
        return false;
      }
    }, true);
  }
  var nearestEmptyInsertDetectEvent = function nearestEmptyInsertDetectEvent2(evt) {
    if (dragEl) {
      evt = evt.touches ? evt.touches[0] : evt;
      var nearest = _detectNearestEmptySortable(evt.clientX, evt.clientY);
      if (nearest) {
        var event = {};
        for (var i in evt) {
          if (evt.hasOwnProperty(i)) {
            event[i] = evt[i];
          }
        }
        event.target = event.rootEl = nearest;
        event.preventDefault = void 0;
        event.stopPropagation = void 0;
        nearest[expando]._onDragOver(event);
      }
    }
  };
  var _checkOutsideTargetEl = function _checkOutsideTargetEl2(evt) {
    if (dragEl) {
      dragEl.parentNode[expando]._isOutsideThisEl(evt.target);
    }
  };
  function Sortable(el, options) {
    if (!(el && el.nodeType && el.nodeType === 1)) {
      throw "Sortable: `el` must be an HTMLElement, not ".concat({}.toString.call(el));
    }
    this.el = el;
    this.options = options = _extends({}, options);
    el[expando] = this;
    var defaults2 = {
      group: null,
      sort: true,
      disabled: false,
      store: null,
      handle: null,
      draggable: /^[uo]l$/i.test(el.nodeName) ? ">li" : ">*",
      swapThreshold: 1,
      invertSwap: false,
      invertedSwapThreshold: null,
      removeCloneOnHide: true,
      direction: function direction() {
        return _detectDirection(el, this.options);
      },
      ghostClass: "sortable-ghost",
      chosenClass: "sortable-chosen",
      dragClass: "sortable-drag",
      ignore: "a, img",
      filter: null,
      preventOnFilter: true,
      animation: 0,
      easing: null,
      setData: function setData(dataTransfer, dragEl2) {
        dataTransfer.setData("Text", dragEl2.textContent);
      },
      dropBubble: false,
      dragoverBubble: false,
      dataIdAttr: "data-id",
      delay: 0,
      delayOnTouchOnly: false,
      touchStartThreshold: (Number.parseInt ? Number : window).parseInt(window.devicePixelRatio, 10) || 1,
      forceFallback: false,
      fallbackClass: "sortable-fallback",
      fallbackOnBody: false,
      fallbackTolerance: 0,
      fallbackOffset: {
        x: 0,
        y: 0
      },
      supportPointer: Sortable.supportPointer !== false && "PointerEvent" in window && !Safari,
      emptyInsertThreshold: 5
    };
    PluginManager.initializePlugins(this, el, defaults2);
    for (var name in defaults2) {
      !(name in options) && (options[name] = defaults2[name]);
    }
    _prepareGroup(options);
    for (var fn in this) {
      if (fn.charAt(0) === "_" && typeof this[fn] === "function") {
        this[fn] = this[fn].bind(this);
      }
    }
    this.nativeDraggable = options.forceFallback ? false : supportDraggable;
    if (this.nativeDraggable) {
      this.options.touchStartThreshold = 1;
    }
    if (options.supportPointer) {
      on4(el, "pointerdown", this._onTapStart);
    } else {
      on4(el, "mousedown", this._onTapStart);
      on4(el, "touchstart", this._onTapStart);
    }
    if (this.nativeDraggable) {
      on4(el, "dragover", this);
      on4(el, "dragenter", this);
    }
    sortables.push(this.el);
    options.store && options.store.get && this.sort(options.store.get(this) || []);
    _extends(this, AnimationStateManager());
  }
  Sortable.prototype = {
    constructor: Sortable,
    _isOutsideThisEl: function _isOutsideThisEl(target) {
      if (!this.el.contains(target) && target !== this.el) {
        lastTarget = null;
      }
    },
    _getDirection: function _getDirection(evt, target) {
      return typeof this.options.direction === "function" ? this.options.direction.call(this, evt, target, dragEl) : this.options.direction;
    },
    _onTapStart: function _onTapStart(evt) {
      if (!evt.cancelable)
        return;
      var _this = this, el = this.el, options = this.options, preventOnFilter = options.preventOnFilter, type = evt.type, touch = evt.touches && evt.touches[0] || evt.pointerType && evt.pointerType === "touch" && evt, target = (touch || evt).target, originalTarget = evt.target.shadowRoot && (evt.path && evt.path[0] || evt.composedPath && evt.composedPath()[0]) || target, filter = options.filter;
      _saveInputCheckedState(el);
      if (dragEl) {
        return;
      }
      if (/mousedown|pointerdown/.test(type) && evt.button !== 0 || options.disabled) {
        return;
      }
      if (originalTarget.isContentEditable) {
        return;
      }
      if (!this.nativeDraggable && Safari && target && target.tagName.toUpperCase() === "SELECT") {
        return;
      }
      target = closest(target, options.draggable, el, false);
      if (target && target.animated) {
        return;
      }
      if (lastDownEl === target) {
        return;
      }
      oldIndex = index(target);
      oldDraggableIndex = index(target, options.draggable);
      if (typeof filter === "function") {
        if (filter.call(this, evt, target, this)) {
          _dispatchEvent({
            sortable: _this,
            rootEl: originalTarget,
            name: "filter",
            targetEl: target,
            toEl: el,
            fromEl: el
          });
          pluginEvent2("filter", _this, {
            evt
          });
          preventOnFilter && evt.cancelable && evt.preventDefault();
          return;
        }
      } else if (filter) {
        filter = filter.split(",").some(function(criteria) {
          criteria = closest(originalTarget, criteria.trim(), el, false);
          if (criteria) {
            _dispatchEvent({
              sortable: _this,
              rootEl: criteria,
              name: "filter",
              targetEl: target,
              fromEl: el,
              toEl: el
            });
            pluginEvent2("filter", _this, {
              evt
            });
            return true;
          }
        });
        if (filter) {
          preventOnFilter && evt.cancelable && evt.preventDefault();
          return;
        }
      }
      if (options.handle && !closest(originalTarget, options.handle, el, false)) {
        return;
      }
      this._prepareDragStart(evt, touch, target);
    },
    _prepareDragStart: function _prepareDragStart(evt, touch, target) {
      var _this = this, el = _this.el, options = _this.options, ownerDocument = el.ownerDocument, dragStartFn;
      if (target && !dragEl && target.parentNode === el) {
        var dragRect = getRect(target);
        rootEl = el;
        dragEl = target;
        parentEl = dragEl.parentNode;
        nextEl = dragEl.nextSibling;
        lastDownEl = target;
        activeGroup = options.group;
        Sortable.dragged = dragEl;
        tapEvt = {
          target: dragEl,
          clientX: (touch || evt).clientX,
          clientY: (touch || evt).clientY
        };
        tapDistanceLeft = tapEvt.clientX - dragRect.left;
        tapDistanceTop = tapEvt.clientY - dragRect.top;
        this._lastX = (touch || evt).clientX;
        this._lastY = (touch || evt).clientY;
        dragEl.style["will-change"] = "all";
        dragStartFn = function dragStartFn2() {
          pluginEvent2("delayEnded", _this, {
            evt
          });
          if (Sortable.eventCanceled) {
            _this._onDrop();
            return;
          }
          _this._disableDelayedDragEvents();
          if (!FireFox && _this.nativeDraggable) {
            dragEl.draggable = true;
          }
          _this._triggerDragStart(evt, touch);
          _dispatchEvent({
            sortable: _this,
            name: "choose",
            originalEvent: evt
          });
          toggleClass(dragEl, options.chosenClass, true);
        };
        options.ignore.split(",").forEach(function(criteria) {
          find2(dragEl, criteria.trim(), _disableDraggable);
        });
        on4(ownerDocument, "dragover", nearestEmptyInsertDetectEvent);
        on4(ownerDocument, "mousemove", nearestEmptyInsertDetectEvent);
        on4(ownerDocument, "touchmove", nearestEmptyInsertDetectEvent);
        on4(ownerDocument, "mouseup", _this._onDrop);
        on4(ownerDocument, "touchend", _this._onDrop);
        on4(ownerDocument, "touchcancel", _this._onDrop);
        if (FireFox && this.nativeDraggable) {
          this.options.touchStartThreshold = 4;
          dragEl.draggable = true;
        }
        pluginEvent2("delayStart", this, {
          evt
        });
        if (options.delay && (!options.delayOnTouchOnly || touch) && (!this.nativeDraggable || !(Edge || IE11OrLess))) {
          if (Sortable.eventCanceled) {
            this._onDrop();
            return;
          }
          on4(ownerDocument, "mouseup", _this._disableDelayedDrag);
          on4(ownerDocument, "touchend", _this._disableDelayedDrag);
          on4(ownerDocument, "touchcancel", _this._disableDelayedDrag);
          on4(ownerDocument, "mousemove", _this._delayedDragTouchMoveHandler);
          on4(ownerDocument, "touchmove", _this._delayedDragTouchMoveHandler);
          options.supportPointer && on4(ownerDocument, "pointermove", _this._delayedDragTouchMoveHandler);
          _this._dragStartTimer = setTimeout(dragStartFn, options.delay);
        } else {
          dragStartFn();
        }
      }
    },
    _delayedDragTouchMoveHandler: function _delayedDragTouchMoveHandler(e) {
      var touch = e.touches ? e.touches[0] : e;
      if (Math.max(Math.abs(touch.clientX - this._lastX), Math.abs(touch.clientY - this._lastY)) >= Math.floor(this.options.touchStartThreshold / (this.nativeDraggable && window.devicePixelRatio || 1))) {
        this._disableDelayedDrag();
      }
    },
    _disableDelayedDrag: function _disableDelayedDrag() {
      dragEl && _disableDraggable(dragEl);
      clearTimeout(this._dragStartTimer);
      this._disableDelayedDragEvents();
    },
    _disableDelayedDragEvents: function _disableDelayedDragEvents() {
      var ownerDocument = this.el.ownerDocument;
      off(ownerDocument, "mouseup", this._disableDelayedDrag);
      off(ownerDocument, "touchend", this._disableDelayedDrag);
      off(ownerDocument, "touchcancel", this._disableDelayedDrag);
      off(ownerDocument, "mousemove", this._delayedDragTouchMoveHandler);
      off(ownerDocument, "touchmove", this._delayedDragTouchMoveHandler);
      off(ownerDocument, "pointermove", this._delayedDragTouchMoveHandler);
    },
    _triggerDragStart: function _triggerDragStart(evt, touch) {
      touch = touch || evt.pointerType == "touch" && evt;
      if (!this.nativeDraggable || touch) {
        if (this.options.supportPointer) {
          on4(document, "pointermove", this._onTouchMove);
        } else if (touch) {
          on4(document, "touchmove", this._onTouchMove);
        } else {
          on4(document, "mousemove", this._onTouchMove);
        }
      } else {
        on4(dragEl, "dragend", this);
        on4(rootEl, "dragstart", this._onDragStart);
      }
      try {
        if (document.selection) {
          _nextTick(function() {
            document.selection.empty();
          });
        } else {
          window.getSelection().removeAllRanges();
        }
      } catch (err) {
      }
    },
    _dragStarted: function _dragStarted(fallback2, evt) {
      awaitingDragStarted = false;
      if (rootEl && dragEl) {
        pluginEvent2("dragStarted", this, {
          evt
        });
        if (this.nativeDraggable) {
          on4(document, "dragover", _checkOutsideTargetEl);
        }
        var options = this.options;
        !fallback2 && toggleClass(dragEl, options.dragClass, false);
        toggleClass(dragEl, options.ghostClass, true);
        Sortable.active = this;
        fallback2 && this._appendGhost();
        _dispatchEvent({
          sortable: this,
          name: "start",
          originalEvent: evt
        });
      } else {
        this._nulling();
      }
    },
    _emulateDragOver: function _emulateDragOver() {
      if (touchEvt) {
        this._lastX = touchEvt.clientX;
        this._lastY = touchEvt.clientY;
        _hideGhostForTarget();
        var target = document.elementFromPoint(touchEvt.clientX, touchEvt.clientY);
        var parent = target;
        while (target && target.shadowRoot) {
          target = target.shadowRoot.elementFromPoint(touchEvt.clientX, touchEvt.clientY);
          if (target === parent)
            break;
          parent = target;
        }
        dragEl.parentNode[expando]._isOutsideThisEl(target);
        if (parent) {
          do {
            if (parent[expando]) {
              var inserted = void 0;
              inserted = parent[expando]._onDragOver({
                clientX: touchEvt.clientX,
                clientY: touchEvt.clientY,
                target,
                rootEl: parent
              });
              if (inserted && !this.options.dragoverBubble) {
                break;
              }
            }
            target = parent;
          } while (parent = parent.parentNode);
        }
        _unhideGhostForTarget();
      }
    },
    _onTouchMove: function _onTouchMove(evt) {
      if (tapEvt) {
        var options = this.options, fallbackTolerance = options.fallbackTolerance, fallbackOffset = options.fallbackOffset, touch = evt.touches ? evt.touches[0] : evt, ghostMatrix = ghostEl && matrix(ghostEl, true), scaleX = ghostEl && ghostMatrix && ghostMatrix.a, scaleY = ghostEl && ghostMatrix && ghostMatrix.d, relativeScrollOffset = PositionGhostAbsolutely && ghostRelativeParent && getRelativeScrollOffset(ghostRelativeParent), dx = (touch.clientX - tapEvt.clientX + fallbackOffset.x) / (scaleX || 1) + (relativeScrollOffset ? relativeScrollOffset[0] - ghostRelativeParentInitialScroll[0] : 0) / (scaleX || 1), dy = (touch.clientY - tapEvt.clientY + fallbackOffset.y) / (scaleY || 1) + (relativeScrollOffset ? relativeScrollOffset[1] - ghostRelativeParentInitialScroll[1] : 0) / (scaleY || 1);
        if (!Sortable.active && !awaitingDragStarted) {
          if (fallbackTolerance && Math.max(Math.abs(touch.clientX - this._lastX), Math.abs(touch.clientY - this._lastY)) < fallbackTolerance) {
            return;
          }
          this._onDragStart(evt, true);
        }
        if (ghostEl) {
          if (ghostMatrix) {
            ghostMatrix.e += dx - (lastDx || 0);
            ghostMatrix.f += dy - (lastDy || 0);
          } else {
            ghostMatrix = {
              a: 1,
              b: 0,
              c: 0,
              d: 1,
              e: dx,
              f: dy
            };
          }
          var cssMatrix = "matrix(".concat(ghostMatrix.a, ",").concat(ghostMatrix.b, ",").concat(ghostMatrix.c, ",").concat(ghostMatrix.d, ",").concat(ghostMatrix.e, ",").concat(ghostMatrix.f, ")");
          css(ghostEl, "webkitTransform", cssMatrix);
          css(ghostEl, "mozTransform", cssMatrix);
          css(ghostEl, "msTransform", cssMatrix);
          css(ghostEl, "transform", cssMatrix);
          lastDx = dx;
          lastDy = dy;
          touchEvt = touch;
        }
        evt.cancelable && evt.preventDefault();
      }
    },
    _appendGhost: function _appendGhost() {
      if (!ghostEl) {
        var container = this.options.fallbackOnBody ? document.body : rootEl, rect = getRect(dragEl, true, PositionGhostAbsolutely, true, container), options = this.options;
        if (PositionGhostAbsolutely) {
          ghostRelativeParent = container;
          while (css(ghostRelativeParent, "position") === "static" && css(ghostRelativeParent, "transform") === "none" && ghostRelativeParent !== document) {
            ghostRelativeParent = ghostRelativeParent.parentNode;
          }
          if (ghostRelativeParent !== document.body && ghostRelativeParent !== document.documentElement) {
            if (ghostRelativeParent === document)
              ghostRelativeParent = getWindowScrollingElement();
            rect.top += ghostRelativeParent.scrollTop;
            rect.left += ghostRelativeParent.scrollLeft;
          } else {
            ghostRelativeParent = getWindowScrollingElement();
          }
          ghostRelativeParentInitialScroll = getRelativeScrollOffset(ghostRelativeParent);
        }
        ghostEl = dragEl.cloneNode(true);
        toggleClass(ghostEl, options.ghostClass, false);
        toggleClass(ghostEl, options.fallbackClass, true);
        toggleClass(ghostEl, options.dragClass, true);
        css(ghostEl, "transition", "");
        css(ghostEl, "transform", "");
        css(ghostEl, "box-sizing", "border-box");
        css(ghostEl, "margin", 0);
        css(ghostEl, "top", rect.top);
        css(ghostEl, "left", rect.left);
        css(ghostEl, "width", rect.width);
        css(ghostEl, "height", rect.height);
        css(ghostEl, "opacity", "0.8");
        css(ghostEl, "position", PositionGhostAbsolutely ? "absolute" : "fixed");
        css(ghostEl, "zIndex", "100000");
        css(ghostEl, "pointerEvents", "none");
        Sortable.ghost = ghostEl;
        container.appendChild(ghostEl);
        css(ghostEl, "transform-origin", tapDistanceLeft / parseInt(ghostEl.style.width) * 100 + "% " + tapDistanceTop / parseInt(ghostEl.style.height) * 100 + "%");
      }
    },
    _onDragStart: function _onDragStart(evt, fallback2) {
      var _this = this;
      var dataTransfer = evt.dataTransfer;
      var options = _this.options;
      pluginEvent2("dragStart", this, {
        evt
      });
      if (Sortable.eventCanceled) {
        this._onDrop();
        return;
      }
      pluginEvent2("setupClone", this);
      if (!Sortable.eventCanceled) {
        cloneEl = clone2(dragEl);
        cloneEl.removeAttribute("id");
        cloneEl.draggable = false;
        cloneEl.style["will-change"] = "";
        this._hideClone();
        toggleClass(cloneEl, this.options.chosenClass, false);
        Sortable.clone = cloneEl;
      }
      _this.cloneId = _nextTick(function() {
        pluginEvent2("clone", _this);
        if (Sortable.eventCanceled)
          return;
        if (!_this.options.removeCloneOnHide) {
          rootEl.insertBefore(cloneEl, dragEl);
        }
        _this._hideClone();
        _dispatchEvent({
          sortable: _this,
          name: "clone"
        });
      });
      !fallback2 && toggleClass(dragEl, options.dragClass, true);
      if (fallback2) {
        ignoreNextClick = true;
        _this._loopId = setInterval(_this._emulateDragOver, 50);
      } else {
        off(document, "mouseup", _this._onDrop);
        off(document, "touchend", _this._onDrop);
        off(document, "touchcancel", _this._onDrop);
        if (dataTransfer) {
          dataTransfer.effectAllowed = "move";
          options.setData && options.setData.call(_this, dataTransfer, dragEl);
        }
        on4(document, "drop", _this);
        css(dragEl, "transform", "translateZ(0)");
      }
      awaitingDragStarted = true;
      _this._dragStartId = _nextTick(_this._dragStarted.bind(_this, fallback2, evt));
      on4(document, "selectstart", _this);
      moved = true;
      if (Safari) {
        css(document.body, "user-select", "none");
      }
    },
    _onDragOver: function _onDragOver(evt) {
      var el = this.el, target = evt.target, dragRect, targetRect, revert, options = this.options, group = options.group, activeSortable = Sortable.active, isOwner = activeGroup === group, canSort = options.sort, fromSortable = putSortable || activeSortable, vertical, _this = this, completedFired = false;
      if (_silent)
        return;
      function dragOverEvent(name, extra) {
        pluginEvent2(name, _this, _objectSpread22({
          evt,
          isOwner,
          axis: vertical ? "vertical" : "horizontal",
          revert,
          dragRect,
          targetRect,
          canSort,
          fromSortable,
          target,
          completed,
          onMove: function onMove(target2, after2) {
            return _onMove(rootEl, el, dragEl, dragRect, target2, getRect(target2), evt, after2);
          },
          changed
        }, extra));
      }
      function capture() {
        dragOverEvent("dragOverAnimationCapture");
        _this.captureAnimationState();
        if (_this !== fromSortable) {
          fromSortable.captureAnimationState();
        }
      }
      function completed(insertion) {
        dragOverEvent("dragOverCompleted", {
          insertion
        });
        if (insertion) {
          if (isOwner) {
            activeSortable._hideClone();
          } else {
            activeSortable._showClone(_this);
          }
          if (_this !== fromSortable) {
            toggleClass(dragEl, putSortable ? putSortable.options.ghostClass : activeSortable.options.ghostClass, false);
            toggleClass(dragEl, options.ghostClass, true);
          }
          if (putSortable !== _this && _this !== Sortable.active) {
            putSortable = _this;
          } else if (_this === Sortable.active && putSortable) {
            putSortable = null;
          }
          if (fromSortable === _this) {
            _this._ignoreWhileAnimating = target;
          }
          _this.animateAll(function() {
            dragOverEvent("dragOverAnimationComplete");
            _this._ignoreWhileAnimating = null;
          });
          if (_this !== fromSortable) {
            fromSortable.animateAll();
            fromSortable._ignoreWhileAnimating = null;
          }
        }
        if (target === dragEl && !dragEl.animated || target === el && !target.animated) {
          lastTarget = null;
        }
        if (!options.dragoverBubble && !evt.rootEl && target !== document) {
          dragEl.parentNode[expando]._isOutsideThisEl(evt.target);
          !insertion && nearestEmptyInsertDetectEvent(evt);
        }
        !options.dragoverBubble && evt.stopPropagation && evt.stopPropagation();
        return completedFired = true;
      }
      function changed() {
        newIndex = index(dragEl);
        newDraggableIndex = index(dragEl, options.draggable);
        _dispatchEvent({
          sortable: _this,
          name: "change",
          toEl: el,
          newIndex,
          newDraggableIndex,
          originalEvent: evt
        });
      }
      if (evt.preventDefault !== void 0) {
        evt.cancelable && evt.preventDefault();
      }
      target = closest(target, options.draggable, el, true);
      dragOverEvent("dragOver");
      if (Sortable.eventCanceled)
        return completedFired;
      if (dragEl.contains(evt.target) || target.animated && target.animatingX && target.animatingY || _this._ignoreWhileAnimating === target) {
        return completed(false);
      }
      ignoreNextClick = false;
      if (activeSortable && !options.disabled && (isOwner ? canSort || (revert = parentEl !== rootEl) : putSortable === this || (this.lastPutMode = activeGroup.checkPull(this, activeSortable, dragEl, evt)) && group.checkPut(this, activeSortable, dragEl, evt))) {
        vertical = this._getDirection(evt, target) === "vertical";
        dragRect = getRect(dragEl);
        dragOverEvent("dragOverValid");
        if (Sortable.eventCanceled)
          return completedFired;
        if (revert) {
          parentEl = rootEl;
          capture();
          this._hideClone();
          dragOverEvent("revert");
          if (!Sortable.eventCanceled) {
            if (nextEl) {
              rootEl.insertBefore(dragEl, nextEl);
            } else {
              rootEl.appendChild(dragEl);
            }
          }
          return completed(true);
        }
        var elLastChild = lastChild(el, options.draggable);
        if (!elLastChild || _ghostIsLast(evt, vertical, this) && !elLastChild.animated) {
          if (elLastChild === dragEl) {
            return completed(false);
          }
          if (elLastChild && el === evt.target) {
            target = elLastChild;
          }
          if (target) {
            targetRect = getRect(target);
          }
          if (_onMove(rootEl, el, dragEl, dragRect, target, targetRect, evt, !!target) !== false) {
            capture();
            if (elLastChild && elLastChild.nextSibling) {
              el.insertBefore(dragEl, elLastChild.nextSibling);
            } else {
              el.appendChild(dragEl);
            }
            parentEl = el;
            changed();
            return completed(true);
          }
        } else if (elLastChild && _ghostIsFirst(evt, vertical, this)) {
          var firstChild = getChild(el, 0, options, true);
          if (firstChild === dragEl) {
            return completed(false);
          }
          target = firstChild;
          targetRect = getRect(target);
          if (_onMove(rootEl, el, dragEl, dragRect, target, targetRect, evt, false) !== false) {
            capture();
            el.insertBefore(dragEl, firstChild);
            parentEl = el;
            changed();
            return completed(true);
          }
        } else if (target.parentNode === el) {
          targetRect = getRect(target);
          var direction = 0, targetBeforeFirstSwap, differentLevel = dragEl.parentNode !== el, differentRowCol = !_dragElInRowColumn(dragEl.animated && dragEl.toRect || dragRect, target.animated && target.toRect || targetRect, vertical), side1 = vertical ? "top" : "left", scrolledPastTop = isScrolledPast(target, "top", "top") || isScrolledPast(dragEl, "top", "top"), scrollBefore = scrolledPastTop ? scrolledPastTop.scrollTop : void 0;
          if (lastTarget !== target) {
            targetBeforeFirstSwap = targetRect[side1];
            pastFirstInvertThresh = false;
            isCircumstantialInvert = !differentRowCol && options.invertSwap || differentLevel;
          }
          direction = _getSwapDirection(evt, target, targetRect, vertical, differentRowCol ? 1 : options.swapThreshold, options.invertedSwapThreshold == null ? options.swapThreshold : options.invertedSwapThreshold, isCircumstantialInvert, lastTarget === target);
          var sibling;
          if (direction !== 0) {
            var dragIndex = index(dragEl);
            do {
              dragIndex -= direction;
              sibling = parentEl.children[dragIndex];
            } while (sibling && (css(sibling, "display") === "none" || sibling === ghostEl));
          }
          if (direction === 0 || sibling === target) {
            return completed(false);
          }
          lastTarget = target;
          lastDirection = direction;
          var nextSibling = target.nextElementSibling, after = false;
          after = direction === 1;
          var moveVector = _onMove(rootEl, el, dragEl, dragRect, target, targetRect, evt, after);
          if (moveVector !== false) {
            if (moveVector === 1 || moveVector === -1) {
              after = moveVector === 1;
            }
            _silent = true;
            setTimeout(_unsilent, 30);
            capture();
            if (after && !nextSibling) {
              el.appendChild(dragEl);
            } else {
              target.parentNode.insertBefore(dragEl, after ? nextSibling : target);
            }
            if (scrolledPastTop) {
              scrollBy(scrolledPastTop, 0, scrollBefore - scrolledPastTop.scrollTop);
            }
            parentEl = dragEl.parentNode;
            if (targetBeforeFirstSwap !== void 0 && !isCircumstantialInvert) {
              targetMoveDistance = Math.abs(targetBeforeFirstSwap - getRect(target)[side1]);
            }
            changed();
            return completed(true);
          }
        }
        if (el.contains(dragEl)) {
          return completed(false);
        }
      }
      return false;
    },
    _ignoreWhileAnimating: null,
    _offMoveEvents: function _offMoveEvents() {
      off(document, "mousemove", this._onTouchMove);
      off(document, "touchmove", this._onTouchMove);
      off(document, "pointermove", this._onTouchMove);
      off(document, "dragover", nearestEmptyInsertDetectEvent);
      off(document, "mousemove", nearestEmptyInsertDetectEvent);
      off(document, "touchmove", nearestEmptyInsertDetectEvent);
    },
    _offUpEvents: function _offUpEvents() {
      var ownerDocument = this.el.ownerDocument;
      off(ownerDocument, "mouseup", this._onDrop);
      off(ownerDocument, "touchend", this._onDrop);
      off(ownerDocument, "pointerup", this._onDrop);
      off(ownerDocument, "touchcancel", this._onDrop);
      off(document, "selectstart", this);
    },
    _onDrop: function _onDrop(evt) {
      var el = this.el, options = this.options;
      newIndex = index(dragEl);
      newDraggableIndex = index(dragEl, options.draggable);
      pluginEvent2("drop", this, {
        evt
      });
      parentEl = dragEl && dragEl.parentNode;
      newIndex = index(dragEl);
      newDraggableIndex = index(dragEl, options.draggable);
      if (Sortable.eventCanceled) {
        this._nulling();
        return;
      }
      awaitingDragStarted = false;
      isCircumstantialInvert = false;
      pastFirstInvertThresh = false;
      clearInterval(this._loopId);
      clearTimeout(this._dragStartTimer);
      _cancelNextTick(this.cloneId);
      _cancelNextTick(this._dragStartId);
      if (this.nativeDraggable) {
        off(document, "drop", this);
        off(el, "dragstart", this._onDragStart);
      }
      this._offMoveEvents();
      this._offUpEvents();
      if (Safari) {
        css(document.body, "user-select", "");
      }
      css(dragEl, "transform", "");
      if (evt) {
        if (moved) {
          evt.cancelable && evt.preventDefault();
          !options.dropBubble && evt.stopPropagation();
        }
        ghostEl && ghostEl.parentNode && ghostEl.parentNode.removeChild(ghostEl);
        if (rootEl === parentEl || putSortable && putSortable.lastPutMode !== "clone") {
          cloneEl && cloneEl.parentNode && cloneEl.parentNode.removeChild(cloneEl);
        }
        if (dragEl) {
          if (this.nativeDraggable) {
            off(dragEl, "dragend", this);
          }
          _disableDraggable(dragEl);
          dragEl.style["will-change"] = "";
          if (moved && !awaitingDragStarted) {
            toggleClass(dragEl, putSortable ? putSortable.options.ghostClass : this.options.ghostClass, false);
          }
          toggleClass(dragEl, this.options.chosenClass, false);
          _dispatchEvent({
            sortable: this,
            name: "unchoose",
            toEl: parentEl,
            newIndex: null,
            newDraggableIndex: null,
            originalEvent: evt
          });
          if (rootEl !== parentEl) {
            if (newIndex >= 0) {
              _dispatchEvent({
                rootEl: parentEl,
                name: "add",
                toEl: parentEl,
                fromEl: rootEl,
                originalEvent: evt
              });
              _dispatchEvent({
                sortable: this,
                name: "remove",
                toEl: parentEl,
                originalEvent: evt
              });
              _dispatchEvent({
                rootEl: parentEl,
                name: "sort",
                toEl: parentEl,
                fromEl: rootEl,
                originalEvent: evt
              });
              _dispatchEvent({
                sortable: this,
                name: "sort",
                toEl: parentEl,
                originalEvent: evt
              });
            }
            putSortable && putSortable.save();
          } else {
            if (newIndex !== oldIndex) {
              if (newIndex >= 0) {
                _dispatchEvent({
                  sortable: this,
                  name: "update",
                  toEl: parentEl,
                  originalEvent: evt
                });
                _dispatchEvent({
                  sortable: this,
                  name: "sort",
                  toEl: parentEl,
                  originalEvent: evt
                });
              }
            }
          }
          if (Sortable.active) {
            if (newIndex == null || newIndex === -1) {
              newIndex = oldIndex;
              newDraggableIndex = oldDraggableIndex;
            }
            _dispatchEvent({
              sortable: this,
              name: "end",
              toEl: parentEl,
              originalEvent: evt
            });
            this.save();
          }
        }
      }
      this._nulling();
    },
    _nulling: function _nulling() {
      pluginEvent2("nulling", this);
      rootEl = dragEl = parentEl = ghostEl = nextEl = cloneEl = lastDownEl = cloneHidden = tapEvt = touchEvt = moved = newIndex = newDraggableIndex = oldIndex = oldDraggableIndex = lastTarget = lastDirection = putSortable = activeGroup = Sortable.dragged = Sortable.ghost = Sortable.clone = Sortable.active = null;
      savedInputChecked.forEach(function(el) {
        el.checked = true;
      });
      savedInputChecked.length = lastDx = lastDy = 0;
    },
    handleEvent: function handleEvent(evt) {
      switch (evt.type) {
        case "drop":
        case "dragend":
          this._onDrop(evt);
          break;
        case "dragenter":
        case "dragover":
          if (dragEl) {
            this._onDragOver(evt);
            _globalDragOver(evt);
          }
          break;
        case "selectstart":
          evt.preventDefault();
          break;
      }
    },
    toArray: function toArray() {
      var order = [], el, children = this.el.children, i = 0, n = children.length, options = this.options;
      for (; i < n; i++) {
        el = children[i];
        if (closest(el, options.draggable, this.el, false)) {
          order.push(el.getAttribute(options.dataIdAttr) || _generateId(el));
        }
      }
      return order;
    },
    sort: function sort(order, useAnimation) {
      var items = {}, rootEl2 = this.el;
      this.toArray().forEach(function(id, i) {
        var el = rootEl2.children[i];
        if (closest(el, this.options.draggable, rootEl2, false)) {
          items[id] = el;
        }
      }, this);
      useAnimation && this.captureAnimationState();
      order.forEach(function(id) {
        if (items[id]) {
          rootEl2.removeChild(items[id]);
          rootEl2.appendChild(items[id]);
        }
      });
      useAnimation && this.animateAll();
    },
    save: function save() {
      var store2 = this.options.store;
      store2 && store2.set && store2.set(this);
    },
    closest: function closest$1(el, selector) {
      return closest(el, selector || this.options.draggable, this.el, false);
    },
    option: function option(name, value) {
      var options = this.options;
      if (value === void 0) {
        return options[name];
      } else {
        var modifiedValue = PluginManager.modifyOption(this, name, value);
        if (typeof modifiedValue !== "undefined") {
          options[name] = modifiedValue;
        } else {
          options[name] = value;
        }
        if (name === "group") {
          _prepareGroup(options);
        }
      }
    },
    destroy: function destroy() {
      pluginEvent2("destroy", this);
      var el = this.el;
      el[expando] = null;
      off(el, "mousedown", this._onTapStart);
      off(el, "touchstart", this._onTapStart);
      off(el, "pointerdown", this._onTapStart);
      if (this.nativeDraggable) {
        off(el, "dragover", this);
        off(el, "dragenter", this);
      }
      Array.prototype.forEach.call(el.querySelectorAll("[draggable]"), function(el2) {
        el2.removeAttribute("draggable");
      });
      this._onDrop();
      this._disableDelayedDragEvents();
      sortables.splice(sortables.indexOf(this.el), 1);
      this.el = el = null;
    },
    _hideClone: function _hideClone() {
      if (!cloneHidden) {
        pluginEvent2("hideClone", this);
        if (Sortable.eventCanceled)
          return;
        css(cloneEl, "display", "none");
        if (this.options.removeCloneOnHide && cloneEl.parentNode) {
          cloneEl.parentNode.removeChild(cloneEl);
        }
        cloneHidden = true;
      }
    },
    _showClone: function _showClone(putSortable2) {
      if (putSortable2.lastPutMode !== "clone") {
        this._hideClone();
        return;
      }
      if (cloneHidden) {
        pluginEvent2("showClone", this);
        if (Sortable.eventCanceled)
          return;
        if (dragEl.parentNode == rootEl && !this.options.group.revertClone) {
          rootEl.insertBefore(cloneEl, dragEl);
        } else if (nextEl) {
          rootEl.insertBefore(cloneEl, nextEl);
        } else {
          rootEl.appendChild(cloneEl);
        }
        if (this.options.group.revertClone) {
          this.animate(dragEl, cloneEl);
        }
        css(cloneEl, "display", "");
        cloneHidden = false;
      }
    }
  };
  function _globalDragOver(evt) {
    if (evt.dataTransfer) {
      evt.dataTransfer.dropEffect = "move";
    }
    evt.cancelable && evt.preventDefault();
  }
  function _onMove(fromEl, toEl, dragEl2, dragRect, targetEl, targetRect, originalEvent, willInsertAfter) {
    var evt, sortable = fromEl[expando], onMoveFn = sortable.options.onMove, retVal;
    if (window.CustomEvent && !IE11OrLess && !Edge) {
      evt = new CustomEvent("move", {
        bubbles: true,
        cancelable: true
      });
    } else {
      evt = document.createEvent("Event");
      evt.initEvent("move", true, true);
    }
    evt.to = toEl;
    evt.from = fromEl;
    evt.dragged = dragEl2;
    evt.draggedRect = dragRect;
    evt.related = targetEl || toEl;
    evt.relatedRect = targetRect || getRect(toEl);
    evt.willInsertAfter = willInsertAfter;
    evt.originalEvent = originalEvent;
    fromEl.dispatchEvent(evt);
    if (onMoveFn) {
      retVal = onMoveFn.call(sortable, evt, originalEvent);
    }
    return retVal;
  }
  function _disableDraggable(el) {
    el.draggable = false;
  }
  function _unsilent() {
    _silent = false;
  }
  function _ghostIsFirst(evt, vertical, sortable) {
    var firstElRect = getRect(getChild(sortable.el, 0, sortable.options, true));
    var childContainingRect = getChildContainingRectFromElement(sortable.el, sortable.options, ghostEl);
    var spacer = 10;
    return vertical ? evt.clientX < childContainingRect.left - spacer || evt.clientY < firstElRect.top && evt.clientX < firstElRect.right : evt.clientY < childContainingRect.top - spacer || evt.clientY < firstElRect.bottom && evt.clientX < firstElRect.left;
  }
  function _ghostIsLast(evt, vertical, sortable) {
    var lastElRect = getRect(lastChild(sortable.el, sortable.options.draggable));
    var childContainingRect = getChildContainingRectFromElement(sortable.el, sortable.options, ghostEl);
    var spacer = 10;
    return vertical ? evt.clientX > childContainingRect.right + spacer || evt.clientY > lastElRect.bottom && evt.clientX > lastElRect.left : evt.clientY > childContainingRect.bottom + spacer || evt.clientX > lastElRect.right && evt.clientY > lastElRect.top;
  }
  function _getSwapDirection(evt, target, targetRect, vertical, swapThreshold, invertedSwapThreshold, invertSwap, isLastTarget) {
    var mouseOnAxis = vertical ? evt.clientY : evt.clientX, targetLength = vertical ? targetRect.height : targetRect.width, targetS1 = vertical ? targetRect.top : targetRect.left, targetS2 = vertical ? targetRect.bottom : targetRect.right, invert = false;
    if (!invertSwap) {
      if (isLastTarget && targetMoveDistance < targetLength * swapThreshold) {
        if (!pastFirstInvertThresh && (lastDirection === 1 ? mouseOnAxis > targetS1 + targetLength * invertedSwapThreshold / 2 : mouseOnAxis < targetS2 - targetLength * invertedSwapThreshold / 2)) {
          pastFirstInvertThresh = true;
        }
        if (!pastFirstInvertThresh) {
          if (lastDirection === 1 ? mouseOnAxis < targetS1 + targetMoveDistance : mouseOnAxis > targetS2 - targetMoveDistance) {
            return -lastDirection;
          }
        } else {
          invert = true;
        }
      } else {
        if (mouseOnAxis > targetS1 + targetLength * (1 - swapThreshold) / 2 && mouseOnAxis < targetS2 - targetLength * (1 - swapThreshold) / 2) {
          return _getInsertDirection(target);
        }
      }
    }
    invert = invert || invertSwap;
    if (invert) {
      if (mouseOnAxis < targetS1 + targetLength * invertedSwapThreshold / 2 || mouseOnAxis > targetS2 - targetLength * invertedSwapThreshold / 2) {
        return mouseOnAxis > targetS1 + targetLength / 2 ? 1 : -1;
      }
    }
    return 0;
  }
  function _getInsertDirection(target) {
    if (index(dragEl) < index(target)) {
      return 1;
    } else {
      return -1;
    }
  }
  function _generateId(el) {
    var str = el.tagName + el.className + el.src + el.href + el.textContent, i = str.length, sum = 0;
    while (i--) {
      sum += str.charCodeAt(i);
    }
    return sum.toString(36);
  }
  function _saveInputCheckedState(root) {
    savedInputChecked.length = 0;
    var inputs = root.getElementsByTagName("input");
    var idx = inputs.length;
    while (idx--) {
      var el = inputs[idx];
      el.checked && savedInputChecked.push(el);
    }
  }
  function _nextTick(fn) {
    return setTimeout(fn, 0);
  }
  function _cancelNextTick(id) {
    return clearTimeout(id);
  }
  if (documentExists) {
    on4(document, "touchmove", function(evt) {
      if ((Sortable.active || awaitingDragStarted) && evt.cancelable) {
        evt.preventDefault();
      }
    });
  }
  Sortable.utils = {
    on: on4,
    off,
    css,
    find: find2,
    is: function is(el, selector) {
      return !!closest(el, selector, el, false);
    },
    extend,
    throttle: throttle2,
    closest,
    toggleClass,
    clone: clone2,
    index,
    nextTick: _nextTick,
    cancelNextTick: _cancelNextTick,
    detectDirection: _detectDirection,
    getChild
  };
  Sortable.get = function(element) {
    return element[expando];
  };
  Sortable.mount = function() {
    for (var _len = arguments.length, plugins2 = new Array(_len), _key = 0; _key < _len; _key++) {
      plugins2[_key] = arguments[_key];
    }
    if (plugins2[0].constructor === Array)
      plugins2 = plugins2[0];
    plugins2.forEach(function(plugin2) {
      if (!plugin2.prototype || !plugin2.prototype.constructor) {
        throw "Sortable: Mounted plugin must be a constructor function, not ".concat({}.toString.call(plugin2));
      }
      if (plugin2.utils)
        Sortable.utils = _objectSpread22(_objectSpread22({}, Sortable.utils), plugin2.utils);
      PluginManager.mount(plugin2);
    });
  };
  Sortable.create = function(el, options) {
    return new Sortable(el, options);
  };
  Sortable.version = version;
  var autoScrolls = [];
  var scrollEl;
  var scrollRootEl;
  var scrolling = false;
  var lastAutoScrollX;
  var lastAutoScrollY;
  var touchEvt$1;
  var pointerElemChangedInterval;
  function AutoScrollPlugin() {
    function AutoScroll() {
      this.defaults = {
        scroll: true,
        forceAutoScrollFallback: false,
        scrollSensitivity: 30,
        scrollSpeed: 10,
        bubbleScroll: true
      };
      for (var fn in this) {
        if (fn.charAt(0) === "_" && typeof this[fn] === "function") {
          this[fn] = this[fn].bind(this);
        }
      }
    }
    AutoScroll.prototype = {
      dragStarted: function dragStarted(_ref) {
        var originalEvent = _ref.originalEvent;
        if (this.sortable.nativeDraggable) {
          on4(document, "dragover", this._handleAutoScroll);
        } else {
          if (this.options.supportPointer) {
            on4(document, "pointermove", this._handleFallbackAutoScroll);
          } else if (originalEvent.touches) {
            on4(document, "touchmove", this._handleFallbackAutoScroll);
          } else {
            on4(document, "mousemove", this._handleFallbackAutoScroll);
          }
        }
      },
      dragOverCompleted: function dragOverCompleted(_ref2) {
        var originalEvent = _ref2.originalEvent;
        if (!this.options.dragOverBubble && !originalEvent.rootEl) {
          this._handleAutoScroll(originalEvent);
        }
      },
      drop: function drop3() {
        if (this.sortable.nativeDraggable) {
          off(document, "dragover", this._handleAutoScroll);
        } else {
          off(document, "pointermove", this._handleFallbackAutoScroll);
          off(document, "touchmove", this._handleFallbackAutoScroll);
          off(document, "mousemove", this._handleFallbackAutoScroll);
        }
        clearPointerElemChangedInterval();
        clearAutoScrolls();
        cancelThrottle();
      },
      nulling: function nulling() {
        touchEvt$1 = scrollRootEl = scrollEl = scrolling = pointerElemChangedInterval = lastAutoScrollX = lastAutoScrollY = null;
        autoScrolls.length = 0;
      },
      _handleFallbackAutoScroll: function _handleFallbackAutoScroll(evt) {
        this._handleAutoScroll(evt, true);
      },
      _handleAutoScroll: function _handleAutoScroll(evt, fallback2) {
        var _this = this;
        var x = (evt.touches ? evt.touches[0] : evt).clientX, y = (evt.touches ? evt.touches[0] : evt).clientY, elem = document.elementFromPoint(x, y);
        touchEvt$1 = evt;
        if (fallback2 || this.options.forceAutoScrollFallback || Edge || IE11OrLess || Safari) {
          autoScroll(evt, this.options, elem, fallback2);
          var ogElemScroller = getParentAutoScrollElement(elem, true);
          if (scrolling && (!pointerElemChangedInterval || x !== lastAutoScrollX || y !== lastAutoScrollY)) {
            pointerElemChangedInterval && clearPointerElemChangedInterval();
            pointerElemChangedInterval = setInterval(function() {
              var newElem = getParentAutoScrollElement(document.elementFromPoint(x, y), true);
              if (newElem !== ogElemScroller) {
                ogElemScroller = newElem;
                clearAutoScrolls();
              }
              autoScroll(evt, _this.options, newElem, fallback2);
            }, 10);
            lastAutoScrollX = x;
            lastAutoScrollY = y;
          }
        } else {
          if (!this.options.bubbleScroll || getParentAutoScrollElement(elem, true) === getWindowScrollingElement()) {
            clearAutoScrolls();
            return;
          }
          autoScroll(evt, this.options, getParentAutoScrollElement(elem, false), false);
        }
      }
    };
    return _extends(AutoScroll, {
      pluginName: "scroll",
      initializeByDefault: true
    });
  }
  function clearAutoScrolls() {
    autoScrolls.forEach(function(autoScroll2) {
      clearInterval(autoScroll2.pid);
    });
    autoScrolls = [];
  }
  function clearPointerElemChangedInterval() {
    clearInterval(pointerElemChangedInterval);
  }
  var autoScroll = throttle2(function(evt, options, rootEl2, isFallback) {
    if (!options.scroll)
      return;
    var x = (evt.touches ? evt.touches[0] : evt).clientX, y = (evt.touches ? evt.touches[0] : evt).clientY, sens = options.scrollSensitivity, speed = options.scrollSpeed, winScroller = getWindowScrollingElement();
    var scrollThisInstance = false, scrollCustomFn;
    if (scrollRootEl !== rootEl2) {
      scrollRootEl = rootEl2;
      clearAutoScrolls();
      scrollEl = options.scroll;
      scrollCustomFn = options.scrollFn;
      if (scrollEl === true) {
        scrollEl = getParentAutoScrollElement(rootEl2, true);
      }
    }
    var layersOut = 0;
    var currentParent = scrollEl;
    do {
      var el = currentParent, rect = getRect(el), top = rect.top, bottom = rect.bottom, left = rect.left, right = rect.right, width = rect.width, height = rect.height, canScrollX = void 0, canScrollY = void 0, scrollWidth = el.scrollWidth, scrollHeight = el.scrollHeight, elCSS = css(el), scrollPosX = el.scrollLeft, scrollPosY = el.scrollTop;
      if (el === winScroller) {
        canScrollX = width < scrollWidth && (elCSS.overflowX === "auto" || elCSS.overflowX === "scroll" || elCSS.overflowX === "visible");
        canScrollY = height < scrollHeight && (elCSS.overflowY === "auto" || elCSS.overflowY === "scroll" || elCSS.overflowY === "visible");
      } else {
        canScrollX = width < scrollWidth && (elCSS.overflowX === "auto" || elCSS.overflowX === "scroll");
        canScrollY = height < scrollHeight && (elCSS.overflowY === "auto" || elCSS.overflowY === "scroll");
      }
      var vx = canScrollX && (Math.abs(right - x) <= sens && scrollPosX + width < scrollWidth) - (Math.abs(left - x) <= sens && !!scrollPosX);
      var vy = canScrollY && (Math.abs(bottom - y) <= sens && scrollPosY + height < scrollHeight) - (Math.abs(top - y) <= sens && !!scrollPosY);
      if (!autoScrolls[layersOut]) {
        for (var i = 0; i <= layersOut; i++) {
          if (!autoScrolls[i]) {
            autoScrolls[i] = {};
          }
        }
      }
      if (autoScrolls[layersOut].vx != vx || autoScrolls[layersOut].vy != vy || autoScrolls[layersOut].el !== el) {
        autoScrolls[layersOut].el = el;
        autoScrolls[layersOut].vx = vx;
        autoScrolls[layersOut].vy = vy;
        clearInterval(autoScrolls[layersOut].pid);
        if (vx != 0 || vy != 0) {
          scrollThisInstance = true;
          autoScrolls[layersOut].pid = setInterval(function() {
            if (isFallback && this.layer === 0) {
              Sortable.active._onTouchMove(touchEvt$1);
            }
            var scrollOffsetY = autoScrolls[this.layer].vy ? autoScrolls[this.layer].vy * speed : 0;
            var scrollOffsetX = autoScrolls[this.layer].vx ? autoScrolls[this.layer].vx * speed : 0;
            if (typeof scrollCustomFn === "function") {
              if (scrollCustomFn.call(Sortable.dragged.parentNode[expando], scrollOffsetX, scrollOffsetY, evt, touchEvt$1, autoScrolls[this.layer].el) !== "continue") {
                return;
              }
            }
            scrollBy(autoScrolls[this.layer].el, scrollOffsetX, scrollOffsetY);
          }.bind({
            layer: layersOut
          }), 24);
        }
      }
      layersOut++;
    } while (options.bubbleScroll && currentParent !== winScroller && (currentParent = getParentAutoScrollElement(currentParent, false)));
    scrolling = scrollThisInstance;
  }, 30);
  var drop = function drop2(_ref) {
    var originalEvent = _ref.originalEvent, putSortable2 = _ref.putSortable, dragEl2 = _ref.dragEl, activeSortable = _ref.activeSortable, dispatchSortableEvent = _ref.dispatchSortableEvent, hideGhostForTarget = _ref.hideGhostForTarget, unhideGhostForTarget = _ref.unhideGhostForTarget;
    if (!originalEvent)
      return;
    var toSortable = putSortable2 || activeSortable;
    hideGhostForTarget();
    var touch = originalEvent.changedTouches && originalEvent.changedTouches.length ? originalEvent.changedTouches[0] : originalEvent;
    var target = document.elementFromPoint(touch.clientX, touch.clientY);
    unhideGhostForTarget();
    if (toSortable && !toSortable.el.contains(target)) {
      dispatchSortableEvent("spill");
      this.onSpill({
        dragEl: dragEl2,
        putSortable: putSortable2
      });
    }
  };
  function Revert() {
  }
  Revert.prototype = {
    startIndex: null,
    dragStart: function dragStart(_ref2) {
      var oldDraggableIndex2 = _ref2.oldDraggableIndex;
      this.startIndex = oldDraggableIndex2;
    },
    onSpill: function onSpill(_ref3) {
      var dragEl2 = _ref3.dragEl, putSortable2 = _ref3.putSortable;
      this.sortable.captureAnimationState();
      if (putSortable2) {
        putSortable2.captureAnimationState();
      }
      var nextSibling = getChild(this.sortable.el, this.startIndex, this.options);
      if (nextSibling) {
        this.sortable.el.insertBefore(dragEl2, nextSibling);
      } else {
        this.sortable.el.appendChild(dragEl2);
      }
      this.sortable.animateAll();
      if (putSortable2) {
        putSortable2.animateAll();
      }
    },
    drop
  };
  _extends(Revert, {
    pluginName: "revertOnSpill"
  });
  function Remove() {
  }
  Remove.prototype = {
    onSpill: function onSpill2(_ref4) {
      var dragEl2 = _ref4.dragEl, putSortable2 = _ref4.putSortable;
      var parentSortable = putSortable2 || this.sortable;
      parentSortable.captureAnimationState();
      dragEl2.parentNode && dragEl2.parentNode.removeChild(dragEl2);
      parentSortable.animateAll();
    },
    drop
  };
  _extends(Remove, {
    pluginName: "removeOnSpill"
  });
  Sortable.mount(new AutoScrollPlugin());
  Sortable.mount(Remove, Revert);
  var sortable_esm_default = Sortable;
  function walk2(el, callback) {
    if (typeof ShadowRoot === "function" && el instanceof ShadowRoot) {
      Array.from(el.children).forEach((el2) => walk2(el2, callback));
      return;
    }
    let skip = false;
    callback(el, () => skip = true);
    if (skip)
      return;
    let node = el.firstElementChild;
    while (node) {
      walk2(node, callback, false);
      node = node.nextElementSibling;
    }
  }
  function src_default6(Alpine22) {
    Alpine22.directive("sort", (el, { value, modifiers, expression }, { effect: effect3, evaluate: evaluate3, evaluateLater: evaluateLater2, cleanup: cleanup2 }) => {
      if (value === "config") {
        return;
      }
      if (value === "handle") {
        return;
      }
      if (value === "group") {
        return;
      }
      if (value === "key" || value === "item") {
        if ([void 0, null, ""].includes(expression))
          return;
        el._x_sort_key = evaluate3(expression);
        return;
      }
      let preferences = {
        hideGhost: !modifiers.includes("ghost"),
        useHandles: !!el.querySelector("[x-sort\\:handle],[wire\\:sort\\:handle]"),
        group: getGroupName(el, modifiers)
      };
      let handleSort = generateSortHandler(expression, evaluateLater2);
      let config = getConfigurationOverrides(el, modifiers, evaluate3);
      let sortable = initSortable(el, config, preferences, (key, position) => {
        handleSort(key, position);
      });
      cleanup2(() => sortable.destroy());
    });
  }
  function generateSortHandler(expression, evaluateLater2) {
    if ([void 0, null, ""].includes(expression))
      return () => {
      };
    let handle = evaluateLater2(expression);
    return (key, position) => {
      Alpine.dontAutoEvaluateFunctions(() => {
        handle(
          (received) => {
            if (typeof received === "function")
              received(key, position);
          },
          { scope: {
            $key: key,
            $item: key,
            $position: position
          } }
        );
      });
    };
  }
  function getConfigurationOverrides(el, modifiers, evaluate3) {
    if (el.hasAttribute("x-sort:config")) {
      return evaluate3(el.getAttribute("x-sort:config"));
    }
    if (el.hasAttribute("wire:sort:config")) {
      return evaluate3(el.getAttribute("wire:sort:config"));
    }
    return {};
  }
  function initSortable(el, config, preferences, handle) {
    let ghostRef;
    let options = {
      animation: 150,
      handle: preferences.useHandles ? "[x-sort\\:handle],[wire\\:sort\\:handle]" : null,
      group: preferences.group,
      scroll: true,
      forceAutoScrollFallback: true,
      scrollSensitivity: 50,
      preventOnFilter: false,
      filter(e) {
        if (e.target.hasAttribute("x-sort:ignore") || e.target.hasAttribute("wire:sort:ignore"))
          return true;
        if (e.target.closest("[x-sort\\:ignore]") || e.target.closest("[wire\\:sort\\:ignore]"))
          return true;
        if (!el.querySelector("[x-sort\\:item],[wire\\:sort\\:item]"))
          return false;
        let itemHasAttribute = e.target.closest("[x-sort\\:item],[wire\\:sort\\:item]");
        return itemHasAttribute ? false : true;
      },
      onSort(e) {
        if (e.from !== e.to) {
          if (e.to !== e.target) {
            return;
          }
        }
        let key = void 0;
        walk2(e.item, (el2, skip) => {
          if (key !== void 0)
            return;
          if (el2._x_sort_key) {
            key = el2._x_sort_key;
            skip();
          }
        });
        let position = e.newIndex;
        if (key !== void 0 || key !== null) {
          handle(key, position);
        }
      },
      onStart() {
        document.body.classList.add("sorting");
        ghostRef = document.querySelector(".sortable-ghost");
        if (preferences.hideGhost && ghostRef)
          ghostRef.style.opacity = "0";
      },
      onEnd() {
        document.body.classList.remove("sorting");
        if (preferences.hideGhost && ghostRef)
          ghostRef.style.opacity = "1";
        ghostRef = void 0;
        keepElementsWithinMorphMarkers(el);
      }
    };
    return new sortable_esm_default(el, { ...options, ...config });
  }
  function keepElementsWithinMorphMarkers(el) {
    let cursor = el.firstChild;
    while (cursor.nextSibling) {
      if (cursor.textContent.trim() === "[if ENDBLOCK]><![endif]") {
        el.append(cursor);
        break;
      }
      cursor = cursor.nextSibling;
    }
  }
  function getGroupName(el, modifiers) {
    if (el.hasAttribute("x-sort:group")) {
      return el.getAttribute("x-sort:group");
    }
    if (el.hasAttribute("wire:sort:group")) {
      return el.getAttribute("wire:sort:group");
    }
    return modifiers.indexOf("group") !== -1 ? modifiers[modifiers.indexOf("group") + 1] : null;
  }
  var module_default6 = src_default6;

  // ../alpine/packages/resize/dist/module.esm.js
  function src_default7(Alpine3) {
    Alpine3.directive("resize", Alpine3.skipDuringClone((el, { value, expression, modifiers }, { evaluateLater: evaluateLater2, cleanup: cleanup2 }) => {
      let evaluator = evaluateLater2(expression);
      let evaluate3 = (width, height) => {
        evaluator(() => {
        }, { scope: { "$width": width, "$height": height } });
      };
      let off2 = modifiers.includes("document") ? onDocumentResize(evaluate3) : onElResize(el, evaluate3);
      cleanup2(() => off2());
    }));
  }
  function onElResize(el, callback) {
    let observer2 = new ResizeObserver((entries) => {
      let [width, height] = dimensions(entries);
      callback(width, height);
    });
    observer2.observe(el);
    return () => observer2.disconnect();
  }
  var documentResizeObserver;
  var documentResizeObserverCallbacks = /* @__PURE__ */ new Set();
  function onDocumentResize(callback) {
    documentResizeObserverCallbacks.add(callback);
    if (!documentResizeObserver) {
      documentResizeObserver = new ResizeObserver((entries) => {
        let [width, height] = dimensions(entries);
        documentResizeObserverCallbacks.forEach((i) => i(width, height));
      });
      documentResizeObserver.observe(document.documentElement);
    }
    return () => {
      documentResizeObserverCallbacks.delete(callback);
    };
  }
  function dimensions(entries) {
    let width, height;
    for (let entry of entries) {
      width = entry.borderBoxSize[0].inlineSize;
      height = entry.borderBoxSize[0].blockSize;
    }
    return [width, height];
  }
  var module_default7 = src_default7;

  // ../alpine/packages/anchor/dist/module.esm.js
  var min = Math.min;
  var max = Math.max;
  var round = Math.round;
  var floor = Math.floor;
  var createCoords = (v) => ({
    x: v,
    y: v
  });
  var oppositeSideMap = {
    left: "right",
    right: "left",
    bottom: "top",
    top: "bottom"
  };
  var oppositeAlignmentMap = {
    start: "end",
    end: "start"
  };
  function clamp(start3, value, end) {
    return max(start3, min(value, end));
  }
  function evaluate2(value, param) {
    return typeof value === "function" ? value(param) : value;
  }
  function getSide(placement) {
    return placement.split("-")[0];
  }
  function getAlignment(placement) {
    return placement.split("-")[1];
  }
  function getOppositeAxis(axis) {
    return axis === "x" ? "y" : "x";
  }
  function getAxisLength(axis) {
    return axis === "y" ? "height" : "width";
  }
  function getSideAxis(placement) {
    return ["top", "bottom"].includes(getSide(placement)) ? "y" : "x";
  }
  function getAlignmentAxis(placement) {
    return getOppositeAxis(getSideAxis(placement));
  }
  function getAlignmentSides(placement, rects, rtl) {
    if (rtl === void 0) {
      rtl = false;
    }
    const alignment = getAlignment(placement);
    const alignmentAxis = getAlignmentAxis(placement);
    const length = getAxisLength(alignmentAxis);
    let mainAlignmentSide = alignmentAxis === "x" ? alignment === (rtl ? "end" : "start") ? "right" : "left" : alignment === "start" ? "bottom" : "top";
    if (rects.reference[length] > rects.floating[length]) {
      mainAlignmentSide = getOppositePlacement(mainAlignmentSide);
    }
    return [mainAlignmentSide, getOppositePlacement(mainAlignmentSide)];
  }
  function getExpandedPlacements(placement) {
    const oppositePlacement = getOppositePlacement(placement);
    return [getOppositeAlignmentPlacement(placement), oppositePlacement, getOppositeAlignmentPlacement(oppositePlacement)];
  }
  function getOppositeAlignmentPlacement(placement) {
    return placement.replace(/start|end/g, (alignment) => oppositeAlignmentMap[alignment]);
  }
  function getSideList(side, isStart, rtl) {
    const lr = ["left", "right"];
    const rl = ["right", "left"];
    const tb = ["top", "bottom"];
    const bt = ["bottom", "top"];
    switch (side) {
      case "top":
      case "bottom":
        if (rtl)
          return isStart ? rl : lr;
        return isStart ? lr : rl;
      case "left":
      case "right":
        return isStart ? tb : bt;
      default:
        return [];
    }
  }
  function getOppositeAxisPlacements(placement, flipAlignment, direction, rtl) {
    const alignment = getAlignment(placement);
    let list = getSideList(getSide(placement), direction === "start", rtl);
    if (alignment) {
      list = list.map((side) => side + "-" + alignment);
      if (flipAlignment) {
        list = list.concat(list.map(getOppositeAlignmentPlacement));
      }
    }
    return list;
  }
  function getOppositePlacement(placement) {
    return placement.replace(/left|right|bottom|top/g, (side) => oppositeSideMap[side]);
  }
  function expandPaddingObject(padding) {
    return {
      top: 0,
      right: 0,
      bottom: 0,
      left: 0,
      ...padding
    };
  }
  function getPaddingObject(padding) {
    return typeof padding !== "number" ? expandPaddingObject(padding) : {
      top: padding,
      right: padding,
      bottom: padding,
      left: padding
    };
  }
  function rectToClientRect(rect) {
    return {
      ...rect,
      top: rect.y,
      left: rect.x,
      right: rect.x + rect.width,
      bottom: rect.y + rect.height
    };
  }
  function computeCoordsFromPlacement(_ref, placement, rtl) {
    let {
      reference,
      floating
    } = _ref;
    const sideAxis = getSideAxis(placement);
    const alignmentAxis = getAlignmentAxis(placement);
    const alignLength = getAxisLength(alignmentAxis);
    const side = getSide(placement);
    const isVertical = sideAxis === "y";
    const commonX = reference.x + reference.width / 2 - floating.width / 2;
    const commonY = reference.y + reference.height / 2 - floating.height / 2;
    const commonAlign = reference[alignLength] / 2 - floating[alignLength] / 2;
    let coords;
    switch (side) {
      case "top":
        coords = {
          x: commonX,
          y: reference.y - floating.height
        };
        break;
      case "bottom":
        coords = {
          x: commonX,
          y: reference.y + reference.height
        };
        break;
      case "right":
        coords = {
          x: reference.x + reference.width,
          y: commonY
        };
        break;
      case "left":
        coords = {
          x: reference.x - floating.width,
          y: commonY
        };
        break;
      default:
        coords = {
          x: reference.x,
          y: reference.y
        };
    }
    switch (getAlignment(placement)) {
      case "start":
        coords[alignmentAxis] -= commonAlign * (rtl && isVertical ? -1 : 1);
        break;
      case "end":
        coords[alignmentAxis] += commonAlign * (rtl && isVertical ? -1 : 1);
        break;
    }
    return coords;
  }
  var computePosition = async (reference, floating, config) => {
    const {
      placement = "bottom",
      strategy = "absolute",
      middleware = [],
      platform: platform2
    } = config;
    const validMiddleware = middleware.filter(Boolean);
    const rtl = await (platform2.isRTL == null ? void 0 : platform2.isRTL(floating));
    let rects = await platform2.getElementRects({
      reference,
      floating,
      strategy
    });
    let {
      x,
      y
    } = computeCoordsFromPlacement(rects, placement, rtl);
    let statefulPlacement = placement;
    let middlewareData = {};
    let resetCount = 0;
    for (let i = 0; i < validMiddleware.length; i++) {
      const {
        name,
        fn
      } = validMiddleware[i];
      const {
        x: nextX,
        y: nextY,
        data: data2,
        reset
      } = await fn({
        x,
        y,
        initialPlacement: placement,
        placement: statefulPlacement,
        strategy,
        middlewareData,
        rects,
        platform: platform2,
        elements: {
          reference,
          floating
        }
      });
      x = nextX != null ? nextX : x;
      y = nextY != null ? nextY : y;
      middlewareData = {
        ...middlewareData,
        [name]: {
          ...middlewareData[name],
          ...data2
        }
      };
      if (reset && resetCount <= 50) {
        resetCount++;
        if (typeof reset === "object") {
          if (reset.placement) {
            statefulPlacement = reset.placement;
          }
          if (reset.rects) {
            rects = reset.rects === true ? await platform2.getElementRects({
              reference,
              floating,
              strategy
            }) : reset.rects;
          }
          ({
            x,
            y
          } = computeCoordsFromPlacement(rects, statefulPlacement, rtl));
        }
        i = -1;
        continue;
      }
    }
    return {
      x,
      y,
      placement: statefulPlacement,
      strategy,
      middlewareData
    };
  };
  async function detectOverflow(state, options) {
    var _await$platform$isEle;
    if (options === void 0) {
      options = {};
    }
    const {
      x,
      y,
      platform: platform2,
      rects,
      elements,
      strategy
    } = state;
    const {
      boundary = "clippingAncestors",
      rootBoundary = "viewport",
      elementContext = "floating",
      altBoundary = false,
      padding = 0
    } = evaluate2(options, state);
    const paddingObject = getPaddingObject(padding);
    const altContext = elementContext === "floating" ? "reference" : "floating";
    const element = elements[altBoundary ? altContext : elementContext];
    const clippingClientRect = rectToClientRect(await platform2.getClippingRect({
      element: ((_await$platform$isEle = await (platform2.isElement == null ? void 0 : platform2.isElement(element))) != null ? _await$platform$isEle : true) ? element : element.contextElement || await (platform2.getDocumentElement == null ? void 0 : platform2.getDocumentElement(elements.floating)),
      boundary,
      rootBoundary,
      strategy
    }));
    const rect = elementContext === "floating" ? {
      ...rects.floating,
      x,
      y
    } : rects.reference;
    const offsetParent = await (platform2.getOffsetParent == null ? void 0 : platform2.getOffsetParent(elements.floating));
    const offsetScale = await (platform2.isElement == null ? void 0 : platform2.isElement(offsetParent)) ? await (platform2.getScale == null ? void 0 : platform2.getScale(offsetParent)) || {
      x: 1,
      y: 1
    } : {
      x: 1,
      y: 1
    };
    const elementClientRect = rectToClientRect(platform2.convertOffsetParentRelativeRectToViewportRelativeRect ? await platform2.convertOffsetParentRelativeRectToViewportRelativeRect({
      rect,
      offsetParent,
      strategy
    }) : rect);
    return {
      top: (clippingClientRect.top - elementClientRect.top + paddingObject.top) / offsetScale.y,
      bottom: (elementClientRect.bottom - clippingClientRect.bottom + paddingObject.bottom) / offsetScale.y,
      left: (clippingClientRect.left - elementClientRect.left + paddingObject.left) / offsetScale.x,
      right: (elementClientRect.right - clippingClientRect.right + paddingObject.right) / offsetScale.x
    };
  }
  var flip = function(options) {
    if (options === void 0) {
      options = {};
    }
    return {
      name: "flip",
      options,
      async fn(state) {
        var _middlewareData$arrow, _middlewareData$flip;
        const {
          placement,
          middlewareData,
          rects,
          initialPlacement,
          platform: platform2,
          elements
        } = state;
        const {
          mainAxis: checkMainAxis = true,
          crossAxis: checkCrossAxis = true,
          fallbackPlacements: specifiedFallbackPlacements,
          fallbackStrategy = "bestFit",
          fallbackAxisSideDirection = "none",
          flipAlignment = true,
          ...detectOverflowOptions
        } = evaluate2(options, state);
        if ((_middlewareData$arrow = middlewareData.arrow) != null && _middlewareData$arrow.alignmentOffset) {
          return {};
        }
        const side = getSide(placement);
        const isBasePlacement = getSide(initialPlacement) === initialPlacement;
        const rtl = await (platform2.isRTL == null ? void 0 : platform2.isRTL(elements.floating));
        const fallbackPlacements = specifiedFallbackPlacements || (isBasePlacement || !flipAlignment ? [getOppositePlacement(initialPlacement)] : getExpandedPlacements(initialPlacement));
        if (!specifiedFallbackPlacements && fallbackAxisSideDirection !== "none") {
          fallbackPlacements.push(...getOppositeAxisPlacements(initialPlacement, flipAlignment, fallbackAxisSideDirection, rtl));
        }
        const placements2 = [initialPlacement, ...fallbackPlacements];
        const overflow = await detectOverflow(state, detectOverflowOptions);
        const overflows = [];
        let overflowsData = ((_middlewareData$flip = middlewareData.flip) == null ? void 0 : _middlewareData$flip.overflows) || [];
        if (checkMainAxis) {
          overflows.push(overflow[side]);
        }
        if (checkCrossAxis) {
          const sides2 = getAlignmentSides(placement, rects, rtl);
          overflows.push(overflow[sides2[0]], overflow[sides2[1]]);
        }
        overflowsData = [...overflowsData, {
          placement,
          overflows
        }];
        if (!overflows.every((side2) => side2 <= 0)) {
          var _middlewareData$flip2, _overflowsData$filter;
          const nextIndex = (((_middlewareData$flip2 = middlewareData.flip) == null ? void 0 : _middlewareData$flip2.index) || 0) + 1;
          const nextPlacement = placements2[nextIndex];
          if (nextPlacement) {
            return {
              data: {
                index: nextIndex,
                overflows: overflowsData
              },
              reset: {
                placement: nextPlacement
              }
            };
          }
          let resetPlacement = (_overflowsData$filter = overflowsData.filter((d) => d.overflows[0] <= 0).sort((a, b) => a.overflows[1] - b.overflows[1])[0]) == null ? void 0 : _overflowsData$filter.placement;
          if (!resetPlacement) {
            switch (fallbackStrategy) {
              case "bestFit": {
                var _overflowsData$map$so;
                const placement2 = (_overflowsData$map$so = overflowsData.map((d) => [d.placement, d.overflows.filter((overflow2) => overflow2 > 0).reduce((acc, overflow2) => acc + overflow2, 0)]).sort((a, b) => a[1] - b[1])[0]) == null ? void 0 : _overflowsData$map$so[0];
                if (placement2) {
                  resetPlacement = placement2;
                }
                break;
              }
              case "initialPlacement":
                resetPlacement = initialPlacement;
                break;
            }
          }
          if (placement !== resetPlacement) {
            return {
              reset: {
                placement: resetPlacement
              }
            };
          }
        }
        return {};
      }
    };
  };
  async function convertValueToCoords(state, options) {
    const {
      placement,
      platform: platform2,
      elements
    } = state;
    const rtl = await (platform2.isRTL == null ? void 0 : platform2.isRTL(elements.floating));
    const side = getSide(placement);
    const alignment = getAlignment(placement);
    const isVertical = getSideAxis(placement) === "y";
    const mainAxisMulti = ["left", "top"].includes(side) ? -1 : 1;
    const crossAxisMulti = rtl && isVertical ? -1 : 1;
    const rawValue = evaluate2(options, state);
    let {
      mainAxis,
      crossAxis,
      alignmentAxis
    } = typeof rawValue === "number" ? {
      mainAxis: rawValue,
      crossAxis: 0,
      alignmentAxis: null
    } : {
      mainAxis: 0,
      crossAxis: 0,
      alignmentAxis: null,
      ...rawValue
    };
    if (alignment && typeof alignmentAxis === "number") {
      crossAxis = alignment === "end" ? alignmentAxis * -1 : alignmentAxis;
    }
    return isVertical ? {
      x: crossAxis * crossAxisMulti,
      y: mainAxis * mainAxisMulti
    } : {
      x: mainAxis * mainAxisMulti,
      y: crossAxis * crossAxisMulti
    };
  }
  var offset = function(options) {
    if (options === void 0) {
      options = 0;
    }
    return {
      name: "offset",
      options,
      async fn(state) {
        const {
          x,
          y
        } = state;
        const diffCoords = await convertValueToCoords(state, options);
        return {
          x: x + diffCoords.x,
          y: y + diffCoords.y,
          data: diffCoords
        };
      }
    };
  };
  var shift = function(options) {
    if (options === void 0) {
      options = {};
    }
    return {
      name: "shift",
      options,
      async fn(state) {
        const {
          x,
          y,
          placement
        } = state;
        const {
          mainAxis: checkMainAxis = true,
          crossAxis: checkCrossAxis = false,
          limiter = {
            fn: (_ref) => {
              let {
                x: x2,
                y: y2
              } = _ref;
              return {
                x: x2,
                y: y2
              };
            }
          },
          ...detectOverflowOptions
        } = evaluate2(options, state);
        const coords = {
          x,
          y
        };
        const overflow = await detectOverflow(state, detectOverflowOptions);
        const crossAxis = getSideAxis(getSide(placement));
        const mainAxis = getOppositeAxis(crossAxis);
        let mainAxisCoord = coords[mainAxis];
        let crossAxisCoord = coords[crossAxis];
        if (checkMainAxis) {
          const minSide = mainAxis === "y" ? "top" : "left";
          const maxSide = mainAxis === "y" ? "bottom" : "right";
          const min2 = mainAxisCoord + overflow[minSide];
          const max2 = mainAxisCoord - overflow[maxSide];
          mainAxisCoord = clamp(min2, mainAxisCoord, max2);
        }
        if (checkCrossAxis) {
          const minSide = crossAxis === "y" ? "top" : "left";
          const maxSide = crossAxis === "y" ? "bottom" : "right";
          const min2 = crossAxisCoord + overflow[minSide];
          const max2 = crossAxisCoord - overflow[maxSide];
          crossAxisCoord = clamp(min2, crossAxisCoord, max2);
        }
        const limitedCoords = limiter.fn({
          ...state,
          [mainAxis]: mainAxisCoord,
          [crossAxis]: crossAxisCoord
        });
        return {
          ...limitedCoords,
          data: {
            x: limitedCoords.x - x,
            y: limitedCoords.y - y
          }
        };
      }
    };
  };
  function getNodeName(node) {
    if (isNode(node)) {
      return (node.nodeName || "").toLowerCase();
    }
    return "#document";
  }
  function getWindow(node) {
    var _node$ownerDocument;
    return (node == null ? void 0 : (_node$ownerDocument = node.ownerDocument) == null ? void 0 : _node$ownerDocument.defaultView) || window;
  }
  function getDocumentElement(node) {
    var _ref;
    return (_ref = (isNode(node) ? node.ownerDocument : node.document) || window.document) == null ? void 0 : _ref.documentElement;
  }
  function isNode(value) {
    return value instanceof Node || value instanceof getWindow(value).Node;
  }
  function isElement(value) {
    return value instanceof Element || value instanceof getWindow(value).Element;
  }
  function isHTMLElement(value) {
    return value instanceof HTMLElement || value instanceof getWindow(value).HTMLElement;
  }
  function isShadowRoot(value) {
    if (typeof ShadowRoot === "undefined") {
      return false;
    }
    return value instanceof ShadowRoot || value instanceof getWindow(value).ShadowRoot;
  }
  function isOverflowElement(element) {
    const {
      overflow,
      overflowX,
      overflowY,
      display
    } = getComputedStyle2(element);
    return /auto|scroll|overlay|hidden|clip/.test(overflow + overflowY + overflowX) && !["inline", "contents"].includes(display);
  }
  function isTableElement(element) {
    return ["table", "td", "th"].includes(getNodeName(element));
  }
  function isContainingBlock(element) {
    const webkit = isWebKit();
    const css2 = getComputedStyle2(element);
    return css2.transform !== "none" || css2.perspective !== "none" || (css2.containerType ? css2.containerType !== "normal" : false) || !webkit && (css2.backdropFilter ? css2.backdropFilter !== "none" : false) || !webkit && (css2.filter ? css2.filter !== "none" : false) || ["transform", "perspective", "filter"].some((value) => (css2.willChange || "").includes(value)) || ["paint", "layout", "strict", "content"].some((value) => (css2.contain || "").includes(value));
  }
  function getContainingBlock(element) {
    let currentNode = getParentNode(element);
    while (isHTMLElement(currentNode) && !isLastTraversableNode(currentNode)) {
      if (isContainingBlock(currentNode)) {
        return currentNode;
      } else {
        currentNode = getParentNode(currentNode);
      }
    }
    return null;
  }
  function isWebKit() {
    if (typeof CSS === "undefined" || !CSS.supports)
      return false;
    return CSS.supports("-webkit-backdrop-filter", "none");
  }
  function isLastTraversableNode(node) {
    return ["html", "body", "#document"].includes(getNodeName(node));
  }
  function getComputedStyle2(element) {
    return getWindow(element).getComputedStyle(element);
  }
  function getNodeScroll(element) {
    if (isElement(element)) {
      return {
        scrollLeft: element.scrollLeft,
        scrollTop: element.scrollTop
      };
    }
    return {
      scrollLeft: element.pageXOffset,
      scrollTop: element.pageYOffset
    };
  }
  function getParentNode(node) {
    if (getNodeName(node) === "html") {
      return node;
    }
    const result = node.assignedSlot || node.parentNode || isShadowRoot(node) && node.host || getDocumentElement(node);
    return isShadowRoot(result) ? result.host : result;
  }
  function getNearestOverflowAncestor(node) {
    const parentNode = getParentNode(node);
    if (isLastTraversableNode(parentNode)) {
      return node.ownerDocument ? node.ownerDocument.body : node.body;
    }
    if (isHTMLElement(parentNode) && isOverflowElement(parentNode)) {
      return parentNode;
    }
    return getNearestOverflowAncestor(parentNode);
  }
  function getOverflowAncestors(node, list, traverseIframes) {
    var _node$ownerDocument2;
    if (list === void 0) {
      list = [];
    }
    if (traverseIframes === void 0) {
      traverseIframes = true;
    }
    const scrollableAncestor = getNearestOverflowAncestor(node);
    const isBody = scrollableAncestor === ((_node$ownerDocument2 = node.ownerDocument) == null ? void 0 : _node$ownerDocument2.body);
    const win = getWindow(scrollableAncestor);
    if (isBody) {
      return list.concat(win, win.visualViewport || [], isOverflowElement(scrollableAncestor) ? scrollableAncestor : [], win.frameElement && traverseIframes ? getOverflowAncestors(win.frameElement) : []);
    }
    return list.concat(scrollableAncestor, getOverflowAncestors(scrollableAncestor, [], traverseIframes));
  }
  function getCssDimensions(element) {
    const css2 = getComputedStyle2(element);
    let width = parseFloat(css2.width) || 0;
    let height = parseFloat(css2.height) || 0;
    const hasOffset = isHTMLElement(element);
    const offsetWidth = hasOffset ? element.offsetWidth : width;
    const offsetHeight = hasOffset ? element.offsetHeight : height;
    const shouldFallback = round(width) !== offsetWidth || round(height) !== offsetHeight;
    if (shouldFallback) {
      width = offsetWidth;
      height = offsetHeight;
    }
    return {
      width,
      height,
      $: shouldFallback
    };
  }
  function unwrapElement(element) {
    return !isElement(element) ? element.contextElement : element;
  }
  function getScale(element) {
    const domElement = unwrapElement(element);
    if (!isHTMLElement(domElement)) {
      return createCoords(1);
    }
    const rect = domElement.getBoundingClientRect();
    const {
      width,
      height,
      $
    } = getCssDimensions(domElement);
    let x = ($ ? round(rect.width) : rect.width) / width;
    let y = ($ ? round(rect.height) : rect.height) / height;
    if (!x || !Number.isFinite(x)) {
      x = 1;
    }
    if (!y || !Number.isFinite(y)) {
      y = 1;
    }
    return {
      x,
      y
    };
  }
  var noOffsets = /* @__PURE__ */ createCoords(0);
  function getVisualOffsets(element) {
    const win = getWindow(element);
    if (!isWebKit() || !win.visualViewport) {
      return noOffsets;
    }
    return {
      x: win.visualViewport.offsetLeft,
      y: win.visualViewport.offsetTop
    };
  }
  function shouldAddVisualOffsets(element, isFixed, floatingOffsetParent) {
    if (isFixed === void 0) {
      isFixed = false;
    }
    if (!floatingOffsetParent || isFixed && floatingOffsetParent !== getWindow(element)) {
      return false;
    }
    return isFixed;
  }
  function getBoundingClientRect(element, includeScale, isFixedStrategy, offsetParent) {
    if (includeScale === void 0) {
      includeScale = false;
    }
    if (isFixedStrategy === void 0) {
      isFixedStrategy = false;
    }
    const clientRect = element.getBoundingClientRect();
    const domElement = unwrapElement(element);
    let scale = createCoords(1);
    if (includeScale) {
      if (offsetParent) {
        if (isElement(offsetParent)) {
          scale = getScale(offsetParent);
        }
      } else {
        scale = getScale(element);
      }
    }
    const visualOffsets = shouldAddVisualOffsets(domElement, isFixedStrategy, offsetParent) ? getVisualOffsets(domElement) : createCoords(0);
    let x = (clientRect.left + visualOffsets.x) / scale.x;
    let y = (clientRect.top + visualOffsets.y) / scale.y;
    let width = clientRect.width / scale.x;
    let height = clientRect.height / scale.y;
    if (domElement) {
      const win = getWindow(domElement);
      const offsetWin = offsetParent && isElement(offsetParent) ? getWindow(offsetParent) : offsetParent;
      let currentIFrame = win.frameElement;
      while (currentIFrame && offsetParent && offsetWin !== win) {
        const iframeScale = getScale(currentIFrame);
        const iframeRect = currentIFrame.getBoundingClientRect();
        const css2 = getComputedStyle2(currentIFrame);
        const left = iframeRect.left + (currentIFrame.clientLeft + parseFloat(css2.paddingLeft)) * iframeScale.x;
        const top = iframeRect.top + (currentIFrame.clientTop + parseFloat(css2.paddingTop)) * iframeScale.y;
        x *= iframeScale.x;
        y *= iframeScale.y;
        width *= iframeScale.x;
        height *= iframeScale.y;
        x += left;
        y += top;
        currentIFrame = getWindow(currentIFrame).frameElement;
      }
    }
    return rectToClientRect({
      width,
      height,
      x,
      y
    });
  }
  function convertOffsetParentRelativeRectToViewportRelativeRect(_ref) {
    let {
      rect,
      offsetParent,
      strategy
    } = _ref;
    const isOffsetParentAnElement = isHTMLElement(offsetParent);
    const documentElement = getDocumentElement(offsetParent);
    if (offsetParent === documentElement) {
      return rect;
    }
    let scroll = {
      scrollLeft: 0,
      scrollTop: 0
    };
    let scale = createCoords(1);
    const offsets = createCoords(0);
    if (isOffsetParentAnElement || !isOffsetParentAnElement && strategy !== "fixed") {
      if (getNodeName(offsetParent) !== "body" || isOverflowElement(documentElement)) {
        scroll = getNodeScroll(offsetParent);
      }
      if (isHTMLElement(offsetParent)) {
        const offsetRect = getBoundingClientRect(offsetParent);
        scale = getScale(offsetParent);
        offsets.x = offsetRect.x + offsetParent.clientLeft;
        offsets.y = offsetRect.y + offsetParent.clientTop;
      }
    }
    return {
      width: rect.width * scale.x,
      height: rect.height * scale.y,
      x: rect.x * scale.x - scroll.scrollLeft * scale.x + offsets.x,
      y: rect.y * scale.y - scroll.scrollTop * scale.y + offsets.y
    };
  }
  function getClientRects(element) {
    return Array.from(element.getClientRects());
  }
  function getWindowScrollBarX(element) {
    return getBoundingClientRect(getDocumentElement(element)).left + getNodeScroll(element).scrollLeft;
  }
  function getDocumentRect(element) {
    const html = getDocumentElement(element);
    const scroll = getNodeScroll(element);
    const body = element.ownerDocument.body;
    const width = max(html.scrollWidth, html.clientWidth, body.scrollWidth, body.clientWidth);
    const height = max(html.scrollHeight, html.clientHeight, body.scrollHeight, body.clientHeight);
    let x = -scroll.scrollLeft + getWindowScrollBarX(element);
    const y = -scroll.scrollTop;
    if (getComputedStyle2(body).direction === "rtl") {
      x += max(html.clientWidth, body.clientWidth) - width;
    }
    return {
      width,
      height,
      x,
      y
    };
  }
  function getViewportRect(element, strategy) {
    const win = getWindow(element);
    const html = getDocumentElement(element);
    const visualViewport = win.visualViewport;
    let width = html.clientWidth;
    let height = html.clientHeight;
    let x = 0;
    let y = 0;
    if (visualViewport) {
      width = visualViewport.width;
      height = visualViewport.height;
      const visualViewportBased = isWebKit();
      if (!visualViewportBased || visualViewportBased && strategy === "fixed") {
        x = visualViewport.offsetLeft;
        y = visualViewport.offsetTop;
      }
    }
    return {
      width,
      height,
      x,
      y
    };
  }
  function getInnerBoundingClientRect(element, strategy) {
    const clientRect = getBoundingClientRect(element, true, strategy === "fixed");
    const top = clientRect.top + element.clientTop;
    const left = clientRect.left + element.clientLeft;
    const scale = isHTMLElement(element) ? getScale(element) : createCoords(1);
    const width = element.clientWidth * scale.x;
    const height = element.clientHeight * scale.y;
    const x = left * scale.x;
    const y = top * scale.y;
    return {
      width,
      height,
      x,
      y
    };
  }
  function getClientRectFromClippingAncestor(element, clippingAncestor, strategy) {
    let rect;
    if (clippingAncestor === "viewport") {
      rect = getViewportRect(element, strategy);
    } else if (clippingAncestor === "document") {
      rect = getDocumentRect(getDocumentElement(element));
    } else if (isElement(clippingAncestor)) {
      rect = getInnerBoundingClientRect(clippingAncestor, strategy);
    } else {
      const visualOffsets = getVisualOffsets(element);
      rect = {
        ...clippingAncestor,
        x: clippingAncestor.x - visualOffsets.x,
        y: clippingAncestor.y - visualOffsets.y
      };
    }
    return rectToClientRect(rect);
  }
  function hasFixedPositionAncestor(element, stopNode) {
    const parentNode = getParentNode(element);
    if (parentNode === stopNode || !isElement(parentNode) || isLastTraversableNode(parentNode)) {
      return false;
    }
    return getComputedStyle2(parentNode).position === "fixed" || hasFixedPositionAncestor(parentNode, stopNode);
  }
  function getClippingElementAncestors(element, cache) {
    const cachedResult = cache.get(element);
    if (cachedResult) {
      return cachedResult;
    }
    let result = getOverflowAncestors(element, [], false).filter((el) => isElement(el) && getNodeName(el) !== "body");
    let currentContainingBlockComputedStyle = null;
    const elementIsFixed = getComputedStyle2(element).position === "fixed";
    let currentNode = elementIsFixed ? getParentNode(element) : element;
    while (isElement(currentNode) && !isLastTraversableNode(currentNode)) {
      const computedStyle = getComputedStyle2(currentNode);
      const currentNodeIsContaining = isContainingBlock(currentNode);
      if (!currentNodeIsContaining && computedStyle.position === "fixed") {
        currentContainingBlockComputedStyle = null;
      }
      const shouldDropCurrentNode = elementIsFixed ? !currentNodeIsContaining && !currentContainingBlockComputedStyle : !currentNodeIsContaining && computedStyle.position === "static" && !!currentContainingBlockComputedStyle && ["absolute", "fixed"].includes(currentContainingBlockComputedStyle.position) || isOverflowElement(currentNode) && !currentNodeIsContaining && hasFixedPositionAncestor(element, currentNode);
      if (shouldDropCurrentNode) {
        result = result.filter((ancestor) => ancestor !== currentNode);
      } else {
        currentContainingBlockComputedStyle = computedStyle;
      }
      currentNode = getParentNode(currentNode);
    }
    cache.set(element, result);
    return result;
  }
  function getClippingRect(_ref) {
    let {
      element,
      boundary,
      rootBoundary,
      strategy
    } = _ref;
    const elementClippingAncestors = boundary === "clippingAncestors" ? getClippingElementAncestors(element, this._c) : [].concat(boundary);
    const clippingAncestors = [...elementClippingAncestors, rootBoundary];
    const firstClippingAncestor = clippingAncestors[0];
    const clippingRect = clippingAncestors.reduce((accRect, clippingAncestor) => {
      const rect = getClientRectFromClippingAncestor(element, clippingAncestor, strategy);
      accRect.top = max(rect.top, accRect.top);
      accRect.right = min(rect.right, accRect.right);
      accRect.bottom = min(rect.bottom, accRect.bottom);
      accRect.left = max(rect.left, accRect.left);
      return accRect;
    }, getClientRectFromClippingAncestor(element, firstClippingAncestor, strategy));
    return {
      width: clippingRect.right - clippingRect.left,
      height: clippingRect.bottom - clippingRect.top,
      x: clippingRect.left,
      y: clippingRect.top
    };
  }
  function getDimensions(element) {
    return getCssDimensions(element);
  }
  function getRectRelativeToOffsetParent(element, offsetParent, strategy) {
    const isOffsetParentAnElement = isHTMLElement(offsetParent);
    const documentElement = getDocumentElement(offsetParent);
    const isFixed = strategy === "fixed";
    const rect = getBoundingClientRect(element, true, isFixed, offsetParent);
    let scroll = {
      scrollLeft: 0,
      scrollTop: 0
    };
    const offsets = createCoords(0);
    if (isOffsetParentAnElement || !isOffsetParentAnElement && !isFixed) {
      if (getNodeName(offsetParent) !== "body" || isOverflowElement(documentElement)) {
        scroll = getNodeScroll(offsetParent);
      }
      if (isOffsetParentAnElement) {
        const offsetRect = getBoundingClientRect(offsetParent, true, isFixed, offsetParent);
        offsets.x = offsetRect.x + offsetParent.clientLeft;
        offsets.y = offsetRect.y + offsetParent.clientTop;
      } else if (documentElement) {
        offsets.x = getWindowScrollBarX(documentElement);
      }
    }
    return {
      x: rect.left + scroll.scrollLeft - offsets.x,
      y: rect.top + scroll.scrollTop - offsets.y,
      width: rect.width,
      height: rect.height
    };
  }
  function getTrueOffsetParent(element, polyfill) {
    if (!isHTMLElement(element) || getComputedStyle2(element).position === "fixed") {
      return null;
    }
    if (polyfill) {
      return polyfill(element);
    }
    return element.offsetParent;
  }
  function getOffsetParent(element, polyfill) {
    const window2 = getWindow(element);
    if (!isHTMLElement(element)) {
      return window2;
    }
    let offsetParent = getTrueOffsetParent(element, polyfill);
    while (offsetParent && isTableElement(offsetParent) && getComputedStyle2(offsetParent).position === "static") {
      offsetParent = getTrueOffsetParent(offsetParent, polyfill);
    }
    if (offsetParent && (getNodeName(offsetParent) === "html" || getNodeName(offsetParent) === "body" && getComputedStyle2(offsetParent).position === "static" && !isContainingBlock(offsetParent))) {
      return window2;
    }
    return offsetParent || getContainingBlock(element) || window2;
  }
  var getElementRects = async function(_ref) {
    let {
      reference,
      floating,
      strategy
    } = _ref;
    const getOffsetParentFn = this.getOffsetParent || getOffsetParent;
    const getDimensionsFn = this.getDimensions;
    return {
      reference: getRectRelativeToOffsetParent(reference, await getOffsetParentFn(floating), strategy),
      floating: {
        x: 0,
        y: 0,
        ...await getDimensionsFn(floating)
      }
    };
  };
  function isRTL(element) {
    return getComputedStyle2(element).direction === "rtl";
  }
  var platform = {
    convertOffsetParentRelativeRectToViewportRelativeRect,
    getDocumentElement,
    getClippingRect,
    getOffsetParent,
    getElementRects,
    getClientRects,
    getDimensions,
    getScale,
    isElement,
    isRTL
  };
  function observeMove(element, onMove) {
    let io = null;
    let timeoutId;
    const root = getDocumentElement(element);
    function cleanup2() {
      clearTimeout(timeoutId);
      io && io.disconnect();
      io = null;
    }
    function refresh(skip, threshold) {
      if (skip === void 0) {
        skip = false;
      }
      if (threshold === void 0) {
        threshold = 1;
      }
      cleanup2();
      const {
        left,
        top,
        width,
        height
      } = element.getBoundingClientRect();
      if (!skip) {
        onMove();
      }
      if (!width || !height) {
        return;
      }
      const insetTop = floor(top);
      const insetRight = floor(root.clientWidth - (left + width));
      const insetBottom = floor(root.clientHeight - (top + height));
      const insetLeft = floor(left);
      const rootMargin = -insetTop + "px " + -insetRight + "px " + -insetBottom + "px " + -insetLeft + "px";
      const options = {
        rootMargin,
        threshold: max(0, min(1, threshold)) || 1
      };
      let isFirstUpdate = true;
      function handleObserve(entries) {
        const ratio = entries[0].intersectionRatio;
        if (ratio !== threshold) {
          if (!isFirstUpdate) {
            return refresh();
          }
          if (!ratio) {
            timeoutId = setTimeout(() => {
              refresh(false, 1e-7);
            }, 100);
          } else {
            refresh(false, ratio);
          }
        }
        isFirstUpdate = false;
      }
      try {
        io = new IntersectionObserver(handleObserve, {
          ...options,
          root: root.ownerDocument
        });
      } catch (e) {
        io = new IntersectionObserver(handleObserve, options);
      }
      io.observe(element);
    }
    refresh(true);
    return cleanup2;
  }
  function autoUpdate(reference, floating, update, options) {
    if (options === void 0) {
      options = {};
    }
    const {
      ancestorScroll = true,
      ancestorResize = true,
      elementResize = typeof ResizeObserver === "function",
      layoutShift = typeof IntersectionObserver === "function",
      animationFrame = false
    } = options;
    const referenceEl = unwrapElement(reference);
    const ancestors = ancestorScroll || ancestorResize ? [...referenceEl ? getOverflowAncestors(referenceEl) : [], ...getOverflowAncestors(floating)] : [];
    ancestors.forEach((ancestor) => {
      ancestorScroll && ancestor.addEventListener("scroll", update, {
        passive: true
      });
      ancestorResize && ancestor.addEventListener("resize", update);
    });
    const cleanupIo = referenceEl && layoutShift ? observeMove(referenceEl, update) : null;
    let reobserveFrame = -1;
    let resizeObserver = null;
    if (elementResize) {
      resizeObserver = new ResizeObserver((_ref) => {
        let [firstEntry] = _ref;
        if (firstEntry && firstEntry.target === referenceEl && resizeObserver) {
          resizeObserver.unobserve(floating);
          cancelAnimationFrame(reobserveFrame);
          reobserveFrame = requestAnimationFrame(() => {
            resizeObserver && resizeObserver.observe(floating);
          });
        }
        update();
      });
      if (referenceEl && !animationFrame) {
        resizeObserver.observe(referenceEl);
      }
      resizeObserver.observe(floating);
    }
    let frameId;
    let prevRefRect = animationFrame ? getBoundingClientRect(reference) : null;
    if (animationFrame) {
      frameLoop();
    }
    function frameLoop() {
      const nextRefRect = getBoundingClientRect(reference);
      if (prevRefRect && (nextRefRect.x !== prevRefRect.x || nextRefRect.y !== prevRefRect.y || nextRefRect.width !== prevRefRect.width || nextRefRect.height !== prevRefRect.height)) {
        update();
      }
      prevRefRect = nextRefRect;
      frameId = requestAnimationFrame(frameLoop);
    }
    update();
    return () => {
      ancestors.forEach((ancestor) => {
        ancestorScroll && ancestor.removeEventListener("scroll", update);
        ancestorResize && ancestor.removeEventListener("resize", update);
      });
      cleanupIo && cleanupIo();
      resizeObserver && resizeObserver.disconnect();
      resizeObserver = null;
      if (animationFrame) {
        cancelAnimationFrame(frameId);
      }
    };
  }
  var computePosition2 = (reference, floating, options) => {
    const cache = /* @__PURE__ */ new Map();
    const mergedOptions = {
      platform,
      ...options
    };
    const platformWithCache = {
      ...mergedOptions.platform,
      _c: cache
    };
    return computePosition(reference, floating, {
      ...mergedOptions,
      platform: platformWithCache
    });
  };
  function src_default8(Alpine3) {
    Alpine3.magic("anchor", (el) => {
      if (!el._x_anchor)
        throw "Alpine: No x-anchor directive found on element using $anchor...";
      return el._x_anchor;
    });
    Alpine3.interceptClone((from, to) => {
      if (from && from._x_anchor && !to._x_anchor) {
        to._x_anchor = from._x_anchor;
      }
    });
    Alpine3.directive("anchor", Alpine3.skipDuringClone(
      (el, { expression, modifiers, value }, { cleanup: cleanup2, evaluate: evaluate22 }) => {
        let { placement, offsetValue, unstyled } = getOptions(modifiers);
        el._x_anchor = Alpine3.reactive({ x: 0, y: 0 });
        let reference = evaluate22(expression);
        if (!reference)
          throw "Alpine: no element provided to x-anchor...";
        let compute = () => {
          let previousValue;
          computePosition2(reference, el, {
            placement,
            middleware: [flip(), shift({ padding: 5 }), offset(offsetValue)]
          }).then(({ x, y }) => {
            unstyled || setStyles2(el, x, y);
            if (JSON.stringify({ x, y }) !== previousValue) {
              el._x_anchor.x = x;
              el._x_anchor.y = y;
            }
            previousValue = JSON.stringify({ x, y });
          });
        };
        let release2 = autoUpdate(reference, el, () => compute());
        cleanup2(() => release2());
      },
      (el, { expression, modifiers, value }, { cleanup: cleanup2, evaluate: evaluate22 }) => {
        let { placement, offsetValue, unstyled } = getOptions(modifiers);
        if (el._x_anchor) {
          unstyled || setStyles2(el, el._x_anchor.x, el._x_anchor.y);
        }
      }
    ));
  }
  function setStyles2(el, x, y) {
    Object.assign(el.style, {
      left: x + "px",
      top: y + "px",
      position: "absolute"
    });
  }
  function getOptions(modifiers) {
    let positions = ["top", "top-start", "top-end", "right", "right-start", "right-end", "bottom", "bottom-start", "bottom-end", "left", "left-start", "left-end"];
    let placement = positions.find((i) => modifiers.includes(i));
    let offsetValue = 0;
    if (modifiers.includes("offset")) {
      let idx = modifiers.findIndex((i) => i === "offset");
      offsetValue = modifiers[idx + 1] !== void 0 ? Number(modifiers[idx + 1]) : offsetValue;
    }
    let unstyled = modifiers.includes("no-style");
    return { placement, offsetValue, unstyled };
  }
  var module_default8 = src_default8;

  // js/plugins/navigate/history.js
  var Snapshot = class {
    constructor(url, html) {
      this.url = url;
      this.html = html;
    }
  };
  var snapshotCache = {
    currentKey: null,
    currentUrl: null,
    keys: [],
    lookup: {},
    limit: 10,
    has(location) {
      return this.lookup[location] !== void 0;
    },
    retrieve(location) {
      let snapshot = this.lookup[location];
      if (snapshot === void 0)
        throw "No back button cache found for current location: " + location;
      return snapshot;
    },
    replace(key, snapshot) {
      if (this.has(key)) {
        this.lookup[key] = snapshot;
      } else {
        this.push(key, snapshot);
      }
    },
    push(key, snapshot) {
      this.lookup[key] = snapshot;
      let index2 = this.keys.indexOf(key);
      if (index2 > -1)
        this.keys.splice(index2, 1);
      this.keys.unshift(key);
      this.trim();
    },
    trim() {
      for (let key of this.keys.splice(this.limit)) {
        delete this.lookup[key];
      }
    }
  };
  function updateCurrentPageHtmlInHistoryStateForLaterBackButtonClicks() {
    let url = new URL(window.location.href, document.baseURI);
    replaceUrl(url, document.documentElement.outerHTML);
  }
  function updateCurrentPageHtmlInSnapshotCacheForLaterBackButtonClicks(key, url) {
    let html = document.documentElement.outerHTML;
    snapshotCache.replace(key, new Snapshot(url, html));
  }
  function whenTheBackOrForwardButtonIsClicked(registerFallback, handleHtml) {
    let fallback2;
    registerFallback((i) => fallback2 = i);
    window.addEventListener("popstate", (e) => {
      let state = e.state || {};
      let alpine = state.alpine || {};
      if (Object.keys(state).length === 0)
        return;
      if (!alpine.snapshotIdx)
        return;
      if (snapshotCache.has(alpine.snapshotIdx)) {
        let snapshot = snapshotCache.retrieve(alpine.snapshotIdx);
        handleHtml(snapshot.html, snapshot.url, snapshotCache.currentUrl, snapshotCache.currentKey);
      } else {
        fallback2(alpine.url);
      }
    });
  }
  function updateUrlAndStoreLatestHtmlForFutureBackButtons(html, destination) {
    pushUrl(destination, html);
  }
  function pushUrl(url, html) {
    updateUrl("pushState", url, html);
  }
  function replaceUrl(url, html) {
    updateUrl("replaceState", url, html);
  }
  function updateUrl(method, url, html) {
    let key = url.toString() + "-" + Math.random();
    method === "pushState" ? snapshotCache.push(key, new Snapshot(url, html)) : snapshotCache.replace(key = snapshotCache.currentKey ?? key, new Snapshot(url, html));
    let state = history.state || {};
    if (!state.alpine)
      state.alpine = {};
    state.alpine.snapshotIdx = key;
    state.alpine.url = url.toString();
    try {
      history[method](state, JSON.stringify(document.title), url);
      snapshotCache.currentKey = key;
      snapshotCache.currentUrl = url;
    } catch (error2) {
      if (error2 instanceof DOMException && error2.name === "SecurityError") {
        console.error(
          "Livewire: You can't use wire:navigate with a link to a different root domain: " + url
        );
      }
      console.error(error2);
    }
  }

  // js/plugins/navigate/links.js
  function whenThisLinkIsPressed(el, callback) {
    let isProgrammaticClick = (e) => !e.isTrusted;
    let isNotPlainLeftClick = (e) => e.which > 1 || e.altKey || e.ctrlKey || e.metaKey || e.shiftKey;
    let isNotPlainEnterKey = (e) => e.which !== 13 || e.altKey || e.ctrlKey || e.metaKey || e.shiftKey;
    el.addEventListener("click", (e) => {
      if (isProgrammaticClick(e)) {
        e.preventDefault();
        callback((whenReleased) => whenReleased());
        return;
      }
      if (isNotPlainLeftClick(e))
        return;
      e.preventDefault();
    });
    el.addEventListener("mousedown", (e) => {
      if (isNotPlainLeftClick(e))
        return;
      e.preventDefault();
      callback((whenReleased) => {
        let handler4 = (e2) => {
          e2.preventDefault();
          whenReleased();
          el.removeEventListener("mouseup", handler4);
        };
        el.addEventListener("mouseup", handler4);
      });
    });
    el.addEventListener("keydown", (e) => {
      if (isNotPlainEnterKey(e))
        return;
      e.preventDefault();
      callback((whenReleased) => whenReleased());
    });
  }
  function whenThisLinkIsHoveredFor(el, ms = 60, callback) {
    el.addEventListener("mouseenter", (e) => {
      let timeout = setTimeout(() => {
        callback(e);
      }, ms);
      let handler4 = () => {
        clearTimeout(timeout);
        el.removeEventListener("mouseleave", handler4);
      };
      el.addEventListener("mouseleave", handler4);
    });
  }
  function extractDestinationFromLink(linkEl) {
    return createUrlObjectFromString2(linkEl.getAttribute("href"));
  }
  function createUrlObjectFromString2(urlString) {
    return urlString !== null && new URL(urlString, document.baseURI);
  }
  function getUriStringFromUrlObject(urlObject) {
    return urlObject.pathname + urlObject.search + urlObject.hash;
  }

  // js/plugins/navigate/fetch.js
  function fetchHtml(destination, callback, errorCallback) {
    let uri = getUriStringFromUrlObject(destination);
    performFetch(uri, (html, finalDestination) => {
      callback(html, finalDestination);
    }, errorCallback);
  }
  function performFetch(uri, callback, errorCallback) {
    sendNavigateRequest(uri, callback, errorCallback);
  }

  // js/plugins/navigate/prefetch.js
  var prefetches = {};
  var cacheDuration = 3e4;
  function prefetchHtml(destination, callback, errorCallback) {
    let uri = getUriStringFromUrlObject(destination);
    if (prefetches[uri])
      return;
    prefetches[uri] = { finished: false, html: null, whenFinished: () => setTimeout(() => delete prefetches[uri], cacheDuration) };
    performFetch(uri, (html, routedUri) => {
      callback(html, routedUri);
    }, () => {
      delete prefetches[uri];
      errorCallback();
    });
  }
  function storeThePrefetchedHtmlForWhenALinkIsClicked(html, destination, finalDestination) {
    let state = prefetches[getUriStringFromUrlObject(destination)];
    state.html = html;
    state.finished = true;
    state.finalDestination = finalDestination;
    state.whenFinished();
  }
  function getPretchedHtmlOr(destination, receive, ifNoPrefetchExists) {
    let uri = getUriStringFromUrlObject(destination);
    if (!prefetches[uri])
      return ifNoPrefetchExists();
    if (prefetches[uri].finished) {
      let html = prefetches[uri].html;
      let finalDestination = prefetches[uri].finalDestination;
      delete prefetches[uri];
      return receive(html, finalDestination);
    } else {
      prefetches[uri].whenFinished = () => {
        let html = prefetches[uri].html;
        let finalDestination = prefetches[uri].finalDestination;
        delete prefetches[uri];
        receive(html, finalDestination);
      };
    }
  }

  // js/plugins/navigate/teleport.js
  function packUpPersistedTeleports(persistedEl) {
    module_default.mutateDom(() => {
      persistedEl.querySelectorAll("[data-teleport-template]").forEach((i) => i._x_teleport.remove());
    });
  }
  function removeAnyLeftOverStaleTeleportTargets(body) {
    module_default.mutateDom(() => {
      body.querySelectorAll("[data-teleport-target]").forEach((i) => i.remove());
    });
  }
  function unPackPersistedTeleports(persistedEl) {
    module_default.walk(persistedEl, (el, skip) => {
      if (!el._x_teleport)
        return;
      el._x_teleportPutBack();
      skip();
    });
  }
  function isTeleportTarget(el) {
    return el.hasAttribute("data-teleport-target");
  }

  // js/plugins/navigate/scroll.js
  function storeScrollInformationInHtmlBeforeNavigatingAway() {
    document.body.setAttribute("data-scroll-x", document.body.scrollLeft);
    document.body.setAttribute("data-scroll-y", document.body.scrollTop);
    document.querySelectorAll(["[x-navigate\\:scroll]", "[wire\\:navigate\\:scroll]"]).forEach((el) => {
      el.setAttribute("data-scroll-x", el.scrollLeft);
      el.setAttribute("data-scroll-y", el.scrollTop);
    });
  }
  function restoreScrollPositionOrScrollToTop() {
    let scroll = (el) => {
      if (!el.hasAttribute("data-scroll-x")) {
        window.scrollTo({ top: 0, left: 0, behavior: "instant" });
      } else {
        el.scrollTo({
          top: Number(el.getAttribute("data-scroll-y")),
          left: Number(el.getAttribute("data-scroll-x")),
          behavior: "instant"
        });
        el.removeAttribute("data-scroll-x");
        el.removeAttribute("data-scroll-y");
      }
    };
    queueMicrotask(() => {
      queueMicrotask(() => {
        scroll(document.body);
        document.querySelectorAll(["[x-navigate\\:scroll]", "[wire\\:navigate\\:scroll]"]).forEach(scroll);
      });
    });
  }

  // js/plugins/navigate/persist.js
  var els = {};
  function storePersistantElementsForLater(callback) {
    els = {};
    document.querySelectorAll("[x-persist]").forEach((i) => {
      els[i.getAttribute("x-persist")] = i;
      callback(i);
      module_default.mutateDom(() => {
        i.remove();
      });
    });
  }
  function putPersistantElementsBack(callback) {
    let usedPersists = [];
    document.querySelectorAll("[x-persist]").forEach((i) => {
      let old = els[i.getAttribute("x-persist")];
      if (!old)
        return;
      usedPersists.push(i.getAttribute("x-persist"));
      old._x_wasPersisted = true;
      callback(old, i);
      module_default.mutateDom(() => {
        i.replaceWith(old);
      });
    });
    Object.entries(els).forEach(([key, el]) => {
      if (usedPersists.includes(key))
        return;
      module_default.destroyTree(el);
    });
    els = {};
  }
  function isPersistedElement(el) {
    return el.hasAttribute("x-persist");
  }

  // js/plugins/navigate/bar.js
  var import_nprogress = __toESM(require_nprogress());
  import_nprogress.default.configure({
    minimum: 0.1,
    trickleSpeed: 200,
    showSpinner: false,
    parent: "body"
  });
  injectStyles();
  var inProgress = false;
  function showAndStartProgressBar() {
    inProgress = true;
    setTimeout(() => {
      if (!inProgress)
        return;
      import_nprogress.default.start();
    }, 150);
  }
  function finishAndHideProgressBar() {
    inProgress = false;
    import_nprogress.default.done();
  }
  function removeAnyLeftOverStaleProgressBars() {
    import_nprogress.default.remove();
  }
  function injectStyles() {
    let style = document.createElement("style");
    style.innerHTML = `/* Make clicks pass-through */

    #nprogress {
      pointer-events: none;
    }

    #nprogress .bar {
      background: var(--livewire-progress-bar-color, #29d);

      position: fixed;
      z-index: 1031;
      top: 0;
      left: 0;

      width: 100%;
      height: 2px;
    }

    /* Fancy blur effect */
    #nprogress .peg {
      display: block;
      position: absolute;
      right: 0px;
      width: 100px;
      height: 100%;
      box-shadow: 0 0 10px var(--livewire-progress-bar-color, #29d), 0 0 5px var(--livewire-progress-bar-color, #29d);
      opacity: 1.0;

      -webkit-transform: rotate(3deg) translate(0px, -4px);
          -ms-transform: rotate(3deg) translate(0px, -4px);
              transform: rotate(3deg) translate(0px, -4px);
    }

    /* Remove these to get rid of the spinner */
    #nprogress .spinner {
      display: block;
      position: fixed;
      z-index: 1031;
      top: 15px;
      right: 15px;
    }

    #nprogress .spinner-icon {
      width: 18px;
      height: 18px;
      box-sizing: border-box;

      border: solid 2px transparent;
      border-top-color: var(--livewire-progress-bar-color, #29d);
      border-left-color: var(--livewire-progress-bar-color, #29d);
      border-radius: 50%;

      -webkit-animation: nprogress-spinner 400ms linear infinite;
              animation: nprogress-spinner 400ms linear infinite;
    }

    .nprogress-custom-parent {
      overflow: hidden;
      position: relative;
    }

    .nprogress-custom-parent #nprogress .spinner,
    .nprogress-custom-parent #nprogress .bar {
      position: absolute;
    }

    @-webkit-keyframes nprogress-spinner {
      0%   { -webkit-transform: rotate(0deg); }
      100% { -webkit-transform: rotate(360deg); }
    }
    @keyframes nprogress-spinner {
      0%   { transform: rotate(0deg); }
      100% { transform: rotate(360deg); }
    }
    `;
    let nonce2 = getNonce();
    if (nonce2)
      style.nonce = nonce2;
    document.head.appendChild(style);
  }

  // js/plugins/navigate/popover.js
  function packUpPersistedPopovers(persistedEl) {
    if (!isPopoverSupported())
      return;
    persistedEl.querySelectorAll(":popover-open").forEach((el) => {
      el.setAttribute("data-navigate-popover-open", "");
      let animations = el.getAnimations();
      el._pausedAnimations = animations.map((animation) => ({
        keyframes: animation.effect.getKeyframes(),
        options: {
          duration: animation.effect.getTiming().duration,
          easing: animation.effect.getTiming().easing,
          fill: animation.effect.getTiming().fill,
          iterations: animation.effect.getTiming().iterations
        },
        currentTime: animation.currentTime,
        playState: animation.playState
      }));
      animations.forEach((i) => i.pause());
    });
  }
  function unPackPersistedPopovers(persistedEl) {
    if (!isPopoverSupported())
      return;
    persistedEl.querySelectorAll("[data-navigate-popover-open]").forEach((el) => {
      el.removeAttribute("data-navigate-popover-open");
      queueMicrotask(() => {
        if (!el.isConnected)
          return;
        el.showPopover();
        el.getAnimations().forEach((i) => i.finish());
        if (el._pausedAnimations) {
          el._pausedAnimations.forEach(({ keyframes, options, currentTime, now, playState }) => {
            let animation = el.animate(keyframes, options);
            animation.currentTime = currentTime;
          });
          delete el._pausedAnimations;
        }
      });
    });
  }
  function isPopoverSupported() {
    return typeof document.createElement("div").showPopover === "function";
  }

  // js/plugins/navigate/page.js
  var oldBodyScriptTagHashes = [];
  var attributesExemptFromScriptTagHashing = [
    "data-csrf",
    "nonce",
    "aria-hidden"
  ];
  function swapCurrentPageWithNewHtml(html, andThen) {
    let newDocument = new DOMParser().parseFromString(html, "text/html");
    let newHtml = newDocument.documentElement;
    let newBody = document.adoptNode(newDocument.body);
    let newHead = document.adoptNode(newDocument.head);
    oldBodyScriptTagHashes = oldBodyScriptTagHashes.concat(Array.from(document.body.querySelectorAll("script")).map((i) => {
      return simpleHash(ignoreAttributes(i.outerHTML, attributesExemptFromScriptTagHashing));
    }));
    let afterRemoteScriptsHaveLoaded = () => {
    };
    replaceHtmlAttributes(newHtml);
    mergeNewHead(newHead).finally(() => {
      afterRemoteScriptsHaveLoaded();
    });
    prepNewBodyScriptTagsToRun(newBody, oldBodyScriptTagHashes);
    let oldBody = document.body;
    document.body.replaceWith(newBody);
    Alpine.destroyTree(oldBody);
    andThen((i) => afterRemoteScriptsHaveLoaded = i);
  }
  function prepNewBodyScriptTagsToRun(newBody, oldBodyScriptTagHashes2) {
    newBody.querySelectorAll("script").forEach((i) => {
      if (i.hasAttribute("data-navigate-once")) {
        let hash = simpleHash(
          ignoreAttributes(i.outerHTML, attributesExemptFromScriptTagHashing)
        );
        if (oldBodyScriptTagHashes2.includes(hash))
          return;
      }
      i.replaceWith(cloneScriptTag(i));
    });
  }
  function replaceHtmlAttributes(newHtmlElement) {
    let currentHtmlElement = document.documentElement;
    Array.from(newHtmlElement.attributes).forEach((attr) => {
      const name = attr.name;
      const value = attr.value;
      if (currentHtmlElement.getAttribute(name) !== value) {
        currentHtmlElement.setAttribute(name, value);
      }
    });
    Array.from(currentHtmlElement.attributes).forEach((attr) => {
      if (!newHtmlElement.hasAttribute(attr.name)) {
        currentHtmlElement.removeAttribute(attr.name);
      }
    });
  }
  function mergeNewHead(newHead) {
    let children = Array.from(document.head.children);
    let headChildrenHtmlLookup = children.map((i) => i.outerHTML);
    let garbageCollector = document.createDocumentFragment();
    let touchedHeadElements = [];
    let remoteScriptsPromises = [];
    for (let child of Array.from(newHead.children)) {
      if (isAsset(child)) {
        if (!headChildrenHtmlLookup.includes(child.outerHTML)) {
          if (isTracked(child)) {
            if (ifTheQueryStringChangedSinceLastRequest(child, children)) {
              setTimeout(() => window.location.reload());
            }
          }
          if (isScript(child)) {
            try {
              remoteScriptsPromises.push(
                injectScriptTagAndWaitForItToFullyLoad(
                  cloneScriptTag(child)
                )
              );
            } catch (error2) {
            }
          } else {
            document.head.appendChild(child);
          }
        } else {
          garbageCollector.appendChild(child);
        }
        touchedHeadElements.push(child);
      }
    }
    for (let child of Array.from(document.head.children)) {
      if (!isAsset(child))
        child.remove();
    }
    for (let child of Array.from(newHead.children)) {
      if (child.tagName.toLowerCase() === "noscript")
        continue;
      document.head.appendChild(child);
    }
    return Promise.all(remoteScriptsPromises);
  }
  async function injectScriptTagAndWaitForItToFullyLoad(script) {
    return new Promise((resolve, reject) => {
      if (script.src) {
        script.onload = () => resolve();
        script.onerror = () => reject();
      } else {
        resolve();
      }
      document.head.appendChild(script);
    });
  }
  function cloneScriptTag(el) {
    let script = document.createElement("script");
    script.textContent = el.textContent;
    script.async = el.async;
    for (let attr of el.attributes) {
      script.setAttribute(attr.name, attr.value);
    }
    return script;
  }
  function isTracked(el) {
    return el.hasAttribute("data-navigate-track");
  }
  function ifTheQueryStringChangedSinceLastRequest(el, currentHeadChildren) {
    let [uri, queryString] = extractUriAndQueryString(el);
    return currentHeadChildren.some((child) => {
      if (!isTracked(child))
        return false;
      let [currentUri, currentQueryString] = extractUriAndQueryString(child);
      if (currentUri === uri && queryString !== currentQueryString)
        return true;
    });
  }
  function extractUriAndQueryString(el) {
    let url = isScript(el) ? el.src : el.href;
    return url.split("?");
  }
  function isAsset(el) {
    return el.tagName.toLowerCase() === "link" && el.getAttribute("rel").toLowerCase() === "stylesheet" || el.tagName.toLowerCase() === "style" || el.tagName.toLowerCase() === "script";
  }
  function isScript(el) {
    return el.tagName.toLowerCase() === "script";
  }
  function simpleHash(str) {
    return str.split("").reduce((a, b) => {
      a = (a << 5) - a + b.charCodeAt(0);
      return a & a;
    }, 0);
  }
  function ignoreAttributes(subject, attributesToRemove) {
    let result = subject;
    attributesToRemove.forEach((attr) => {
      const regex = new RegExp(`${attr}="[^"]*"|${attr}='[^']*'`, "g");
      result = result.replace(regex, "");
    });
    result = result.replaceAll(" ", "");
    return result.trim();
  }

  // js/plugins/navigate/index.js
  var enablePersist = true;
  var showProgressBar = true;
  var restoreScroll = true;
  var autofocus = false;
  function navigate_default(Alpine3) {
    Alpine3.navigate = (url, options = {}) => {
      let { preserveScroll = false } = options;
      let destination = createUrlObjectFromString2(url);
      let prevented = fireEventForOtherLibrariesToHookInto("alpine:navigate", {
        url: destination,
        history: false,
        cached: false
      });
      if (prevented)
        return;
      navigateTo(destination, { preserveScroll });
    };
    Alpine3.navigate.disableProgressBar = () => {
      showProgressBar = false;
    };
    Alpine3.addInitSelector(() => `[${Alpine3.prefixed("navigate")}]`);
    Alpine3.directive("navigate", (el, { modifiers }) => {
      let shouldPrefetchOnHover = modifiers.includes("hover");
      let preserveScroll = modifiers.includes("preserve-scroll");
      shouldPrefetchOnHover && whenThisLinkIsHoveredFor(el, 60, () => {
        let destination = extractDestinationFromLink(el);
        if (!destination)
          return;
        prefetchHtml(destination, (html, finalDestination) => {
          storeThePrefetchedHtmlForWhenALinkIsClicked(html, destination, finalDestination);
        }, () => {
          showProgressBar && finishAndHideProgressBar();
        });
      });
      whenThisLinkIsPressed(el, (whenItIsReleased) => {
        let destination = extractDestinationFromLink(el);
        if (!destination)
          return;
        prefetchHtml(destination, (html, finalDestination) => {
          storeThePrefetchedHtmlForWhenALinkIsClicked(html, destination, finalDestination);
        }, () => {
          showProgressBar && finishAndHideProgressBar();
        });
        whenItIsReleased(() => {
          let prevented = fireEventForOtherLibrariesToHookInto("alpine:navigate", {
            url: destination,
            history: false,
            cached: false
          });
          if (prevented)
            return;
          navigateTo(destination, { preserveScroll });
        });
      });
    });
    function navigateTo(destination, { preserveScroll = false, shouldPushToHistoryState = true }) {
      showProgressBar && showAndStartProgressBar();
      fetchHtmlOrUsePrefetchedHtml(destination, (html, finalDestination) => {
        fireEventForOtherLibrariesToHookInto("alpine:navigating");
        restoreScroll && storeScrollInformationInHtmlBeforeNavigatingAway();
        cleanupAlpineElementsOnThePageThatArentInsideAPersistedElement();
        updateCurrentPageHtmlInHistoryStateForLaterBackButtonClicks();
        preventAlpineFromPickingUpDomChanges(Alpine3, (andAfterAllThis) => {
          enablePersist && storePersistantElementsForLater((persistedEl) => {
            packUpPersistedTeleports(persistedEl);
            packUpPersistedPopovers(persistedEl);
          });
          if (shouldPushToHistoryState) {
            updateUrlAndStoreLatestHtmlForFutureBackButtons(html, finalDestination);
          } else {
            replaceUrl(finalDestination, html);
          }
          swapCurrentPageWithNewHtml(html, (afterNewScriptsAreDoneLoading) => {
            removeAnyLeftOverStaleTeleportTargets(document.body);
            enablePersist && putPersistantElementsBack((persistedEl, newStub) => {
              unPackPersistedTeleports(persistedEl);
              unPackPersistedPopovers(persistedEl);
            });
            !preserveScroll && restoreScrollPositionOrScrollToTop();
            afterNewScriptsAreDoneLoading(() => {
              andAfterAllThis(() => {
                setTimeout(() => {
                  autofocus && autofocusElementsWithTheAutofocusAttribute();
                });
                nowInitializeAlpineOnTheNewPage(Alpine3);
                fireEventForOtherLibrariesToHookInto("alpine:navigated");
                showProgressBar && finishAndHideProgressBar();
              });
            });
          });
        });
      }, () => {
        showProgressBar && finishAndHideProgressBar();
      });
    }
    whenTheBackOrForwardButtonIsClicked(
      (ifThePageBeingVisitedHasntBeenCached) => {
        ifThePageBeingVisitedHasntBeenCached((url) => {
          let destination = createUrlObjectFromString2(url);
          let prevented = fireEventForOtherLibrariesToHookInto("alpine:navigate", {
            url: destination,
            history: true,
            cached: false
          });
          if (prevented)
            return;
          navigateTo(destination, { shouldPushToHistoryState: false });
        });
      },
      (html, url, currentPageUrl, currentPageKey) => {
        let destination = createUrlObjectFromString2(url);
        let prevented = fireEventForOtherLibrariesToHookInto("alpine:navigate", {
          url: destination,
          history: true,
          cached: true
        });
        if (prevented)
          return;
        storeScrollInformationInHtmlBeforeNavigatingAway();
        fireEventForOtherLibrariesToHookInto("alpine:navigating");
        updateCurrentPageHtmlInSnapshotCacheForLaterBackButtonClicks(currentPageUrl, currentPageKey);
        preventAlpineFromPickingUpDomChanges(Alpine3, (andAfterAllThis) => {
          enablePersist && storePersistantElementsForLater((persistedEl) => {
            packUpPersistedTeleports(persistedEl);
            packUpPersistedPopovers(persistedEl);
          });
          swapCurrentPageWithNewHtml(html, () => {
            removeAnyLeftOverStaleProgressBars();
            removeAnyLeftOverStaleTeleportTargets(document.body);
            enablePersist && putPersistantElementsBack((persistedEl, newStub) => {
              unPackPersistedTeleports(persistedEl);
              unPackPersistedPopovers(persistedEl);
            });
            restoreScrollPositionOrScrollToTop();
            andAfterAllThis(() => {
              autofocus && autofocusElementsWithTheAutofocusAttribute();
              nowInitializeAlpineOnTheNewPage(Alpine3);
              fireEventForOtherLibrariesToHookInto("alpine:navigated");
            });
          });
        });
      }
    );
    setTimeout(() => {
      fireEventForOtherLibrariesToHookInto("alpine:navigated");
    });
  }
  function fetchHtmlOrUsePrefetchedHtml(fromDestination, callback, errorCallback) {
    getPretchedHtmlOr(fromDestination, callback, () => {
      fetchHtml(fromDestination, callback, errorCallback);
    });
  }
  function preventAlpineFromPickingUpDomChanges(Alpine3, callback) {
    Alpine3.stopObservingMutations();
    callback((afterAllThis) => {
      Alpine3.startObservingMutations();
      queueMicrotask(() => {
        afterAllThis();
      });
    });
  }
  function fireEventForOtherLibrariesToHookInto(name, detail) {
    let event = new CustomEvent(name, {
      cancelable: true,
      bubbles: true,
      detail
    });
    document.dispatchEvent(event);
    return event.defaultPrevented;
  }
  function nowInitializeAlpineOnTheNewPage(Alpine3) {
    Alpine3.initTree(document.body, void 0, (el, skip) => {
      if (el._x_wasPersisted)
        skip();
    });
  }
  function autofocusElementsWithTheAutofocusAttribute() {
    document.querySelector("[autofocus]") && document.querySelector("[autofocus]").focus();
  }
  function cleanupAlpineElementsOnThePageThatArentInsideAPersistedElement() {
    let walker = function(root, callback) {
      Alpine.walk(root, (el, skip) => {
        if (isPersistedElement(el))
          skip();
        if (isTeleportTarget(el))
          skip();
        else
          callback(el, skip);
      });
    };
    Alpine.destroyTree(document.body, walker);
  }

  // js/plugins/history/index.js
  function history2(Alpine3) {
    Alpine3.magic("queryString", (el, { interceptor: interceptor2 }) => {
      let alias;
      let alwaysShow = false;
      let usePush = false;
      return interceptor2((initialSeedValue, getter, setter, path, key) => {
        let queryKey = alias || path;
        let { initial, replace: replace2, push: push2, pop } = track2(queryKey, initialSeedValue, alwaysShow);
        setter(initial);
        if (!usePush) {
          Alpine3.effect(() => replace2(getter()));
        } else {
          Alpine3.effect(() => push2(getter()));
          pop(async (newValue) => {
            setter(newValue);
            let tillTheEndOfTheMicrotaskQueue = () => Promise.resolve();
            await tillTheEndOfTheMicrotaskQueue();
          });
        }
        return initial;
      }, (func) => {
        func.alwaysShow = () => {
          alwaysShow = true;
          return func;
        };
        func.usePush = () => {
          usePush = true;
          return func;
        };
        func.as = (key) => {
          alias = key;
          return func;
        };
      });
    });
    Alpine3.history = { track: track2 };
  }
  function track2(name, initialSeedValue, alwaysShow = false, except = null) {
    let { has: has2, get: get3, set: set3, remove } = queryStringUtils();
    let url = new URL(window.location.href);
    let isInitiallyPresentInUrl = has2(url, name);
    let initialValue = isInitiallyPresentInUrl ? get3(url, name) : initialSeedValue;
    let initialValueMemo = JSON.stringify(initialValue);
    let exceptValueMemo = [false, null, void 0].includes(except) ? initialSeedValue : JSON.stringify(except);
    let hasReturnedToInitialValue = (newValue) => JSON.stringify(newValue) === initialValueMemo;
    let hasReturnedToExceptValue = (newValue) => JSON.stringify(newValue) === exceptValueMemo;
    if (alwaysShow)
      url = set3(url, name, initialValue);
    replace(url, name, { value: initialValue });
    let lock = false;
    let update = (strategy, newValue) => {
      if (lock)
        return;
      let url2 = new URL(window.location.href);
      if (!alwaysShow && !isInitiallyPresentInUrl && hasReturnedToInitialValue(newValue)) {
        url2 = remove(url2, name);
      } else if (newValue === void 0) {
        url2 = remove(url2, name);
      } else if (!alwaysShow && hasReturnedToExceptValue(newValue)) {
        url2 = remove(url2, name);
      } else {
        url2 = set3(url2, name, newValue);
      }
      strategy(url2, name, { value: newValue });
    };
    return {
      initial: initialValue,
      replace(newValue) {
        update(replace, newValue);
      },
      push(newValue) {
        update(push, newValue);
      },
      pop(receiver) {
        let handler4 = (e) => {
          if (!e.state || !e.state.alpine)
            return;
          Object.entries(e.state.alpine).forEach(([iName, { value: newValue }]) => {
            if (iName !== name)
              return;
            lock = true;
            let result = receiver(newValue);
            if (result instanceof Promise) {
              result.finally(() => lock = false);
            } else {
              lock = false;
            }
          });
        };
        window.addEventListener("popstate", handler4);
        return () => window.removeEventListener("popstate", handler4);
      }
    };
  }
  function replace(url, key, object) {
    let state = window.history.state || {};
    if (!state.alpine)
      state.alpine = {};
    state.alpine[key] = unwrap(object);
    try {
      window.history.replaceState(state, "", url.toString());
    } catch (e) {
      console.error(e);
    }
  }
  function push(url, key, object) {
    let state = window.history.state || {};
    if (!state.alpine)
      state.alpine = {};
    state = { alpine: { ...state.alpine, ...{ [key]: unwrap(object) } } };
    try {
      window.history.pushState(state, "", url.toString());
    } catch (e) {
      console.error(e);
    }
  }
  function unwrap(object) {
    if (object === void 0)
      return void 0;
    return JSON.parse(JSON.stringify(object));
  }
  function queryStringUtils() {
    return {
      has(url, key) {
        let search = url.search;
        if (!search)
          return false;
        let data2 = fromQueryString(search, key);
        return Object.keys(data2).includes(key);
      },
      get(url, key) {
        let search = url.search;
        if (!search)
          return false;
        let data2 = fromQueryString(search, key);
        return data2[key];
      },
      set(url, key, value) {
        let data2 = fromQueryString(url.search, key);
        data2[key] = stripNulls(unwrap(value));
        url.search = toQueryString(data2);
        return url;
      },
      remove(url, key) {
        let data2 = fromQueryString(url.search, key);
        delete data2[key];
        url.search = toQueryString(data2);
        return url;
      }
    };
  }
  function stripNulls(value) {
    if (!isObjecty(value))
      return value;
    for (let key in value) {
      if (value[key] === null)
        delete value[key];
      else
        value[key] = stripNulls(value[key]);
    }
    return value;
  }
  function toQueryString(data2) {
    let isObjecty2 = (subject) => typeof subject === "object" && subject !== null;
    let buildQueryStringEntries = (data3, entries2 = {}, baseKey = "") => {
      Object.entries(data3).forEach(([iKey, iValue]) => {
        let key = baseKey === "" ? iKey : `${baseKey}[${iKey}]`;
        if (iValue === null) {
          entries2[key] = "";
        } else if (!isObjecty2(iValue)) {
          entries2[key] = encodeURIComponent(iValue).replaceAll("%20", "+").replaceAll("%2C", ",");
        } else {
          entries2 = { ...entries2, ...buildQueryStringEntries(iValue, entries2, key) };
        }
      });
      return entries2;
    };
    let entries = buildQueryStringEntries(data2);
    return Object.entries(entries).map(([key, value]) => `${key}=${value}`).join("&");
  }
  function fromQueryString(search, queryKey) {
    search = search.replace("?", "");
    if (search === "")
      return {};
    let insertDotNotatedValueIntoData = (key, value, data3) => {
      let [first2, second, ...rest] = key.split(".");
      if (!second)
        return data3[key] = value;
      if (data3[first2] === void 0) {
        data3[first2] = isNaN(second) ? {} : [];
      }
      insertDotNotatedValueIntoData([second, ...rest].join("."), value, data3[first2]);
    };
    let entries = search.split("&").map((i) => i.split("="));
    let data2 = /* @__PURE__ */ Object.create(null);
    entries.forEach(([key, value]) => {
      if (typeof value == "undefined")
        return;
      value = decodeURIComponent(value.replaceAll("+", "%20"));
      let decodedKey = decodeURIComponent(key);
      let shouldBeHandledAsArray = decodedKey.includes("[") && decodedKey.startsWith(queryKey);
      if (!shouldBeHandledAsArray) {
        data2[key] = value;
      } else {
        let dotNotatedKey = decodedKey.replaceAll("[", ".").replaceAll("]", "");
        insertDotNotatedValueIntoData(dotNotatedKey, value, data2);
      }
    });
    return data2;
  }

  // node_modules/@alpinejs/morph/dist/module.esm.js
  function morph(from, toHtml, options) {
    monkeyPatchDomSetAttributeToAllowAtSymbols();
    let context = createMorphContext(options);
    let toEl = typeof toHtml === "string" ? createElement(toHtml) : toHtml;
    if (window.Alpine && window.Alpine.closestDataStack && !from._x_dataStack) {
      toEl._x_dataStack = window.Alpine.closestDataStack(from);
      toEl._x_dataStack && window.Alpine.cloneNode(from, toEl);
    }
    context.patch(from, toEl);
    return from;
  }
  function morphBetween(startMarker, endMarker, toHtml, options = {}) {
    monkeyPatchDomSetAttributeToAllowAtSymbols();
    let context = createMorphContext(options);
    let fromContainer = startMarker.parentNode;
    let fromBlock = new Block(startMarker, endMarker);
    let toContainer = typeof toHtml === "string" ? (() => {
      let container = document.createElement("div");
      container.insertAdjacentHTML("beforeend", toHtml);
      return container;
    })() : toHtml;
    let toStartMarker = document.createComment("[morph-start]");
    let toEndMarker = document.createComment("[morph-end]");
    toContainer.insertBefore(toStartMarker, toContainer.firstChild);
    toContainer.appendChild(toEndMarker);
    let toBlock = new Block(toStartMarker, toEndMarker);
    if (window.Alpine && window.Alpine.closestDataStack) {
      toContainer._x_dataStack = window.Alpine.closestDataStack(fromContainer);
      toContainer._x_dataStack && window.Alpine.cloneNode(fromContainer, toContainer);
    }
    context.patchChildren(fromBlock, toBlock);
  }
  function createMorphContext(options = {}) {
    let defaultGetKey = (el) => el.getAttribute("key");
    let noop = () => {
    };
    let context = {
      key: options.key || defaultGetKey,
      lookahead: options.lookahead || false,
      updating: options.updating || noop,
      updated: options.updated || noop,
      removing: options.removing || noop,
      removed: options.removed || noop,
      adding: options.adding || noop,
      added: options.added || noop
    };
    context.patch = function(from, to) {
      if (context.differentElementNamesTypesOrKeys(from, to)) {
        return context.swapElements(from, to);
      }
      let updateChildrenOnly = false;
      let skipChildren = false;
      let skipUntil = (predicate) => context.skipUntilCondition = predicate;
      if (shouldSkipChildren(context.updating, () => skipChildren = true, skipUntil, from, to, () => updateChildrenOnly = true))
        return;
      if (from.nodeType === 1 && window.Alpine) {
        window.Alpine.cloneNode(from, to);
        if (from._x_teleport && to._x_teleport) {
          context.patch(from._x_teleport, to._x_teleport);
        }
      }
      if (textOrComment(to)) {
        context.patchNodeValue(from, to);
        context.updated(from, to);
        return;
      }
      if (!updateChildrenOnly) {
        context.patchAttributes(from, to);
      }
      context.updated(from, to);
      if (!skipChildren) {
        context.patchChildren(from, to);
      }
    };
    context.differentElementNamesTypesOrKeys = function(from, to) {
      return from.nodeType != to.nodeType || from.nodeName != to.nodeName || context.getKey(from) != context.getKey(to);
    };
    context.swapElements = function(from, to) {
      if (shouldSkip(context.removing, from))
        return;
      let toCloned = to.cloneNode(true);
      if (shouldSkip(context.adding, toCloned))
        return;
      from.replaceWith(toCloned);
      context.removed(from);
      context.added(toCloned);
    };
    context.patchNodeValue = function(from, to) {
      let value = to.nodeValue;
      if (from.nodeValue !== value) {
        from.nodeValue = value;
      }
    };
    context.patchAttributes = function(from, to) {
      if (from._x_transitioning)
        return;
      if (from._x_isShown && !to._x_isShown) {
        return;
      }
      if (!from._x_isShown && to._x_isShown) {
        return;
      }
      let domAttributes = Array.from(from.attributes);
      let toAttributes = Array.from(to.attributes);
      for (let i = domAttributes.length - 1; i >= 0; i--) {
        let name = domAttributes[i].name;
        if (!to.hasAttribute(name)) {
          from.removeAttribute(name);
        }
      }
      for (let i = toAttributes.length - 1; i >= 0; i--) {
        let name = toAttributes[i].name;
        let value = toAttributes[i].value;
        if (from.getAttribute(name) !== value) {
          from.setAttribute(name, value);
        }
      }
    };
    context.patchChildren = function(from, to) {
      let fromKeys = context.keyToMap(from.children);
      let fromKeyHoldovers = {};
      let currentTo = getFirstNode(to);
      let currentFrom = getFirstNode(from);
      while (currentTo) {
        seedingMatchingId(currentTo, currentFrom);
        let toKey = context.getKey(currentTo);
        let fromKey = context.getKey(currentFrom);
        if (context.skipUntilCondition) {
          let fromDone = !currentFrom || context.skipUntilCondition(currentFrom);
          let toDone = !currentTo || context.skipUntilCondition(currentTo);
          if (fromDone && toDone) {
            context.skipUntilCondition = null;
          } else {
            if (!fromDone)
              currentFrom = currentFrom && getNextSibling(from, currentFrom);
            if (!toDone)
              currentTo = currentTo && getNextSibling(to, currentTo);
            continue;
          }
        }
        if (!currentFrom) {
          if (toKey && fromKeyHoldovers[toKey]) {
            let holdover = fromKeyHoldovers[toKey];
            from.appendChild(holdover);
            currentFrom = holdover;
            fromKey = context.getKey(currentFrom);
          } else {
            if (!shouldSkip(context.adding, currentTo)) {
<<<<<<< HEAD
              let clone3 = currentTo.cloneNode(true);
              from.appendChild(clone3);
              context.added(clone3);
=======
              let clone2 = currentTo.cloneNode(true);
              from.appendChild(clone2);
              context.added(clone2);
>>>>>>> 214da8f3
            }
            currentTo = getNextSibling(to, currentTo);
            continue;
          }
        }
        let isIf = (node) => node && node.nodeType === 8 && node.textContent === "[if BLOCK]><![endif]";
        let isEnd = (node) => node && node.nodeType === 8 && node.textContent === "[if ENDBLOCK]><![endif]";
        if (isIf(currentTo) && isIf(currentFrom)) {
          let nestedIfCount = 0;
          let fromBlockStart = currentFrom;
          while (currentFrom) {
            let next = getNextSibling(from, currentFrom);
            if (isIf(next)) {
              nestedIfCount++;
            } else if (isEnd(next) && nestedIfCount > 0) {
              nestedIfCount--;
            } else if (isEnd(next) && nestedIfCount === 0) {
              currentFrom = next;
              break;
            }
            currentFrom = next;
          }
          let fromBlockEnd = currentFrom;
          nestedIfCount = 0;
          let toBlockStart = currentTo;
          while (currentTo) {
            let next = getNextSibling(to, currentTo);
            if (isIf(next)) {
              nestedIfCount++;
            } else if (isEnd(next) && nestedIfCount > 0) {
              nestedIfCount--;
            } else if (isEnd(next) && nestedIfCount === 0) {
              currentTo = next;
              break;
            }
            currentTo = next;
          }
          let toBlockEnd = currentTo;
          let fromBlock = new Block(fromBlockStart, fromBlockEnd);
          let toBlock = new Block(toBlockStart, toBlockEnd);
          context.patchChildren(fromBlock, toBlock);
          continue;
        }
        if (currentFrom.nodeType === 1 && context.lookahead && !currentFrom.isEqualNode(currentTo)) {
          let nextToElementSibling = getNextSibling(to, currentTo);
          let found = false;
          while (!found && nextToElementSibling) {
            if (nextToElementSibling.nodeType === 1 && currentFrom.isEqualNode(nextToElementSibling)) {
              found = true;
              currentFrom = context.addNodeBefore(from, currentTo, currentFrom);
              fromKey = context.getKey(currentFrom);
            }
            nextToElementSibling = getNextSibling(to, nextToElementSibling);
          }
        }
        if (toKey !== fromKey) {
          if (!toKey && fromKey) {
            fromKeyHoldovers[fromKey] = currentFrom;
            currentFrom = context.addNodeBefore(from, currentTo, currentFrom);
            fromKeyHoldovers[fromKey].remove();
            currentFrom = getNextSibling(from, currentFrom);
            currentTo = getNextSibling(to, currentTo);
            continue;
          }
          if (toKey && !fromKey) {
            if (fromKeys[toKey]) {
              currentFrom.replaceWith(fromKeys[toKey]);
              currentFrom = fromKeys[toKey];
              fromKey = context.getKey(currentFrom);
            }
          }
          if (toKey && fromKey) {
            let fromKeyNode = fromKeys[toKey];
            if (fromKeyNode) {
              fromKeyHoldovers[fromKey] = currentFrom;
              currentFrom.replaceWith(fromKeyNode);
              currentFrom = fromKeyNode;
              fromKey = context.getKey(currentFrom);
            } else {
              fromKeyHoldovers[fromKey] = currentFrom;
              currentFrom = context.addNodeBefore(from, currentTo, currentFrom);
              fromKeyHoldovers[fromKey].remove();
              currentFrom = getNextSibling(from, currentFrom);
              currentTo = getNextSibling(to, currentTo);
              continue;
            }
          }
        }
        let currentFromNext = currentFrom && getNextSibling(from, currentFrom);
        context.patch(currentFrom, currentTo);
        currentTo = currentTo && getNextSibling(to, currentTo);
        currentFrom = currentFromNext;
      }
      let removals = [];
      while (currentFrom) {
        if (!shouldSkip(context.removing, currentFrom))
          removals.push(currentFrom);
        currentFrom = getNextSibling(from, currentFrom);
      }
      while (removals.length) {
        let domForRemoval = removals.shift();
        domForRemoval.remove();
        context.removed(domForRemoval);
      }
    };
    context.getKey = function(el) {
      return el && el.nodeType === 1 && context.key(el);
    };
    context.keyToMap = function(els2) {
      let map = {};
      for (let el of els2) {
        let theKey = context.getKey(el);
        if (theKey) {
          map[theKey] = el;
        }
      }
      return map;
    };
    context.addNodeBefore = function(parent, node, beforeMe) {
      if (!shouldSkip(context.adding, node)) {
<<<<<<< HEAD
        let clone3 = node.cloneNode(true);
        parent.insertBefore(clone3, beforeMe);
        context.added(clone3);
        return clone3;
=======
        let clone2 = node.cloneNode(true);
        parent.insertBefore(clone2, beforeMe);
        context.added(clone2);
        return clone2;
>>>>>>> 214da8f3
      }
      return node;
    };
    return context;
  }
  morph.step = () => {
  };
  morph.log = () => {
  };
  function shouldSkip(hook, ...args) {
    let skip = false;
    hook(...args, () => skip = true);
    return skip;
  }
  function shouldSkipChildren(hook, skipChildren, skipUntil, ...args) {
    let skip = false;
    hook(...args, () => skip = true, skipChildren, skipUntil);
    return skip;
  }
  var patched = false;
  function createElement(html) {
    const template = document.createElement("template");
    template.innerHTML = html;
    return template.content.firstElementChild;
  }
  function textOrComment(el) {
    return el.nodeType === 3 || el.nodeType === 8;
  }
  var Block = class {
    constructor(start3, end) {
      this.startComment = start3;
      this.endComment = end;
    }
    get children() {
      let children = [];
      let currentNode = this.startComment.nextSibling;
      while (currentNode && currentNode !== this.endComment) {
        children.push(currentNode);
        currentNode = currentNode.nextSibling;
      }
      return children;
    }
    appendChild(child) {
      this.endComment.before(child);
    }
    get firstChild() {
      let first2 = this.startComment.nextSibling;
      if (first2 === this.endComment)
        return;
      return first2;
    }
    nextNode(reference) {
      let next = reference.nextSibling;
      if (next === this.endComment)
        return;
      return next;
    }
    insertBefore(newNode, reference) {
      reference.before(newNode);
      return newNode;
    }
  };
  function getFirstNode(parent) {
    return parent.firstChild;
  }
  function getNextSibling(parent, reference) {
    let next;
    if (parent instanceof Block) {
      next = parent.nextNode(reference);
    } else {
      next = reference.nextSibling;
    }
    return next;
  }
  function monkeyPatchDomSetAttributeToAllowAtSymbols() {
    if (patched)
      return;
    patched = true;
    let original = Element.prototype.setAttribute;
    let hostDiv = document.createElement("div");
    Element.prototype.setAttribute = function newSetAttribute(name, value) {
      if (!name.includes("@")) {
        return original.call(this, name, value);
      }
      hostDiv.innerHTML = `<span ${name}="${value}"></span>`;
      let attr = hostDiv.firstElementChild.getAttributeNode(name);
      hostDiv.firstElementChild.removeAttributeNode(attr);
      this.setAttributeNode(attr);
    };
  }
  function seedingMatchingId(to, from) {
    let fromId = from && from._x_bindings && from._x_bindings.id;
    if (!fromId)
      return;
    if (!to.setAttribute)
      return;
    to.setAttribute("id", fromId);
    to.id = fromId;
  }
  function src_default9(Alpine3) {
    Alpine3.morph = morph;
    Alpine3.morphBetween = morphBetween;
  }
  var module_default9 = src_default9;

<<<<<<< HEAD
  // ../alpine/packages/mask/dist/module.esm.js
  function src_default10(Alpine3) {
=======
  // node_modules/@alpinejs/mask/dist/module.esm.js
  function src_default9(Alpine3) {
>>>>>>> 214da8f3
    Alpine3.directive("mask", (el, { value, expression }, { effect: effect3, evaluateLater: evaluateLater2, cleanup: cleanup2 }) => {
      let templateFn = () => expression;
      let lastInputValue = "";
      queueMicrotask(() => {
        if (["function", "dynamic"].includes(value)) {
          let evaluator = evaluateLater2(expression);
          effect3(() => {
            templateFn = (input) => {
              let result;
              Alpine3.dontAutoEvaluateFunctions(() => {
                evaluator((value2) => {
                  result = typeof value2 === "function" ? value2(input) : value2;
                }, { scope: {
                  "$input": input,
                  "$money": formatMoney.bind({ el })
                } });
              });
              return result;
            };
            processInputValue(el, false);
          });
        } else {
          processInputValue(el, false);
        }
        if (el._x_model) {
          if (el._x_model.get() === el.value)
            return;
          if (el._x_model.get() === null && el.value === "")
            return;
          el._x_model.set(el.value);
        }
      });
      const controller = new AbortController();
      cleanup2(() => {
        controller.abort();
      });
      el.addEventListener("input", () => processInputValue(el), {
        signal: controller.signal,
        capture: true
      });
      el.addEventListener("blur", () => processInputValue(el, false), { signal: controller.signal });
      function processInputValue(el2, shouldRestoreCursor = true) {
        let input = el2.value;
        let template = templateFn(input);
        if (!template || template === "false")
          return false;
        if (lastInputValue.length - el2.value.length === 1) {
          return lastInputValue = el2.value;
        }
        let setInput = () => {
          lastInputValue = el2.value = formatInput(input, template);
        };
        if (shouldRestoreCursor) {
          restoreCursorPosition(el2, template, () => {
            setInput();
          });
        } else {
          setInput();
        }
      }
      function formatInput(input, template) {
        if (input === "")
          return "";
        let strippedDownInput = stripDown(template, input);
        let rebuiltInput = buildUp(template, strippedDownInput);
        return rebuiltInput;
      }
    }).before("model");
  }
  function restoreCursorPosition(el, template, callback) {
    let cursorPosition = el.selectionStart;
    let unformattedValue = el.value;
    callback();
    let beforeLeftOfCursorBeforeFormatting = unformattedValue.slice(0, cursorPosition);
    let newPosition = buildUp(
      template,
      stripDown(
        template,
        beforeLeftOfCursorBeforeFormatting
      )
    ).length;
    el.setSelectionRange(newPosition, newPosition);
  }
  function stripDown(template, input) {
    let inputToBeStripped = input;
    let output = "";
    let regexes = {
      "9": /[0-9]/,
      "a": /[a-zA-Z]/,
      "*": /[a-zA-Z0-9]/
    };
    let wildcardTemplate = "";
    for (let i = 0; i < template.length; i++) {
      if (["9", "a", "*"].includes(template[i])) {
        wildcardTemplate += template[i];
        continue;
      }
      for (let j = 0; j < inputToBeStripped.length; j++) {
        if (inputToBeStripped[j] === template[i]) {
          inputToBeStripped = inputToBeStripped.slice(0, j) + inputToBeStripped.slice(j + 1);
          break;
        }
      }
    }
    for (let i = 0; i < wildcardTemplate.length; i++) {
      let found = false;
      for (let j = 0; j < inputToBeStripped.length; j++) {
        if (regexes[wildcardTemplate[i]].test(inputToBeStripped[j])) {
          output += inputToBeStripped[j];
          inputToBeStripped = inputToBeStripped.slice(0, j) + inputToBeStripped.slice(j + 1);
          found = true;
          break;
        }
      }
      if (!found)
        break;
    }
    return output;
  }
  function buildUp(template, input) {
    let clean = Array.from(input);
    let output = "";
    for (let i = 0; i < template.length; i++) {
      if (!["9", "a", "*"].includes(template[i])) {
        output += template[i];
        continue;
      }
      if (clean.length === 0)
        break;
      output += clean.shift();
    }
    return output;
  }
  function formatMoney(input, delimiter = ".", thousands, precision = 2) {
    if (input === "-")
      return "-";
    if (/^\D+$/.test(input))
      return "9";
    if (thousands === null || thousands === void 0) {
      thousands = delimiter === "," ? "." : ",";
    }
    let addThousands = (input2, thousands2) => {
      let output = "";
      let counter = 0;
      for (let i = input2.length - 1; i >= 0; i--) {
        if (input2[i] === thousands2)
          continue;
        if (counter === 3) {
          output = input2[i] + thousands2 + output;
          counter = 0;
        } else {
          output = input2[i] + output;
        }
        counter++;
      }
      return output;
    };
    let minus = input.startsWith("-") ? "-" : "";
    let strippedInput = input.replaceAll(new RegExp(`[^0-9\\${delimiter}]`, "g"), "");
    let template = Array.from({ length: strippedInput.split(delimiter)[0].length }).fill("9").join("");
    template = `${minus}${addThousands(template, thousands)}`;
    if (precision > 0 && input.includes(delimiter))
      template += `${delimiter}` + "9".repeat(precision);
    queueMicrotask(() => {
      if (this.el.value.endsWith(delimiter))
        return;
      if (this.el.value[this.el.selectionStart - 1] === delimiter) {
        this.el.setSelectionRange(this.el.selectionStart - 1, this.el.selectionStart - 1);
      }
    });
    return template;
  }
  var module_default10 = src_default10;

  // js/lifecycle.js
  function start2() {
    setTimeout(() => ensureLivewireScriptIsntMisplaced());
    dispatch(document, "livewire:init");
    dispatch(document, "livewire:initializing");
    module_default.plugin(module_default9);
    module_default.plugin(history2);
    module_default.plugin(module_default5);
    module_default.plugin(module_default6);
    module_default.plugin(module_default7);
    module_default.plugin(module_default2);
    module_default.plugin(module_default8);
    module_default.plugin(module_default3);
    module_default.plugin(module_default4);
    module_default.plugin(navigate_default);
    module_default.plugin(module_default10);
    module_default.addRootSelector(() => "[wire\\:id]");
    module_default.onAttributesAdded((el, attributes) => {
      if (!Array.from(attributes).some((attribute) => matchesForLivewireDirective(attribute.name)))
        return;
      let component = findComponentByEl(el, false);
      if (!component)
        return;
      attributes.forEach((attribute) => {
        if (!matchesForLivewireDirective(attribute.name))
          return;
        let directive3 = extractDirective(el, attribute.name);
        trigger2("directive.init", { el, component, directive: directive3, cleanup: (callback) => {
          module_default.onAttributeRemoved(el, directive3.raw, callback);
        } });
      });
    });
    module_default.interceptInit(
      module_default.skipDuringClone(
        (el) => {
          if (!Array.from(el.attributes).some((attribute) => matchesForLivewireDirective(attribute.name)))
            return;
          if (el.hasAttribute("wire:id") && !el.__livewire && !hasComponent(el.getAttribute("wire:id"))) {
            let component2 = initComponent(el);
            module_default.onAttributeRemoved(el, "wire:id", () => {
              destroyComponent(component2.id);
            });
          }
          let directives2 = Array.from(el.getAttributeNames()).filter((name) => matchesForLivewireDirective(name)).map((name) => extractDirective(el, name));
          directives2.forEach((directive3) => {
            trigger2("directive.global.init", { el, directive: directive3, cleanup: (callback) => {
              module_default.onAttributeRemoved(el, directive3.raw, callback);
            } });
          });
          let component = findComponentByEl(el, false);
          if (component) {
            trigger2("element.init", { el, component });
            directives2.forEach((directive3) => {
              trigger2("directive.init", { el, component, directive: directive3, cleanup: (callback) => {
                module_default.onAttributeRemoved(el, directive3.raw, callback);
              } });
            });
          }
        },
        (el) => {
          if (!Array.from(el.attributes).some((attribute) => matchesForLivewireDirective(attribute.name)))
            return;
          let directives2 = Array.from(el.getAttributeNames()).filter((name) => matchesForLivewireDirective(name)).map((name) => extractDirective(el, name));
          directives2.forEach((directive3) => {
            trigger2("directive.global.init", { el, directive: directive3, cleanup: (callback) => {
              module_default.onAttributeRemoved(el, directive3.raw, callback);
            } });
          });
        }
      )
    );
    module_default.start();
    setTimeout(() => window.Livewire.initialRenderIsFinished = true);
    dispatch(document, "livewire:initialized");
  }
  function ensureLivewireScriptIsntMisplaced() {
    let el = document.querySelector("script[data-update-uri][data-csrf]");
    if (!el)
      return;
    let livewireEl = el.closest("[wire\\:id]");
    if (livewireEl) {
      console.warn("Livewire: missing closing tags found. Ensure your template elements contain matching closing tags.", livewireEl);
    }
  }

  // js/features/supportListeners.js
  on2("effect", ({ component, effects }) => {
    registerListeners(component, effects.listeners || []);
  });
  function registerListeners(component, listeners2) {
    listeners2.forEach((name) => {
      let handler4 = (e) => {
        if (e.__livewire)
          e.__livewire.receivedBy.push(component);
        component.$wire.call("__dispatch", name, e.detail || {});
      };
      window.addEventListener(name, handler4);
      component.addCleanup(() => window.removeEventListener(name, handler4));
      component.el.addEventListener(name, (e) => {
        if (!e.__livewire)
          return;
        if (e.bubbles)
          return;
        if (e.__livewire)
          e.__livewire.receivedBy.push(component.id);
        component.$wire.call("__dispatch", name, e.detail || {});
      });
    });
  }

  // js/evaluator.js
  function evaluateExpression(component, el, expression, options = {}) {
    if (!expression || expression.trim() === "")
      return;
    options = {
      ...{
        scope: {
          $wire: component.$wire
        },
        context: component.$wire,
        ...options.scope,
        ...options.context
      },
      ...options
    };
    return module_default.evaluate(el, expression, options);
  }
  function evaluateActionExpression(component, el, expression, options = {}) {
    if (!expression || expression.trim() === "")
      return;
    let negated = false;
    if (expression.startsWith("!")) {
      negated = true;
      expression = expression.slice(1).trim();
    }
    let contextualExpression = negated ? `! $wire.${expression}` : `$wire.${expression}`;
    return module_default.evaluate(el, contextualExpression, options);
  }
  function evaluateActionExpressionWithoutComponentScope(el, expression, options = {}) {
    if (!expression || expression.trim() === "")
      return;
    let negated = false;
    if (expression.startsWith("!")) {
      negated = true;
      expression = expression.slice(1).trim();
    }
    let contextualExpression = negated ? `! $wire.${expression}` : `$wire.${expression}`;
    return module_default.evaluate(el, contextualExpression, options);
  }

  // js/features/supportScriptsAndAssets.js
  var executedScripts = /* @__PURE__ */ new WeakMap();
  var executedAssets = /* @__PURE__ */ new Set();
  on2("payload.intercept", async ({ assets }) => {
    if (!assets)
      return;
    for (let [key, asset] of Object.entries(assets)) {
      await onlyIfAssetsHaventBeenLoadedAlreadyOnThisPage(key, async () => {
        await addAssetsToHeadTagOfPage(asset);
      });
    }
  });
  on2("component.init", ({ component }) => {
    let assets = component.snapshot.memo.assets;
    if (assets) {
      assets.forEach((key) => {
        if (executedAssets.has(key))
          return;
        executedAssets.add(key);
      });
    }
  });
  on2("effect", ({ component, effects }) => {
    let scripts = effects.scripts;
    if (scripts) {
      Object.entries(scripts).forEach(([key, content]) => {
        onlyIfScriptHasntBeenRunAlreadyForThisComponent(component, key, () => {
          let scriptContent = extractScriptTagContent(content);
          module_default.dontAutoEvaluateFunctions(() => {
            evaluateExpression(component, component.el, scriptContent, {
              scope: {
                "$wire": component.$wire,
                "$js": component.$wire.js
              }
            });
          });
        });
      });
    }
  });
  function onlyIfScriptHasntBeenRunAlreadyForThisComponent(component, key, callback) {
    if (executedScripts.has(component)) {
      let alreadyRunKeys2 = executedScripts.get(component);
      if (alreadyRunKeys2.includes(key))
        return;
    }
    callback();
    if (!executedScripts.has(component))
      executedScripts.set(component, []);
    let alreadyRunKeys = executedScripts.get(component);
    alreadyRunKeys.push(key);
    executedScripts.set(component, alreadyRunKeys);
  }
  function extractScriptTagContent(rawHtml) {
    let scriptRegex = /<script\b[^>]*>([\s\S]*?)<\/script>/gm;
    let matches3 = scriptRegex.exec(rawHtml);
    let innards = matches3 && matches3[1] ? matches3[1].trim() : "";
    return innards;
  }
  async function onlyIfAssetsHaventBeenLoadedAlreadyOnThisPage(key, callback) {
    if (executedAssets.has(key))
      return;
    executedAssets.add(key);
    await callback();
  }
  async function addAssetsToHeadTagOfPage(rawHtml) {
    let newDocument = new DOMParser().parseFromString(rawHtml, "text/html");
    let newHead = document.adoptNode(newDocument.head);
    for (let child of newHead.children) {
      try {
        await runAssetSynchronously(child);
      } catch (error2) {
      }
    }
  }
  async function runAssetSynchronously(child) {
    return new Promise((resolve, reject) => {
      if (isScript2(child)) {
        let script = cloneScriptTag2(child);
        if (script.src) {
          script.onload = () => resolve();
          script.onerror = () => reject();
        } else {
          resolve();
        }
        document.head.appendChild(script);
      } else {
        document.head.appendChild(child);
        resolve();
      }
    });
  }
  function isScript2(el) {
    return el.tagName.toLowerCase() === "script";
  }
  function cloneScriptTag2(el) {
    let script = document.createElement("script");
    script.textContent = el.textContent;
    script.async = el.async;
    for (let attr of el.attributes) {
      script.setAttribute(attr.name, attr.value);
    }
    return script;
  }

  // js/features/supportJsEvaluation.js
  module_default.magic("js", (el) => {
    let component = findComponentByEl(el);
    return component.$wire.js;
  });
  on2("effect", ({ component, effects }) => {
    let js = effects.js;
    let xjs = effects.xjs;
    if (js) {
      Object.entries(js).forEach(([method, body]) => {
        overrideMethod(component, method, () => {
          evaluateExpression(component, component.el, body);
        });
      });
    }
    if (xjs) {
      xjs.forEach(({ expression, params }) => {
        params = Object.values(params);
        evaluateExpression(component, component.el, expression, { scope: component.jsActions, params });
      });
    }
  });

  // js/morph.js
  function morph2(component, el, html) {
    let wrapperTag = el.parentElement ? el.parentElement.tagName.toLowerCase() : "div";
    let customElement = customElements.get(wrapperTag);
    wrapperTag = customElement ? customElement.name : wrapperTag;
    let wrapper = document.createElement(wrapperTag);
    wrapper.innerHTML = html;
    let parentComponent;
    try {
      parentComponent = findComponentByEl(el.parentElement);
    } catch (e) {
    }
    parentComponent && (wrapper.__livewire = parentComponent);
    let to = wrapper.firstElementChild;
    to.setAttribute("wire:snapshot", component.snapshotEncoded);
    let effects = { ...component.effects };
    delete effects.html;
    to.setAttribute("wire:effects", JSON.stringify(effects));
    to.__livewire = component;
    trigger2("morph", { el, toEl: to, component });
    let existingComponentsMap = {};
    el.querySelectorAll("[wire\\:id]").forEach((component2) => {
      existingComponentsMap[component2.getAttribute("wire:id")] = component2;
    });
    to.querySelectorAll("[wire\\:id]").forEach((child) => {
      if (child.hasAttribute("wire:snapshot"))
        return;
      let wireId = child.getAttribute("wire:id");
      let existingComponent = existingComponentsMap[wireId];
      if (existingComponent) {
        child.replaceWith(existingComponent.cloneNode(true));
      }
    });
    module_default.morph(el, to, getMorphConfig(component));
    trigger2("morphed", { el, component });
  }
  function morphFragment(component, startNode, endNode, toHTML) {
    let fromContainer = startNode.parentElement;
    let fromContainerTag = fromContainer ? fromContainer.tagName.toLowerCase() : "div";
    let toContainer = document.createElement(fromContainerTag);
    toContainer.innerHTML = toHTML;
    toContainer.__livewire = component;
    let parentElement = component.el.parentElement;
    let parentElementTag = parentElement ? parentElement.tagName.toLowerCase() : "div";
    let parentComponent;
    try {
      parentComponent = parentElement ? findComponentByEl(parentElement) : null;
    } catch (e) {
    }
    if (parentComponent) {
      let parentProviderWrapper = document.createElement(parentElementTag);
      parentProviderWrapper.appendChild(toContainer);
      parentProviderWrapper.__livewire = parentComponent;
    }
    trigger2("island.morph", { startNode, endNode, component });
    module_default.morphBetween(startNode, endNode, toContainer, getMorphConfig(component));
    trigger2("island.morphed", { startNode, endNode, component });
  }
  function getMorphConfig(component) {
    return {
      updating: (el, toEl, childrenOnly, skip, skipChildren, skipUntil) => {
        if (isStartFragmentMarker(el) && isStartFragmentMarker(toEl)) {
          let metadata = extractFragmentMetadataFromMarkerNode(toEl);
          if (metadata.mode !== "morph") {
            skipUntil((node) => {
              if (isEndFragmentMarker(node)) {
                let endMarkerMetadata = extractFragmentMetadataFromMarkerNode(node);
                return endMarkerMetadata.token === metadata.token;
              }
              return false;
            });
          }
        }
        if (isntElement(el))
          return;
        trigger2("morph.updating", { el, toEl, component, skip, childrenOnly, skipChildren, skipUntil });
        if (el.__livewire_replace === true)
          el.innerHTML = toEl.innerHTML;
        if (el.__livewire_replace_self === true) {
          el.outerHTML = toEl.outerHTML;
          return skip();
        }
        if (el.__livewire_ignore === true)
          return skip();
        if (el.__livewire_ignore_self === true)
          childrenOnly();
        if (el.__livewire_ignore_children === true)
          return skipChildren();
        if (isComponentRootEl(el) && el.getAttribute("wire:id") !== component.id)
          return skip();
        if (isComponentRootEl(el))
          toEl.__livewire = component;
      },
      updated: (el) => {
        if (isntElement(el))
          return;
        trigger2("morph.updated", { el, component });
      },
      removing: (el, skip) => {
        if (isntElement(el))
          return;
        trigger2("morph.removing", { el, component, skip });
      },
      removed: (el) => {
        if (isntElement(el))
          return;
        trigger2("morph.removed", { el, component });
      },
      adding: (el) => {
        trigger2("morph.adding", { el, component });
      },
      added: (el) => {
        if (isntElement(el))
          return;
        const findComponentByElId = findComponentByEl(el).id;
        trigger2("morph.added", { el });
      },
      key: (el) => {
        if (isntElement(el))
          return;
        return el.hasAttribute(`wire:id`) ? el.getAttribute(`wire:id`) : el.hasAttribute(`wire:key`) ? el.getAttribute(`wire:key`) : el.id;
      },
      lookahead: false
    };
  }
  function isntElement(el) {
    return typeof el.hasAttribute !== "function";
  }
  function isComponentRootEl(el) {
    return el.hasAttribute("wire:id");
  }

  // js/features/supportMorphDom.js
  interceptMessage(({ message, onSuccess }) => {
    onSuccess(({ payload, onMorph }) => {
      onMorph(() => {
        let html = payload.effects.html;
        if (!html)
          return;
        morph2(message.component, message.component.el, html);
      });
    });
  });

  // js/features/supportDispatches.js
  on2("effect", ({ component, effects }) => {
    queueMicrotask(() => {
      queueMicrotask(() => {
        queueMicrotask(() => {
          dispatchEvents(component, effects.dispatches || []);
        });
      });
    });
  });
  function dispatchEvents(component, dispatches) {
    dispatches.forEach(({ name, params = {}, self = false, component: componentName, ref, el }) => {
      if (self)
        dispatchSelf(component, name, params);
      else if (componentName)
        dispatchTo(componentName, name, params);
      else if (ref)
        dispatchRef(component, ref, name, params);
      else if (el)
        dispatchEl(component, el, name, params);
      else
        dispatch3(component, name, params);
    });
  }

  // js/features/supportDisablingFormsDuringRequest.js
  var cleanups = new Bag();
  on2("directive.init", ({ el, directive: directive3, cleanup: cleanup2, component }) => setTimeout(() => {
    if (directive3.value !== "submit")
      return;
    el.addEventListener("submit", () => {
      let componentId = directive3.expression.startsWith("$parent") ? component.parent.id : component.id;
      let cleanup3 = disableForm(el);
      cleanups.add(componentId, cleanup3);
    });
  }));
  on2("commit", ({ component, respond }) => {
    respond(() => {
      cleanups.each(component.id, (i) => i());
      cleanups.remove(component.id);
    });
  });
  function disableForm(formEl) {
    let undos = [];
    module_default.walk(formEl, (el, skip) => {
      if (!formEl.contains(el))
        return;
      if (el.hasAttribute("wire:ignore"))
        return skip();
      if (shouldMarkDisabled(el)) {
        undos.push(markDisabled(el));
      } else if (shouldMarkReadOnly(el)) {
        undos.push(markReadOnly(el));
      }
    });
    return () => {
      while (undos.length > 0)
        undos.shift()();
    };
  }
  function shouldMarkDisabled(el) {
    let tag = el.tagName.toLowerCase();
    if (tag === "select")
      return true;
    if (tag === "button" && el.type === "submit")
      return true;
    if (tag === "input" && (el.type === "checkbox" || el.type === "radio"))
      return true;
    return false;
  }
  function shouldMarkReadOnly(el) {
    return ["input", "textarea"].includes(el.tagName.toLowerCase());
  }
  function markDisabled(el) {
    let undo = el.disabled ? () => {
    } : () => el.disabled = false;
    el.disabled = true;
    return undo;
  }
  function markReadOnly(el) {
    let undo = el.readOnly ? () => {
    } : () => el.readOnly = false;
    el.readOnly = true;
    return undo;
  }

  // js/features/supportFileDownloads.js
  on2("commit", ({ succeed }) => {
    succeed(({ effects }) => {
      let download = effects.download;
      if (!download)
        return;
      let urlObject = window.webkitURL || window.URL;
      let url = urlObject.createObjectURL(
        base64toBlob(download.content, download.contentType)
      );
      let invisibleLink = document.createElement("a");
      invisibleLink.style.display = "none";
      invisibleLink.href = url;
      invisibleLink.download = download.name;
      document.body.appendChild(invisibleLink);
      invisibleLink.click();
      setTimeout(function() {
        urlObject.revokeObjectURL(url);
      }, 0);
    });
  });
  function base64toBlob(b64Data, contentType = "", sliceSize = 512) {
    const byteCharacters = atob(b64Data);
    const byteArrays = [];
    if (contentType === null)
      contentType = "";
    for (let offset2 = 0; offset2 < byteCharacters.length; offset2 += sliceSize) {
      let slice = byteCharacters.slice(offset2, offset2 + sliceSize);
      let byteNumbers = new Array(slice.length);
      for (let i = 0; i < slice.length; i++) {
        byteNumbers[i] = slice.charCodeAt(i);
      }
      let byteArray = new Uint8Array(byteNumbers);
      byteArrays.push(byteArray);
    }
    return new Blob(byteArrays, { type: contentType });
  }

  // js/features/supportQueryString.js
  on2("effect", ({ component, effects, cleanup: cleanup2 }) => {
    let queryString = effects["url"];
    if (!queryString)
      return;
    Object.entries(queryString).forEach(([key, value]) => {
      let { name, as, use, alwaysShow, except } = normalizeQueryStringEntry(key, value);
      if (!as)
        as = name;
      let initialValue = [false, null, void 0].includes(except) ? dataGet(component.ephemeral, name) : except;
      let { replace: replace2, push: push2, pop } = track2(as, initialValue, alwaysShow, except);
      if (use === "replace") {
        let effectReference = module_default.effect(() => {
          replace2(dataGet(component.reactive, name));
        });
        cleanup2(() => module_default.release(effectReference));
      } else if (use === "push") {
        let forgetCommitHandler = on2("commit", ({ component: commitComponent, succeed }) => {
          if (component !== commitComponent)
            return;
          let beforeValue = dataGet(component.canonical, name);
          succeed(() => {
            let afterValue = dataGet(component.canonical, name);
            if (JSON.stringify(beforeValue) === JSON.stringify(afterValue))
              return;
            push2(afterValue);
          });
        });
        let forgetPopHandler = pop(async (newValue) => {
          await component.$wire.set(name, newValue);
          document.querySelectorAll("input").forEach((el) => {
            el._x_forceModelUpdate && el._x_forceModelUpdate(el._x_model.get());
          });
        });
        cleanup2(() => {
          forgetCommitHandler();
          forgetPopHandler();
        });
      }
    });
  });
  function normalizeQueryStringEntry(key, value) {
    let defaults2 = { use: "replace", alwaysShow: false };
    if (typeof value === "string") {
      return { ...defaults2, name: value, as: value };
    } else {
      let fullerDefaults = { ...defaults2, name: key, as: key };
      return { ...fullerDefaults, ...value };
    }
  }

  // js/features/supportLaravelEcho.js
  on2("request", ({ options }) => {
    if (window.Echo) {
      options.headers["X-Socket-ID"] = window.Echo.socketId();
    }
  });
  on2("effect", ({ component, effects }) => {
    let listeners2 = effects.listeners || [];
    listeners2.forEach((event) => {
      if (event.startsWith("echo")) {
        if (typeof window.Echo === "undefined") {
          console.warn("Laravel Echo cannot be found");
          return;
        }
        let event_parts = event.split(/(echo:|echo-)|:|,/);
        if (event_parts[1] == "echo:") {
          event_parts.splice(2, 0, "channel", void 0);
        }
        if (event_parts[2] == "notification") {
          event_parts.push(void 0, void 0);
        }
        let [
          s1,
          signature,
          channel_type,
          s2,
          channel,
          s3,
          event_name
        ] = event_parts;
        if (["channel", "private", "encryptedPrivate"].includes(channel_type)) {
          let handler4 = (e) => dispatchSelf(component, event, [e]);
          window.Echo[channel_type](channel).listen(event_name, handler4);
          component.addCleanup(() => {
            window.Echo[channel_type](channel).stopListening(event_name, handler4);
          });
        } else if (channel_type == "presence") {
          if (["here", "joining", "leaving"].includes(event_name)) {
            window.Echo.join(channel)[event_name]((e) => {
              dispatchSelf(component, event, [e]);
            });
          } else {
            let handler4 = (e) => dispatchSelf(component, event, [e]);
            window.Echo.join(channel).listen(event_name, handler4);
            component.addCleanup(() => {
              window.Echo.leaveChannel(channel);
            });
          }
        } else if (channel_type == "notification") {
          window.Echo.private(channel).notification((notification) => {
            dispatchSelf(component, event, [notification]);
          });
        } else {
          console.warn("Echo channel type not yet supported");
        }
      }
    });
  });

  // js/features/supportStreaming.js
  interceptMessage(({ message, onStream }) => {
    onStream(({ streamedJson }) => {
      let { id, type, name, el, ref, content, mode } = streamedJson;
      if (type === "island")
        return;
      let component = findComponent(id);
      let targetEl = null;
      if (type === "directive") {
        replaceEl = component.el.querySelector(`[wire\\:stream.replace="${name}"]`);
        if (replaceEl) {
          targetEl = replaceEl;
          mode = "replace";
        } else {
          targetEl = component.el.querySelector(`[wire\\:stream="${name}"]`);
        }
      } else if (type === "ref") {
        targetEl = findRefEl(component, ref);
      } else if (type === "element") {
        targetEl = component.el.querySelector(el);
      }
      if (!targetEl)
        return;
      if (mode === "replace") {
        targetEl.innerHTML = content;
      } else {
        targetEl.insertAdjacentHTML("beforeend", content);
      }
    });
  });

  // js/features/supportNavigate.js
  document.addEventListener("livewire:initialized", () => {
    shouldHideProgressBar() && Alpine.navigate.disableProgressBar();
  });
  document.addEventListener("alpine:navigate", (e) => forwardEvent("livewire:navigate", e));
  document.addEventListener("alpine:navigating", (e) => forwardEvent("livewire:navigating", e));
  document.addEventListener("alpine:navigated", (e) => forwardEvent("livewire:navigated", e));
  function forwardEvent(name, original) {
    let event = new CustomEvent(name, { cancelable: true, bubbles: true, detail: original.detail });
    document.dispatchEvent(event);
    if (event.defaultPrevented) {
      original.preventDefault();
    }
  }
  function shouldRedirectUsingNavigateOr(effects, url, or) {
    let forceNavigate = effects.redirectUsingNavigate;
    if (forceNavigate) {
      Alpine.navigate(url);
    } else {
      or();
    }
  }
  function shouldHideProgressBar() {
    if (!!document.querySelector("[data-no-progress-bar]"))
      return true;
    if (window.livewireScriptConfig && window.livewireScriptConfig.progressBar === "data-no-progress-bar")
      return true;
    return false;
  }

  // js/features/supportRedirects.js
  on2("effect", ({ effects, request }) => {
    if (!effects["redirect"])
      return;
    let preventDefault = false;
    request.onRedirect({ url: effects["redirect"], preventDefault: () => preventDefault = true });
    if (preventDefault)
      return;
    let url = effects["redirect"];
    shouldRedirectUsingNavigateOr(effects, url, () => {
      window.location.href = url;
    });
  });

  // js/features/supportIslands.js
  interceptAction(({ action }) => {
    let origin = action.origin;
    if (!origin)
      return;
    let { el, directive: directive3 } = origin;
    let islandAttributeName = el.getAttribute("wire:island");
    let islandName = islandAttributeName;
    let isPrepend = directive3?.modifiers.includes("prepend");
    let isAppend = directive3?.modifiers.includes("append");
    if (islandName) {
      let mode = isPrepend ? "prepend" : isAppend ? "append" : "morph";
      action.mergeMetadata({
        island: {
          name: islandName,
          mode
        }
      });
      return;
    }
    let fragment = closestIsland(origin.el);
    if (!fragment)
      return;
    action.mergeMetadata({
      island: {
        name: fragment.metadata.name,
        mode: "morph"
      }
    });
  });
  interceptMessage(({ message, onSuccess, onStream }) => {
    onStream(({ streamedJson }) => {
      let { type, islandFragment } = streamedJson;
      if (type !== "island")
        return;
      renderIsland(message.component, islandFragment);
    });
    onSuccess(({ payload, onMorph }) => {
      onMorph(() => {
        let fragments = payload.effects.islandFragments || [];
        fragments.forEach((fragmentHtml) => {
          renderIsland(message.component, fragmentHtml);
        });
      });
    });
  });
  function closestIsland(el) {
    return closestFragment(el, {
      isMatch: ({ type }) => {
        return type === "island";
      }
    });
  }
  function renderIsland(component, islandHtml) {
    let metadata = extractFragmentMetadataFromHtml(islandHtml);
    let fragment = findFragment(component.el, {
      isMatch: ({ type, token }) => {
        return type === metadata.type && token === metadata.token;
      }
    });
    if (!fragment)
      return;
    let incomingMetadata = extractFragmentMetadataFromHtml(islandHtml);
    let strippedContent = extractInnerHtmlFromFragmentHtml(islandHtml);
    let parentElement = fragment.startMarkerNode.parentElement;
    let parentElementTag = parentElement ? parentElement.tagName.toLowerCase() : "div";
    let mode = incomingMetadata.mode || "morph";
    if (mode === "morph") {
      morphFragment(component, fragment.startMarkerNode, fragment.endMarkerNode, strippedContent);
    } else if (mode === "append") {
      fragment.append(parentElementTag, strippedContent);
    } else if (mode === "prepend") {
      fragment.prepend(parentElementTag, strippedContent);
    }
  }

  // js/features/supportSlots.js
  interceptMessage(({ message, onSuccess, onStream }) => {
    onSuccess(({ payload, onMorph }) => {
      onMorph(() => {
        let fragments = payload.effects.slotFragments || [];
        fragments.forEach((fragmentHtml) => {
          renderSlot(message.component, fragmentHtml);
        });
      });
    });
  });
  function renderSlot(component, fragmentHtml) {
    let metadata = extractFragmentMetadataFromHtml(fragmentHtml);
    let targetComponent = findComponent(metadata.id);
    let fragment = findFragment(targetComponent.el, {
      isMatch: ({ name, token }) => {
        return name === metadata.name && token === metadata.token;
      }
    });
    if (!fragment)
      return;
    let strippedContent = extractInnerHtmlFromFragmentHtml(fragmentHtml);
    morphFragment(targetComponent, fragment.startMarkerNode, fragment.endMarkerNode, strippedContent);
  }

  // js/features/supportDataLoading.js
  interceptMessage(({ actions, onSend, onFinish }) => {
    let undos = [];
    onSend(() => {
      actions.forEach((action) => {
        let origin = action.origin;
        if (!origin)
          return;
        let el = origin.hasOwnProperty("targetEl") ? origin.targetEl : origin.el;
        if (!el)
          return;
        el.setAttribute("data-loading", "true");
        undos.push(() => {
          el.removeAttribute("data-loading");
        });
      });
    });
    onFinish(() => undos.forEach((undo) => undo()));
  });

  // js/directives/wire-current.js
  module_default.addInitSelector(() => `[wire\\:current]`);
  var onPageChanges = /* @__PURE__ */ new Map();
  document.addEventListener("livewire:navigated", () => {
    onPageChanges.forEach((i) => i(new URL(window.location.href)));
  });
  globalDirective("current", ({ el, directive: directive3, cleanup: cleanup2 }) => {
    let expression = directive3.expression;
    let options = {
      exact: directive3.modifiers.includes("exact"),
      strict: directive3.modifiers.includes("strict")
    };
    if (expression.startsWith("#"))
      return;
    if (!el.hasAttribute("href"))
      return;
    let href = el.getAttribute("href");
    let hrefUrl = new URL(href, window.location.href);
    let classes = expression.split(" ").filter(String);
    let refreshCurrent = (url) => {
      if (pathMatches(hrefUrl, url, options)) {
        el.classList.add(...classes);
        el.setAttribute("data-current", "");
      } else {
        el.classList.remove(...classes);
        el.removeAttribute("data-current");
      }
    };
    refreshCurrent(new URL(window.location.href));
    onPageChanges.set(el, refreshCurrent);
    cleanup2(() => onPageChanges.delete(el));
  });
  function pathMatches(hrefUrl, actualUrl, options = {}) {
    if (hrefUrl.hostname !== actualUrl.hostname)
      return false;
    let hrefPath = options.strict ? hrefUrl.pathname : hrefUrl.pathname.replace(/\/+$/, "");
    let actualPath = options.strict ? actualUrl.pathname : actualUrl.pathname.replace(/\/+$/, "");
    if (options.exact) {
      return hrefPath === actualPath;
    }
    let hrefPathSegments = hrefPath.split("/");
    let actualPathSegments = actualPath.split("/");
    for (let i = 0; i < hrefPathSegments.length; i++) {
      if (hrefPathSegments[i] !== actualPathSegments[i])
        return false;
    }
    return true;
  }

  // js/directives/wire-navigate.js
  var wireNavigateSelectors = [
    "[wire\\:navigate]",
    "[wire\\:navigate\\.hover]",
    "[wire\\:navigate\\.preserve-scroll]",
    "[wire\\:navigate\\.preserve-scroll\\.hover]",
    "[wire\\:navigate\\.hover\\.preserve-scroll]"
  ];
  var wireNavigateSelector = wireNavigateSelectors.join(", ");
  var attributeMap = {
    "wire:navigate": "x-navigate",
    "wire:navigate.hover": "x-navigate.hover",
    "wire:navigate.preserve-scroll": "x-navigate.preserve-scroll",
    "wire:navigate.preserve-scroll.hover": "x-navigate.preserve-scroll.hover",
    "wire:navigate.hover.preserve-scroll": "x-navigate.hover.preserve-scroll"
  };
  wireNavigateSelectors.forEach((selector) => {
    module_default.addInitSelector(() => selector);
  });
  module_default.interceptInit(
    module_default.skipDuringClone((el) => {
      for (let [wireAttr, alpineDirective] of Object.entries(attributeMap)) {
        if (el.hasAttribute(wireAttr)) {
          module_default.bind(el, { [alpineDirective]: true });
          break;
        }
      }
    })
  );
  document.addEventListener("alpine:navigating", () => {
    Livewire.all().forEach((component) => {
      component.inscribeSnapshotAndEffectsOnElement();
    });
  });

  // js/features/supportDataCurrent.js
  document.addEventListener("livewire:navigated", () => {
    updateNavigateLinks();
  });
  document.addEventListener("DOMContentLoaded", () => {
    updateNavigateLinks();
  });
  function updateNavigateLinks() {
    let currentUrl = new URL(window.location.href);
    let options = {
      exact: true
    };
    document.querySelectorAll(wireNavigateSelector).forEach((el) => {
      if (el.hasAttribute("wire:current"))
        return;
      let href = el.getAttribute("href");
      if (!href || href.startsWith("#"))
        return;
      try {
        let hrefUrl = new URL(href, window.location.href);
        if (pathMatches(hrefUrl, currentUrl, options)) {
          el.setAttribute("data-current", "");
        } else {
          el.removeAttribute("data-current");
        }
      } catch (e) {
      }
    });
  }

  // js/features/supportPreserveScroll.js
  interceptMessage(({ actions, onSuccess }) => {
    onSuccess(({ onSync, onMorph, onRender }) => {
      actions.forEach((action) => {
        let origin = action.origin;
        if (!origin || !origin.directive)
          return;
        let directive3 = origin.directive;
        if (!directive3.modifiers.includes("preserve-scroll"))
          return;
        let oldHeight;
        let oldScroll;
        onSync(() => {
          oldHeight = document.body.scrollHeight;
          oldScroll = window.scrollY;
        });
        onMorph(() => {
          let heightDiff = document.body.scrollHeight - oldHeight;
          window.scrollTo(0, oldScroll + heightDiff);
          oldHeight = null;
          oldScroll = null;
        });
      });
    });
  });

  // js/features/supportWireIntersect.js
  module_default.interceptInit((el) => {
    for (let i = 0; i < el.attributes.length; i++) {
      if (el.attributes[i].name.startsWith("wire:intersect")) {
        let { name, value } = el.attributes[i];
        let directive3 = extractDirective(el, name);
        let modifierString = name.split("wire:intersect")[1];
        let expression = value.trim();
        module_default.bind(el, {
          ["x-intersect" + modifierString](e) {
            directive3.eventContext = e;
            let component = el.closest("[wire\\:id]")?.__livewire;
            component.addActionContext({
              el,
              directive: directive3
            });
            evaluateActionExpression(component, el, expression);
          }
        });
      }
    }
  });

  // js/features/supportWireSort.js
  module_default.interceptInit((el) => {
    for (let i = 0; i < el.attributes.length; i++) {
      if (el.attributes[i].name.startsWith("wire:sort:item")) {
        let directive3 = extractDirective(el, el.attributes[i].name);
        let modifierString = directive3.modifiers.join(".");
        let expression = directive3.expression;
        module_default.bind(el, {
          ["x-sort:item" + modifierString]() {
            return expression;
          }
        });
      } else if (el.attributes[i].name.startsWith("wire:sort:group")) {
        return;
      } else if (el.attributes[i].name.startsWith("wire:sort")) {
        let directive3 = extractDirective(el, el.attributes[i].name);
        let attribute = directive3.rawName.replace("wire:", "x-");
        if (directive3.modifiers.includes("async")) {
          attribute = attribute.replace(".async", "");
        }
        if (directive3.modifiers.includes("renderless")) {
          attribute = attribute.replace(".renderless", "");
        }
        if (directive3.modifiers.includes("prepend")) {
          attribute = attribute.replace(".prepend", "");
        }
        if (directive3.modifiers.includes("append")) {
          attribute = attribute.replace(".append", "");
        }
        let expression = directive3.expression;
        module_default.bind(el, {
          [attribute]() {
            setNextActionOrigin({ el, directive: directive3 });
            return evaluateActionExpressionWithoutComponentScope(el, expression, { scope: {
              $item: this.$item,
              $position: this.$position
            } });
          }
        });
      }
    }
  });

  // js/features/supportJsModules.js
  on2("effect", ({ component, effects }) => {
    let scriptModuleHash = effects.scriptModule;
    if (scriptModuleHash) {
      let encodedName = component.name.replace(".", "--").replace("::", "---").replace(":", "----");
      let path = `/livewire/js/${encodedName}.js?v=${scriptModuleHash}`;
      import(path).then((module) => {
        module.run.call(component.$wire, component.$wire, component.$wire.js);
      });
    }
  });

  // js/directives/wire-transition.js
  on2("morph.added", ({ el }) => {
    el.__addedByMorph = true;
  });
  directive2("transition", ({ el, directive: directive3, component, cleanup: cleanup2 }) => {
    for (let i = 0; i < el.attributes.length; i++) {
      if (el.attributes[i].name.startsWith("wire:show")) {
        module_default.bind(el, {
          [directive3.rawName.replace("wire:transition", "x-transition")]: directive3.expression
        });
        return;
      }
    }
    let visibility = module_default.reactive({ state: el.__addedByMorph ? false : true });
    module_default.bind(el, {
      [directive3.rawName.replace("wire:", "x-")]: "",
      "x-show"() {
        return visibility.state;
      }
    });
    el.__addedByMorph && setTimeout(() => visibility.state = true);
    let cleanups2 = [];
    cleanups2.push(on2("morph.removing", ({ el: el2, skip }) => {
      skip();
      el2.addEventListener("transitionend", () => {
        el2.remove();
      });
      visibility.state = false;
      cleanups2.push(on2("morph", ({ component: morphComponent }) => {
        if (morphComponent !== component)
          return;
        el2.remove();
        cleanups2.forEach((i) => i());
      }));
    }));
    cleanup2(() => cleanups2.forEach((i) => i()));
  });

  // js/debounce.js
  var callbacksByComponent = new WeakBag();
  function callAndClearComponentDebounces(component, callback) {
    callbacksByComponent.each(component, (callbackRegister) => {
      callbackRegister.callback();
      callbackRegister.callback = () => {
      };
    });
    callback();
  }

  // js/directives/wire-wildcard.js
  on2("directive.init", ({ el, directive: directive3, cleanup: cleanup2, component }) => {
    if (["snapshot", "effects", "model", "init", "loading", "poll", "ignore", "id", "data", "key", "target", "dirty", "sort"].includes(directive3.value))
      return;
    if (customDirectiveHasBeenRegistered(directive3.value))
      return;
    let attribute = directive3.rawName.replace("wire:", "x-on:");
    if (directive3.value === "submit" && !directive3.modifiers.includes("prevent")) {
      attribute = attribute + ".prevent";
    }
    if (directive3.modifiers.includes("async")) {
      attribute = attribute.replace(".async", "");
    }
    if (directive3.modifiers.includes("renderless")) {
      attribute = attribute.replace(".renderless", "");
    }
    if (directive3.modifiers.includes("prepend")) {
      attribute = attribute.replace(".prepend", "");
    }
    if (directive3.modifiers.includes("append")) {
      attribute = attribute.replace(".append", "");
    }
    let cleanupBinding = module_default.bind(el, {
      [attribute](e) {
        directive3.eventContext = e;
        directive3.wire = component.$wire;
        let execute = () => {
          callAndClearComponentDebounces(component, () => {
            if (directive3.value === "submit") {
              let submitButton = e.submitter || el.querySelector('button[type="submit"], input[type="submit"]');
              setNextActionOrigin({ el, directive: directive3, targetEl: submitButton });
            } else {
              setNextActionOrigin({ el, directive: directive3 });
            }
            evaluateActionExpression(component, el, directive3.expression, { scope: { $event: e } });
          });
        };
        if (el.__livewire_confirm) {
          el.__livewire_confirm(() => {
            execute();
          }, () => {
            e.stopImmediatePropagation();
          });
        } else {
          execute();
        }
      }
    });
    cleanup2(cleanupBinding);
  });

  // js/directives/wire-confirm.js
  directive2("confirm", ({ el, directive: directive3 }) => {
    let message = directive3.expression;
    let shouldPrompt = directive3.modifiers.includes("prompt");
    message = message.replaceAll("\\n", "\n");
    if (message === "")
      message = "Are you sure?";
    el.__livewire_confirm = (action, instead) => {
      if (shouldPrompt) {
        let [question, expected] = message.split("|");
        if (!expected) {
          console.warn("Livewire: Must provide expectation with wire:confirm.prompt");
        } else {
          let input = prompt(question);
          if (input === expected) {
            action();
          } else {
            instead();
          }
        }
      } else {
        if (confirm(message))
          action();
        else
          instead();
      }
    };
  });

  // js/directives/shared.js
  function toggleBooleanStateDirective(el, directive3, isTruthy, cachedDisplay = null) {
    isTruthy = directive3.modifiers.includes("remove") ? !isTruthy : isTruthy;
    if (directive3.modifiers.includes("class")) {
      let classes = directive3.expression.split(" ").filter(String);
      if (isTruthy) {
        el.classList.add(...classes);
      } else {
        el.classList.remove(...classes);
      }
    } else if (directive3.modifiers.includes("attr")) {
      if (isTruthy) {
        el.setAttribute(directive3.expression, true);
      } else {
        el.removeAttribute(directive3.expression);
      }
    } else {
      let cache = cachedDisplay ?? window.getComputedStyle(el, null).getPropertyValue("display");
      let display = ["inline", "list-item", "block", "table", "flex", "grid", "inline-flex"].filter((i) => directive3.modifiers.includes(i))[0] || "inline-block";
      display = directive3.modifiers.includes("remove") && !isTruthy ? cache : display;
      el.style.display = isTruthy ? display : "none";
    }
  }

  // js/directives/wire-offline.js
  var offlineHandlers = /* @__PURE__ */ new Set();
  var onlineHandlers = /* @__PURE__ */ new Set();
  window.addEventListener("offline", () => offlineHandlers.forEach((i) => i()));
  window.addEventListener("online", () => onlineHandlers.forEach((i) => i()));
  directive2("offline", ({ el, directive: directive3, cleanup: cleanup2 }) => {
    let setOffline = () => toggleBooleanStateDirective(el, directive3, true);
    let setOnline = () => toggleBooleanStateDirective(el, directive3, false);
    offlineHandlers.add(setOffline);
    onlineHandlers.add(setOnline);
    cleanup2(() => {
      offlineHandlers.delete(setOffline);
      onlineHandlers.delete(setOnline);
    });
  });

  // js/directives/wire-loading.js
  directive2("loading", ({ el, directive: directive3, component, cleanup: cleanup2 }) => {
    let { targets, inverted } = getTargets(el);
    let [delay3, abortDelay] = applyDelay(directive3);
    let cleanupA = whenTargetsArePartOfRequest(component, el, targets, inverted, [
      () => delay3(() => toggleBooleanStateDirective(el, directive3, true)),
      () => abortDelay(() => toggleBooleanStateDirective(el, directive3, false))
    ]);
    let cleanupB = whenTargetsArePartOfFileUpload(component, targets, [
      () => delay3(() => toggleBooleanStateDirective(el, directive3, true)),
      () => abortDelay(() => toggleBooleanStateDirective(el, directive3, false))
    ]);
    cleanup2(() => {
      cleanupA();
      cleanupB();
    });
  });
  function applyDelay(directive3) {
    if (!directive3.modifiers.includes("delay") || directive3.modifiers.includes("none"))
      return [(i) => i(), (i) => i()];
    let duration = 200;
    let delayModifiers = {
      "shortest": 50,
      "shorter": 100,
      "short": 150,
      "default": 200,
      "long": 300,
      "longer": 500,
      "longest": 1e3
    };
    Object.keys(delayModifiers).some((key) => {
      if (directive3.modifiers.includes(key)) {
        duration = delayModifiers[key];
        return true;
      }
    });
    let timeout;
    let started2 = false;
    return [
      (callback) => {
        timeout = setTimeout(() => {
          callback();
          started2 = true;
        }, duration);
      },
      async (callback) => {
        if (started2) {
          await callback();
          started2 = false;
        } else {
          clearTimeout(timeout);
        }
      }
    ];
  }
  function whenTargetsArePartOfRequest(component, el, targets, inverted, [startLoading, endLoading]) {
    return interceptMessage(({ message, onSend, onFinish }) => {
      if (component !== message.component)
        return;
      let island = closestIsland(el);
      if (island && !message.hasActionForIsland(island)) {
        return;
      }
      if (!island && !message.hasActionForComponent()) {
        return;
      }
      let matches3 = true;
      onSend(({ payload }) => {
        if (targets.length > 0 && containsTargets(payload, targets) === inverted) {
          matches3 = false;
        }
        matches3 && startLoading();
      });
      onFinish(() => {
        matches3 && endLoading();
      });
    });
  }
  function whenTargetsArePartOfFileUpload(component, targets, [startLoading, endLoading]) {
    let eventMismatch = (e) => {
      let { id, property } = e.detail;
      if (id !== component.id)
        return true;
      if (targets.length > 0 && !targets.map((i) => i.target).includes(property))
        return true;
      return false;
    };
    let cleanupA = listen(window, "livewire-upload-start", (e) => {
      if (eventMismatch(e))
        return;
      startLoading();
    });
    let cleanupB = listen(window, "livewire-upload-finish", (e) => {
      if (eventMismatch(e))
        return;
      endLoading();
    });
    let cleanupC = listen(window, "livewire-upload-error", (e) => {
      if (eventMismatch(e))
        return;
      endLoading();
    });
    return () => {
      cleanupA();
      cleanupB();
      cleanupC();
    };
  }
  function containsTargets(payload, targets) {
    let { updates, calls } = payload;
    return targets.some(({ target, params }) => {
      if (params) {
        return calls.some(({ method, params: methodParams }) => {
          return target === method && params === quickHash(JSON.stringify(methodParams));
        });
      }
      let hasMatchingUpdate = Object.keys(updates).some((property) => {
        if (property.includes(".")) {
          let propertyRoot = property.split(".")[0];
          if (propertyRoot === target)
            return true;
        }
        return property === target;
      });
      if (hasMatchingUpdate)
        return true;
      if (calls.map((i) => i.method).includes(target))
        return true;
    });
  }
  function getTargets(el) {
    let directives2 = getDirectives(el);
    let targets = [];
    let inverted = false;
    if (directives2.has("target")) {
      let directive3 = directives2.get("target");
      if (directive3.modifiers.includes("except"))
        inverted = true;
      directive3.methods.forEach(({ method, params }) => {
        targets.push({
          target: method,
          params: params && params.length > 0 ? quickHash(JSON.stringify(params)) : void 0
        });
      });
    } else {
      let nonActionOrModelLivewireDirectives = ["init", "dirty", "offline", "navigate", "target", "loading", "poll", "ignore", "key", "id"];
      directives2.all().filter((i) => !nonActionOrModelLivewireDirectives.includes(i.value)).map((i) => i.expression.split("(")[0]).forEach((target) => targets.push({ target }));
    }
    return { targets, inverted };
  }
  function quickHash(subject) {
    return btoa(encodeURIComponent(subject));
  }

  // js/directives/wire-replace.js
  directive2("replace", ({ el, directive: directive3 }) => {
    if (directive3.modifiers.includes("self")) {
      el.__livewire_replace_self = true;
    } else {
      el.__livewire_replace = true;
    }
  });

  // js/directives/wire-ignore.js
  directive2("ignore", ({ el, directive: directive3 }) => {
    if (directive3.modifiers.includes("self")) {
      el.__livewire_ignore_self = true;
    } else if (directive3.modifiers.includes("children")) {
      el.__livewire_ignore_children = true;
    } else {
      el.__livewire_ignore = true;
    }
  });

  // js/directives/wire-cloak.js
  module_default.interceptInit((el) => {
    if (el.hasAttribute("wire:cloak")) {
      module_default.mutateDom(() => el.removeAttribute("wire:cloak"));
    }
  });

  // js/directives/wire-dirty.js
  var refreshDirtyStatesByComponent = new WeakBag();
  on2("commit", ({ component, respond }) => {
    respond(() => {
      setTimeout(() => {
        refreshDirtyStatesByComponent.each(component, (i) => i(false));
      });
    });
  });
  directive2("dirty", ({ el, directive: directive3, component }) => {
    let targets = dirtyTargets(el);
    let oldIsDirty = false;
    let initialDisplay = el.style.display;
    let refreshDirtyState = (isDirty) => {
      toggleBooleanStateDirective(el, directive3, isDirty, initialDisplay);
      oldIsDirty = isDirty;
    };
    refreshDirtyStatesByComponent.add(component, refreshDirtyState);
    Alpine.effect(() => {
      let isDirty = false;
      if (targets.length === 0) {
        isDirty = JSON.stringify(component.canonical) !== JSON.stringify(component.reactive);
      } else {
        for (let i = 0; i < targets.length; i++) {
          if (isDirty)
            break;
          let target = targets[i];
          isDirty = JSON.stringify(dataGet(component.canonical, target)) !== JSON.stringify(dataGet(component.reactive, target));
        }
      }
      if (oldIsDirty !== isDirty) {
        refreshDirtyState(isDirty);
      }
      oldIsDirty = isDirty;
    });
  });
  function dirtyTargets(el) {
    let directives2 = getDirectives(el);
    let targets = [];
    if (directives2.has("model")) {
      targets.push(directives2.get("model").expression);
    }
    if (directives2.has("target")) {
      targets = targets.concat(
        directives2.get("target").expression.split(",").map((s) => s.trim())
      );
    }
    return targets;
  }

  // js/directives/wire-model.js
  directive2("model", ({ el, directive: directive3, component, cleanup: cleanup2 }) => {
    component = findComponentByEl(el);
    let { expression, modifiers } = directive3;
    if (!expression) {
      return console.warn("Livewire: [wire:model] is missing a value.", el);
    }
    if (componentIsMissingProperty(component, expression)) {
      return console.warn('Livewire: [wire:model="' + expression + '"] property does not exist on component: [' + component.name + "]", el);
    }
    if (el.type && el.type.toLowerCase() === "file") {
      return handleFileUpload(el, expression, component, cleanup2);
    }
    let isLive = modifiers.includes("live");
    let isLazy = modifiers.includes("lazy") || modifiers.includes("change");
    let onBlur = modifiers.includes("blur");
    let isDebounced = modifiers.includes("debounce");
    let isThrottled = modifiers.includes("throttle");
    let update = () => {
      setNextActionOrigin({ el, directive: directive3 });
      if (isLive || isDebounced) {
        setNextActionMetadata({ type: "model.live" });
      }
      expression.startsWith("$parent") ? component.$wire.$parent.$commit() : component.$wire.$commit();
    };
    let debouncedUpdate = update;
    if (isLive && isRealtimeInput(el) || isDebounced) {
      debouncedUpdate = debounce2(debouncedUpdate, parseModifierDuration(modifiers, "debounce") || 150);
    }
    if (isThrottled) {
      debouncedUpdate = throttle3(debouncedUpdate, parseModifierDuration(modifiers, "throttle") || 150);
    }
    module_default.bind(el, {
      ["@change"]() {
        isLazy && update();
      },
      ["@blur"]() {
        onBlur && update();
      },
      ["x-model" + getModifierTail(modifiers)]() {
        return {
          get() {
            return dataGet(component.$wire, expression);
          },
          set(value) {
            dataSet(component.$wire, expression, value);
            isLive && !isLazy && !onBlur && debouncedUpdate();
          }
        };
      }
    });
  });
  function getModifierTail(modifiers) {
    modifiers = modifiers.filter((i) => ![
      "lazy",
      "defer"
    ].includes(i));
    if (modifiers.includes("debounce")) {
      let index2 = modifiers.indexOf("debounce");
      let hasDuration = parseModifierDuration(modifiers, "debounce") !== void 0;
      modifiers.splice(index2, hasDuration ? 2 : 1);
    }
    if (modifiers.includes("throttle")) {
      let index2 = modifiers.indexOf("throttle");
      let hasDuration = parseModifierDuration(modifiers, "throttle") !== void 0;
      modifiers.splice(index2, hasDuration ? 2 : 1);
    }
    if (modifiers.length === 0)
      return "";
    return "." + modifiers.join(".");
  }
  function isRealtimeInput(el) {
    return ["INPUT", "TEXTAREA"].includes(el.tagName.toUpperCase()) && !["checkbox", "radio"].includes(el.type) || el.tagName.toUpperCase() === "UI-SLIDER";
  }
  function componentIsMissingProperty(component, property) {
    if (property.startsWith("$parent")) {
      let parent = findComponentByEl(component.el.parentElement, false);
      if (!parent)
        return true;
      return componentIsMissingProperty(parent, property.split("$parent.")[1]);
    }
    let baseProperty = property.split(".")[0];
    return !Object.keys(component.canonical).includes(baseProperty);
  }
  function debounce2(func, wait) {
    var timeout;
    return function() {
      var context = this, args = arguments;
      var later = function() {
        timeout = null;
        func.apply(context, args);
      };
      clearTimeout(timeout);
      timeout = setTimeout(later, wait);
    };
  }
  function throttle3(func, limit) {
    let inThrottle;
    return function() {
      let context = this, args = arguments;
      if (!inThrottle) {
        func.apply(context, args);
        inThrottle = true;
        setTimeout(() => inThrottle = false, limit);
      }
    };
  }
  function parseModifierDuration(modifiers, key) {
    let index2 = modifiers.indexOf(key);
    if (index2 === -1)
      return void 0;
    let nextModifier = modifiers[modifiers.indexOf(key) + 1] || "invalid-wait";
    let duration = nextModifier.split("ms")[0];
    return !isNaN(duration) ? duration : void 0;
  }

  // js/directives/wire-init.js
  directive2("init", ({ component, el, directive: directive3 }) => {
    let fullMethod = directive3.expression ? directive3.expression : "$refresh";
    setNextActionOrigin({ el, directive: directive3 });
    evaluateActionExpression(component, el, fullMethod);
  });

  // js/directives/wire-poll.js
  directive2("poll", ({ el, directive: directive3, component }) => {
    let interval = extractDurationFrom(directive3.modifiers, 2e3);
    let { start: start3, pauseWhile, throttleWhile, stopWhen } = poll(() => {
      triggerComponentRequest(el, directive3, component);
    }, interval);
    start3();
    throttleWhile(() => theTabIsInTheBackground() && theDirectiveIsMissingKeepAlive(directive3));
    pauseWhile(() => theDirectiveHasVisible(directive3) && theElementIsNotInTheViewport(el));
    pauseWhile(() => theDirectiveIsOffTheElement(el));
    pauseWhile(() => livewireIsOffline());
    stopWhen(() => theElementIsDisconnected(el));
  });
  function triggerComponentRequest(el, directive3, component) {
    setNextActionOrigin({ el, directive: directive3, targetEl: null });
    setNextActionMetadata({ type: "poll" });
    let fullMethod = directive3.expression ? directive3.expression : "$refresh";
    evaluateActionExpression(component, el, fullMethod);
  }
  function poll(callback, interval = 2e3) {
    let pauseConditions = [];
    let throttleConditions = [];
    let stopConditions = [];
    return {
      start() {
        let clear2 = syncronizedInterval(interval, () => {
          if (stopConditions.some((i) => i()))
            return clear2();
          if (pauseConditions.some((i) => i()))
            return;
          if (throttleConditions.some((i) => i()) && Math.random() < 0.95)
            return;
          callback();
        });
      },
      pauseWhile(condition) {
        pauseConditions.push(condition);
      },
      throttleWhile(condition) {
        throttleConditions.push(condition);
      },
      stopWhen(condition) {
        stopConditions.push(condition);
      }
    };
  }
  var clocks = [];
  function syncronizedInterval(ms, callback) {
    if (!clocks[ms]) {
      let clock = {
        timer: setInterval(() => clock.callbacks.forEach((i) => i()), ms),
        callbacks: /* @__PURE__ */ new Set()
      };
      clocks[ms] = clock;
    }
    clocks[ms].callbacks.add(callback);
    return () => {
      clocks[ms].callbacks.delete(callback);
      if (clocks[ms].callbacks.size === 0) {
        clearInterval(clocks[ms].timer);
        delete clocks[ms];
      }
    };
  }
  var isOffline = false;
  window.addEventListener("offline", () => isOffline = true);
  window.addEventListener("online", () => isOffline = false);
  function livewireIsOffline() {
    return isOffline;
  }
  var inBackground = false;
  document.addEventListener("visibilitychange", () => {
    inBackground = document.hidden;
  }, false);
  function theTabIsInTheBackground() {
    return inBackground;
  }
  function theDirectiveIsOffTheElement(el) {
    return !getDirectives(el).has("poll");
  }
  function theDirectiveIsMissingKeepAlive(directive3) {
    return !directive3.modifiers.includes("keep-alive");
  }
  function theDirectiveHasVisible(directive3) {
    return directive3.modifiers.includes("visible");
  }
  function theElementIsNotInTheViewport(el) {
    let bounding = el.getBoundingClientRect();
    return !(bounding.top < (window.innerHeight || document.documentElement.clientHeight) && bounding.left < (window.innerWidth || document.documentElement.clientWidth) && bounding.bottom > 0 && bounding.right > 0);
  }
  function theElementIsDisconnected(el) {
    return el.isConnected === false;
  }
  function extractDurationFrom(modifiers, defaultDuration) {
    let durationInMilliSeconds;
    let durationInMilliSecondsString = modifiers.find((mod) => mod.match(/([0-9]+)ms/));
    let durationInSecondsString = modifiers.find((mod) => mod.match(/([0-9]+)s/));
    if (durationInMilliSecondsString) {
      durationInMilliSeconds = Number(durationInMilliSecondsString.replace("ms", ""));
    } else if (durationInSecondsString) {
      durationInMilliSeconds = Number(durationInSecondsString.replace("s", "")) * 1e3;
    }
    return durationInMilliSeconds || defaultDuration;
  }

  // js/directives/wire-show.js
  module_default.interceptInit((el) => {
    for (let i = 0; i < el.attributes.length; i++) {
      if (el.attributes[i].name.startsWith("wire:show")) {
        let { name, value } = el.attributes[i];
        let modifierString = name.split("wire:show")[1];
        let expression = value.trim();
        module_default.bind(el, {
          ["x-show" + modifierString]() {
            return evaluateActionExpressionWithoutComponentScope(el, expression);
          }
        });
      }
    }
  });

  // js/directives/wire-text.js
  module_default.interceptInit((el) => {
    for (let i = 0; i < el.attributes.length; i++) {
      if (el.attributes[i].name.startsWith("wire:text")) {
        let { name, value } = el.attributes[i];
        let modifierString = name.split("wire:text")[1];
        let expression = value.trim();
        module_default.bind(el, {
          ["x-text" + modifierString]() {
            return evaluateActionExpressionWithoutComponentScope(el, expression);
          }
        });
      }
    }
  });

  // js/index.js
  var Livewire2 = {
    directive: directive2,
    dispatchTo,
    interceptMessage: (callback) => interceptMessage(callback),
    interceptRequest: (callback) => interceptRequest(callback),
    fireAction: (component, method, params = [], metadata = {}) => fireAction(component, method, params, metadata),
    start: start2,
    first,
    find,
    getByName,
    all,
    hook: on2,
    trigger: trigger2,
    triggerAsync,
    dispatch: dispatchGlobal,
    on: on3,
    get navigate() {
      return module_default.navigate;
    }
  };
  var warnAboutMultipleInstancesOf = (entity) => console.warn(`Detected multiple instances of ${entity} running`);
  if (window.Livewire)
    warnAboutMultipleInstancesOf("Livewire");
  if (window.Alpine)
    warnAboutMultipleInstancesOf("Alpine");
  window.Livewire = Livewire2;
  window.Alpine = module_default;
  if (window.livewireScriptConfig === void 0) {
    window.Alpine.__fromLivewire = true;
    document.addEventListener("DOMContentLoaded", () => {
      if (window.Alpine.__fromLivewire === void 0) {
        warnAboutMultipleInstancesOf("Alpine");
      }
      Livewire2.start();
    });
  }
})();
/* NProgress, (c) 2013, 2014 Rico Sta. Cruz - http://ricostacruz.com/nprogress
 * @license MIT */
/*! Bundled license information:

sortablejs/modular/sortable.esm.js:
  (**!
   * Sortable 1.15.2
   * @author	RubaXa   <trash@rubaxa.org>
   * @author	owenm    <owen23355@gmail.com>
   * @license MIT
   *)
*/
/*! Bundled license information:

tabbable/dist/index.esm.js:
  (*!
  * tabbable 5.3.3
  * @license MIT, https://github.com/focus-trap/tabbable/blob/master/LICENSE
  *)

focus-trap/dist/focus-trap.esm.js:
  (*!
  * focus-trap 6.9.4
  * @license MIT, https://github.com/focus-trap/focus-trap/blob/master/LICENSE
  *)
*/<|MERGE_RESOLUTION|>--- conflicted
+++ resolved
@@ -1192,14 +1192,10 @@
     errorHandler = handler4;
   }
   function normalErrorHandler(error2, el, expression = void 0) {
-<<<<<<< HEAD
     error2 = Object.assign(
       error2 ?? { message: "No error message given." },
       { el, expression }
     );
-=======
-    error2 = Object.assign(error2 ?? { message: "No error message given." }, { el, expression });
->>>>>>> 214da8f3
     console.warn(`Alpine Expression Error: ${error2.message}
 
 ${expression ? 'Expression: "' + expression + '"\n\n' : ""}`, el);
@@ -2380,11 +2376,7 @@
     get raw() {
       return raw;
     },
-<<<<<<< HEAD
-    version: "3.15.1",
-=======
     version: "3.15.2",
->>>>>>> 214da8f3
     flushAndStopDeferringMutations,
     dontAutoEvaluateFunctions,
     disableEffectScheduling,
@@ -7088,7 +7080,6 @@
         }
       };
     });
-<<<<<<< HEAD
     Alpine3.directive("trap", Alpine3.skipDuringClone(
       (el, { expression, modifiers }, { effect: effect3, evaluateLater: evaluateLater2, cleanup: cleanup2 }) => {
         let evaluator = evaluateLater2(expression);
@@ -7097,42 +7088,9 @@
           escapeDeactivates: false,
           allowOutsideClick: true,
           fallbackFocus: () => el
-=======
-    Alpine3.directive("trap", Alpine3.skipDuringClone((el, { expression, modifiers }, { effect: effect3, evaluateLater: evaluateLater2, cleanup: cleanup2 }) => {
-      let evaluator = evaluateLater2(expression);
-      let oldValue = false;
-      let options = {
-        escapeDeactivates: false,
-        allowOutsideClick: true,
-        fallbackFocus: () => el
-      };
-      let undoInert = () => {
-      };
-      if (modifiers.includes("noautofocus")) {
-        options.initialFocus = false;
-      } else {
-        let autofocusEl = el.querySelector("[autofocus]");
-        if (autofocusEl)
-          options.initialFocus = autofocusEl;
-      }
-      if (modifiers.includes("inert")) {
-        options.onPostActivate = () => {
-          Alpine3.nextTick(() => {
-            undoInert = setInert(el);
-          });
-        };
-      }
-      let trap = createFocusTrap(el, options);
-      let undoDisableScrolling = () => {
-      };
-      const releaseFocus = () => {
-        undoInert();
-        undoInert = () => {
->>>>>>> 214da8f3
         };
         let undoInert = () => {
         };
-<<<<<<< HEAD
         if (modifiers.includes("noautofocus")) {
           options.initialFocus = false;
         } else {
@@ -7146,24 +7104,6 @@
               undoInert = setInert(el);
             });
           };
-=======
-        trap.deactivate({
-          returnFocus: !modifiers.includes("noreturn")
-        });
-      };
-      effect3(() => evaluator((value) => {
-        if (oldValue === value)
-          return;
-        if (value && !oldValue) {
-          if (modifiers.includes("noscroll"))
-            undoDisableScrolling = disableScrolling();
-          setTimeout(() => {
-            trap.activate();
-          }, 15);
-        }
-        if (!value && oldValue) {
-          releaseFocus();
->>>>>>> 214da8f3
         }
         let trap = createFocusTrap(el, options);
         let undoDisableScrolling = () => {
@@ -7355,8 +7295,7 @@
   }
   var module_default5 = src_default5;
 
-<<<<<<< HEAD
-  // ../alpine/packages/sort/dist/module.esm.js
+  // node_modules/@alpinejs/sort/dist/module.esm.js
   function ownKeys3(object, enumerableOnly) {
     var keys = Object.keys(object);
     if (Object.getOwnPropertySymbols) {
@@ -7369,19 +7308,6 @@
       keys.push.apply(keys, symbols);
     }
     return keys;
-=======
-  // node_modules/@alpinejs/resize/dist/module.esm.js
-  function src_default6(Alpine3) {
-    Alpine3.directive("resize", Alpine3.skipDuringClone((el, { value, expression, modifiers }, { evaluateLater: evaluateLater2, cleanup: cleanup2 }) => {
-      let evaluator = evaluateLater2(expression);
-      let evaluate3 = (width, height) => {
-        evaluator(() => {
-        }, { scope: { "$width": width, "$height": height } });
-      };
-      let off = modifiers.includes("document") ? onDocumentResize(evaluate3) : onElResize(el, evaluate3);
-      cleanup2(() => off());
-    }));
->>>>>>> 214da8f3
   }
   function _objectSpread22(target) {
     for (var i = 1; i < arguments.length; i++) {
@@ -7454,7 +7380,6 @@
     }
     return target;
   }
-<<<<<<< HEAD
   function _objectWithoutProperties(source, excluded) {
     if (source == null)
       return {};
@@ -7488,28 +7413,6 @@
   var captureMode = {
     capture: false,
     passive: false
-=======
-  var module_default6 = src_default6;
-
-  // node_modules/@alpinejs/anchor/dist/module.esm.js
-  var min = Math.min;
-  var max = Math.max;
-  var round = Math.round;
-  var floor = Math.floor;
-  var createCoords = (v) => ({
-    x: v,
-    y: v
-  });
-  var oppositeSideMap = {
-    left: "right",
-    right: "left",
-    bottom: "top",
-    top: "bottom"
-  };
-  var oppositeAlignmentMap = {
-    start: "end",
-    end: "start"
->>>>>>> 214da8f3
   };
   function on4(el, event, fn) {
     el.addEventListener(event, fn, !IE11OrLess && captureMode);
@@ -9742,7 +9645,7 @@
   }
   var module_default6 = src_default6;
 
-  // ../alpine/packages/resize/dist/module.esm.js
+  // node_modules/@alpinejs/resize/dist/module.esm.js
   function src_default7(Alpine3) {
     Alpine3.directive("resize", Alpine3.skipDuringClone((el, { value, expression, modifiers }, { evaluateLater: evaluateLater2, cleanup: cleanup2 }) => {
       let evaluator = evaluateLater2(expression);
@@ -9787,7 +9690,7 @@
   }
   var module_default7 = src_default7;
 
-  // ../alpine/packages/anchor/dist/module.esm.js
+  // node_modules/@alpinejs/anchor/dist/module.esm.js
   var min = Math.min;
   var max = Math.max;
   var round = Math.round;
@@ -12187,15 +12090,9 @@
             fromKey = context.getKey(currentFrom);
           } else {
             if (!shouldSkip(context.adding, currentTo)) {
-<<<<<<< HEAD
               let clone3 = currentTo.cloneNode(true);
               from.appendChild(clone3);
               context.added(clone3);
-=======
-              let clone2 = currentTo.cloneNode(true);
-              from.appendChild(clone2);
-              context.added(clone2);
->>>>>>> 214da8f3
             }
             currentTo = getNextSibling(to, currentTo);
             continue;
@@ -12316,17 +12213,10 @@
     };
     context.addNodeBefore = function(parent, node, beforeMe) {
       if (!shouldSkip(context.adding, node)) {
-<<<<<<< HEAD
         let clone3 = node.cloneNode(true);
         parent.insertBefore(clone3, beforeMe);
         context.added(clone3);
         return clone3;
-=======
-        let clone2 = node.cloneNode(true);
-        parent.insertBefore(clone2, beforeMe);
-        context.added(clone2);
-        return clone2;
->>>>>>> 214da8f3
       }
       return node;
     };
@@ -12432,13 +12322,8 @@
   }
   var module_default9 = src_default9;
 
-<<<<<<< HEAD
-  // ../alpine/packages/mask/dist/module.esm.js
+  // node_modules/@alpinejs/mask/dist/module.esm.js
   function src_default10(Alpine3) {
-=======
-  // node_modules/@alpinejs/mask/dist/module.esm.js
-  function src_default9(Alpine3) {
->>>>>>> 214da8f3
     Alpine3.directive("mask", (el, { value, expression }, { effect: effect3, evaluateLater: evaluateLater2, cleanup: cleanup2 }) => {
       let templateFn = () => expression;
       let lastInputValue = "";
