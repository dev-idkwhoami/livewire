(() => {
  // js/utils.js
  var WeakBag = class {
    constructor() {
      this.arrays = /* @__PURE__ */ new WeakMap();
    }
    add(key, value) {
      if (!this.arrays.has(key))
        this.arrays.set(key, []);
      this.arrays.get(key).push(value);
    }
    get(key) {
      return this.arrays.has(key) ? this.arrays.get(key) : [];
    }
    each(key, callback) {
      return this.get(key).forEach(callback);
    }
  };
<<<<<<< HEAD
=======
  function dispatch(el, name, detail = {}, bubbles = true) {
    el.dispatchEvent(new CustomEvent(name, {
      detail,
      bubbles,
      composed: true,
      cancelable: true
    }));
  }
>>>>>>> e70b8d2d
  function isObjecty(subject) {
    return typeof subject === "object" && subject !== null;
  }
  function isObject(subject) {
    return isObjecty(subject) && !isArray(subject);
  }
  function isArray(subject) {
    return Array.isArray(subject);
  }
  function isFunction(subject) {
    return typeof subject === "function";
  }
  function isPrimitive(subject) {
    return typeof subject !== "object" || subject === null;
  }
  function deepClone(obj) {
    return JSON.parse(JSON.stringify(obj));
  }
  function deeplyEqual(a, b) {
    return JSON.stringify(a) === JSON.stringify(b);
  }
  function dataGet(object, key) {
    if (key === "")
      return object;
    return key.split(".").reduce((carry, i) => {
      if (carry === void 0)
        return void 0;
      return carry[i];
    }, object);
  }
  function dataSet(object, key, value) {
    let segments = key.split(".");
    if (segments.length === 1) {
      return object[key] = value;
    }
    let firstSegment = segments.shift();
    let restOfSegments = segments.join(".");
    if (object[firstSegment] === void 0) {
      object[firstSegment] = {};
    }
    dataSet(object[firstSegment], restOfSegments, value);
  }
  function diff(left, right, diffs = {}, path = "") {
    if (left === right)
      return diffs;
    if (typeof left !== typeof right || isObject(left) && isArray(right) || isArray(left) && isObject(right)) {
      diffs[path] = right;
      return diffs;
    }
    if (isPrimitive(left) || isPrimitive(right)) {
      diffs[path] = right;
      return diffs;
    }
    let leftKeys = Object.keys(left);
    Object.entries(right).forEach(([key, value]) => {
      diffs = { ...diffs, ...diff(left[key], right[key], diffs, path === "" ? key : `${path}.${key}`) };
      leftKeys = leftKeys.filter((i) => i !== key);
    });
    leftKeys.forEach((key) => {
      diffs[`${path}.${key}`] = "__rm__";
    });
    return diffs;
  }
  function extractData(payload) {
    let value = isSynthetic(payload) ? payload[0] : payload;
    let meta = isSynthetic(payload) ? payload[1] : void 0;
    if (isObjecty(value)) {
      Object.entries(value).forEach(([key, iValue]) => {
        value[key] = extractData(iValue);
      });
    }
    return value;
  }
  function isSynthetic(subject) {
    return Array.isArray(subject) && subject.length === 2 && typeof subject[1] === "object" && Object.keys(subject[1]).includes("s");
  }

  // node_modules/@vue/shared/dist/shared.esm-bundler.js
  function makeMap(str, expectsLowerCase) {
    const map = /* @__PURE__ */ Object.create(null);
    const list = str.split(",");
    for (let i = 0; i < list.length; i++) {
      map[list[i]] = true;
    }
    return expectsLowerCase ? (val) => !!map[val.toLowerCase()] : (val) => !!map[val];
  }
  var specialBooleanAttrs = `itemscope,allowfullscreen,formnovalidate,ismap,nomodule,novalidate,readonly`;
  var isBooleanAttr = /* @__PURE__ */ makeMap(specialBooleanAttrs + `,async,autofocus,autoplay,controls,default,defer,disabled,hidden,loop,open,required,reversed,scoped,seamless,checked,muted,multiple,selected`);
  var EMPTY_OBJ = true ? Object.freeze({}) : {};
  var EMPTY_ARR = true ? Object.freeze([]) : [];
  var extend = Object.assign;
  var hasOwnProperty = Object.prototype.hasOwnProperty;
  var hasOwn = (val, key) => hasOwnProperty.call(val, key);
  var isArray2 = Array.isArray;
  var isMap = (val) => toTypeString(val) === "[object Map]";
  var isString = (val) => typeof val === "string";
  var isSymbol = (val) => typeof val === "symbol";
  var isObject2 = (val) => val !== null && typeof val === "object";
  var objectToString = Object.prototype.toString;
  var toTypeString = (value) => objectToString.call(value);
  var toRawType = (value) => {
    return toTypeString(value).slice(8, -1);
  };
  var isIntegerKey = (key) => isString(key) && key !== "NaN" && key[0] !== "-" && "" + parseInt(key, 10) === key;
  var cacheStringFunction = (fn) => {
    const cache = /* @__PURE__ */ Object.create(null);
    return (str) => {
      const hit = cache[str];
      return hit || (cache[str] = fn(str));
    };
  };
  var camelizeRE = /-(\w)/g;
  var camelize = cacheStringFunction((str) => {
    return str.replace(camelizeRE, (_, c) => c ? c.toUpperCase() : "");
  });
  var hyphenateRE = /\B([A-Z])/g;
  var hyphenate = cacheStringFunction((str) => str.replace(hyphenateRE, "-$1").toLowerCase());
  var capitalize = cacheStringFunction((str) => str.charAt(0).toUpperCase() + str.slice(1));
  var toHandlerKey = cacheStringFunction((str) => str ? `on${capitalize(str)}` : ``);
  var hasChanged = (value, oldValue) => !Object.is(value, oldValue);
  var toNumber = (val) => {
    const n = parseFloat(val);
    return isNaN(n) ? val : n;
  };

  // node_modules/@vue/reactivity/dist/reactivity.esm-bundler.js
  function warn(msg, ...args) {
    console.warn(`[Vue warn] ${msg}`, ...args);
  }
  var createDep = (effects) => {
    const dep = new Set(effects);
    dep.w = 0;
    dep.n = 0;
    return dep;
  };
  var wasTracked = (dep) => (dep.w & trackOpBit) > 0;
  var newTracked = (dep) => (dep.n & trackOpBit) > 0;
  var targetMap = /* @__PURE__ */ new WeakMap();
  var effectTrackDepth = 0;
  var trackOpBit = 1;
  var maxMarkerBits = 30;
  var activeEffect;
  var ITERATE_KEY = Symbol(true ? "iterate" : "");
  var MAP_KEY_ITERATE_KEY = Symbol(true ? "Map key iterate" : "");
  var shouldTrack = true;
  var trackStack = [];
  function pauseTracking2() {
    trackStack.push(shouldTrack);
    shouldTrack = false;
  }
  function resetTracking() {
    const last = trackStack.pop();
    shouldTrack = last === void 0 ? true : last;
  }
  function track(target, type, key) {
    if (shouldTrack && activeEffect) {
      let depsMap = targetMap.get(target);
      if (!depsMap) {
        targetMap.set(target, depsMap = /* @__PURE__ */ new Map());
      }
      let dep = depsMap.get(key);
      if (!dep) {
        depsMap.set(key, dep = createDep());
      }
      const eventInfo = true ? { effect: activeEffect, target, type, key } : void 0;
      trackEffects(dep, eventInfo);
    }
  }
  function trackEffects(dep, debuggerEventExtraInfo) {
    let shouldTrack3 = false;
    if (effectTrackDepth <= maxMarkerBits) {
      if (!newTracked(dep)) {
        dep.n |= trackOpBit;
        shouldTrack3 = !wasTracked(dep);
      }
    } else {
      shouldTrack3 = !dep.has(activeEffect);
    }
    if (shouldTrack3) {
      dep.add(activeEffect);
      activeEffect.deps.push(dep);
      if (activeEffect.onTrack) {
        activeEffect.onTrack(Object.assign({ effect: activeEffect }, debuggerEventExtraInfo));
      }
    }
  }
  function trigger(target, type, key, newValue, oldValue, oldTarget) {
    const depsMap = targetMap.get(target);
    if (!depsMap) {
      return;
    }
    let deps = [];
    if (type === "clear") {
      deps = [...depsMap.values()];
    } else if (key === "length" && isArray2(target)) {
      const newLength = toNumber(newValue);
      depsMap.forEach((dep, key2) => {
        if (key2 === "length" || key2 >= newLength) {
          deps.push(dep);
        }
      });
    } else {
      if (key !== void 0) {
        deps.push(depsMap.get(key));
      }
      switch (type) {
        case "add":
          if (!isArray2(target)) {
            deps.push(depsMap.get(ITERATE_KEY));
            if (isMap(target)) {
              deps.push(depsMap.get(MAP_KEY_ITERATE_KEY));
            }
          } else if (isIntegerKey(key)) {
            deps.push(depsMap.get("length"));
          }
          break;
        case "delete":
          if (!isArray2(target)) {
            deps.push(depsMap.get(ITERATE_KEY));
            if (isMap(target)) {
              deps.push(depsMap.get(MAP_KEY_ITERATE_KEY));
            }
          }
          break;
        case "set":
          if (isMap(target)) {
            deps.push(depsMap.get(ITERATE_KEY));
          }
          break;
      }
    }
    const eventInfo = true ? { target, type, key, newValue, oldValue, oldTarget } : void 0;
    if (deps.length === 1) {
      if (deps[0]) {
        if (true) {
          triggerEffects(deps[0], eventInfo);
        } else {
          triggerEffects(deps[0]);
        }
      }
    } else {
      const effects = [];
      for (const dep of deps) {
        if (dep) {
          effects.push(...dep);
        }
      }
      if (true) {
        triggerEffects(createDep(effects), eventInfo);
      } else {
        triggerEffects(createDep(effects));
      }
    }
  }
  function triggerEffects(dep, debuggerEventExtraInfo) {
    const effects = isArray2(dep) ? dep : [...dep];
    for (const effect3 of effects) {
      if (effect3.computed) {
        triggerEffect(effect3, debuggerEventExtraInfo);
      }
    }
    for (const effect3 of effects) {
      if (!effect3.computed) {
        triggerEffect(effect3, debuggerEventExtraInfo);
      }
    }
  }
  function triggerEffect(effect3, debuggerEventExtraInfo) {
    if (effect3 !== activeEffect || effect3.allowRecurse) {
      if (effect3.onTrigger) {
        effect3.onTrigger(extend({ effect: effect3 }, debuggerEventExtraInfo));
      }
      if (effect3.scheduler) {
        effect3.scheduler();
      } else {
        effect3.run();
      }
    }
  }
  var isNonTrackableKeys = /* @__PURE__ */ makeMap(`__proto__,__v_isRef,__isVue`);
  var builtInSymbols = new Set(/* @__PURE__ */ Object.getOwnPropertyNames(Symbol).filter((key) => key !== "arguments" && key !== "caller").map((key) => Symbol[key]).filter(isSymbol));
  var get = /* @__PURE__ */ createGetter();
  var readonlyGet = /* @__PURE__ */ createGetter(true);
  var arrayInstrumentations = /* @__PURE__ */ createArrayInstrumentations();
  function createArrayInstrumentations() {
    const instrumentations = {};
    ["includes", "indexOf", "lastIndexOf"].forEach((key) => {
      instrumentations[key] = function(...args) {
        const arr = toRaw(this);
        for (let i = 0, l = this.length; i < l; i++) {
          track(arr, "get", i + "");
        }
        const res = arr[key](...args);
        if (res === -1 || res === false) {
          return arr[key](...args.map(toRaw));
        } else {
          return res;
        }
      };
    });
    ["push", "pop", "shift", "unshift", "splice"].forEach((key) => {
      instrumentations[key] = function(...args) {
        pauseTracking2();
        const res = toRaw(this)[key].apply(this, args);
        resetTracking();
        return res;
      };
    });
    return instrumentations;
  }
  function createGetter(isReadonly2 = false, shallow = false) {
    return function get3(target, key, receiver) {
      if (key === "__v_isReactive") {
        return !isReadonly2;
      } else if (key === "__v_isReadonly") {
        return isReadonly2;
      } else if (key === "__v_isShallow") {
        return shallow;
      } else if (key === "__v_raw" && receiver === (isReadonly2 ? shallow ? shallowReadonlyMap : readonlyMap : shallow ? shallowReactiveMap : reactiveMap).get(target)) {
        return target;
      }
      const targetIsArray = isArray2(target);
      if (!isReadonly2 && targetIsArray && hasOwn(arrayInstrumentations, key)) {
        return Reflect.get(arrayInstrumentations, key, receiver);
      }
      const res = Reflect.get(target, key, receiver);
      if (isSymbol(key) ? builtInSymbols.has(key) : isNonTrackableKeys(key)) {
        return res;
      }
      if (!isReadonly2) {
        track(target, "get", key);
      }
      if (shallow) {
        return res;
      }
      if (isRef(res)) {
        return targetIsArray && isIntegerKey(key) ? res : res.value;
      }
      if (isObject2(res)) {
        return isReadonly2 ? readonly(res) : reactive(res);
      }
      return res;
    };
  }
  var set = /* @__PURE__ */ createSetter();
  function createSetter(shallow = false) {
    return function set3(target, key, value, receiver) {
      let oldValue = target[key];
      if (isReadonly(oldValue) && isRef(oldValue) && !isRef(value)) {
        return false;
      }
      if (!shallow) {
        if (!isShallow(value) && !isReadonly(value)) {
          oldValue = toRaw(oldValue);
          value = toRaw(value);
        }
        if (!isArray2(target) && isRef(oldValue) && !isRef(value)) {
          oldValue.value = value;
          return true;
        }
      }
      const hadKey = isArray2(target) && isIntegerKey(key) ? Number(key) < target.length : hasOwn(target, key);
      const result = Reflect.set(target, key, value, receiver);
      if (target === toRaw(receiver)) {
        if (!hadKey) {
          trigger(target, "add", key, value);
        } else if (hasChanged(value, oldValue)) {
          trigger(target, "set", key, value, oldValue);
        }
      }
      return result;
    };
  }
  function deleteProperty(target, key) {
    const hadKey = hasOwn(target, key);
    const oldValue = target[key];
    const result = Reflect.deleteProperty(target, key);
    if (result && hadKey) {
      trigger(target, "delete", key, void 0, oldValue);
    }
    return result;
  }
  function has(target, key) {
    const result = Reflect.has(target, key);
    if (!isSymbol(key) || !builtInSymbols.has(key)) {
      track(target, "has", key);
    }
    return result;
  }
  function ownKeys(target) {
    track(target, "iterate", isArray2(target) ? "length" : ITERATE_KEY);
    return Reflect.ownKeys(target);
  }
  var mutableHandlers = {
    get,
    set,
    deleteProperty,
    has,
    ownKeys
  };
  var readonlyHandlers = {
    get: readonlyGet,
    set(target, key) {
      if (true) {
        warn(`Set operation on key "${String(key)}" failed: target is readonly.`, target);
      }
      return true;
    },
    deleteProperty(target, key) {
      if (true) {
        warn(`Delete operation on key "${String(key)}" failed: target is readonly.`, target);
      }
      return true;
    }
  };
  var toShallow = (value) => value;
  var getProto = (v) => Reflect.getPrototypeOf(v);
  function get$1(target, key, isReadonly2 = false, isShallow2 = false) {
    target = target["__v_raw"];
    const rawTarget = toRaw(target);
    const rawKey = toRaw(key);
    if (!isReadonly2) {
      if (key !== rawKey) {
        track(rawTarget, "get", key);
      }
      track(rawTarget, "get", rawKey);
    }
    const { has: has3 } = getProto(rawTarget);
    const wrap = isShallow2 ? toShallow : isReadonly2 ? toReadonly : toReactive;
    if (has3.call(rawTarget, key)) {
      return wrap(target.get(key));
    } else if (has3.call(rawTarget, rawKey)) {
      return wrap(target.get(rawKey));
    } else if (target !== rawTarget) {
      target.get(key);
    }
  }
  function has$1(key, isReadonly2 = false) {
    const target = this["__v_raw"];
    const rawTarget = toRaw(target);
    const rawKey = toRaw(key);
    if (!isReadonly2) {
      if (key !== rawKey) {
        track(rawTarget, "has", key);
      }
      track(rawTarget, "has", rawKey);
    }
    return key === rawKey ? target.has(key) : target.has(key) || target.has(rawKey);
  }
  function size(target, isReadonly2 = false) {
    target = target["__v_raw"];
    !isReadonly2 && track(toRaw(target), "iterate", ITERATE_KEY);
    return Reflect.get(target, "size", target);
  }
  function add(value) {
    value = toRaw(value);
    const target = toRaw(this);
    const proto = getProto(target);
    const hadKey = proto.has.call(target, value);
    if (!hadKey) {
      target.add(value);
      trigger(target, "add", value, value);
    }
    return this;
  }
  function set$1(key, value) {
    value = toRaw(value);
    const target = toRaw(this);
    const { has: has3, get: get3 } = getProto(target);
    let hadKey = has3.call(target, key);
    if (!hadKey) {
      key = toRaw(key);
      hadKey = has3.call(target, key);
    } else if (true) {
      checkIdentityKeys(target, has3, key);
    }
    const oldValue = get3.call(target, key);
    target.set(key, value);
    if (!hadKey) {
      trigger(target, "add", key, value);
    } else if (hasChanged(value, oldValue)) {
      trigger(target, "set", key, value, oldValue);
    }
    return this;
  }
  function deleteEntry(key) {
    const target = toRaw(this);
    const { has: has3, get: get3 } = getProto(target);
    let hadKey = has3.call(target, key);
    if (!hadKey) {
      key = toRaw(key);
      hadKey = has3.call(target, key);
    } else if (true) {
      checkIdentityKeys(target, has3, key);
    }
    const oldValue = get3 ? get3.call(target, key) : void 0;
    const result = target.delete(key);
    if (hadKey) {
      trigger(target, "delete", key, void 0, oldValue);
    }
    return result;
  }
  function clear2() {
    const target = toRaw(this);
    const hadItems = target.size !== 0;
    const oldTarget = true ? isMap(target) ? new Map(target) : new Set(target) : void 0;
    const result = target.clear();
    if (hadItems) {
      trigger(target, "clear", void 0, void 0, oldTarget);
    }
    return result;
  }
  function createForEach(isReadonly2, isShallow2) {
    return function forEach(callback, thisArg) {
      const observed = this;
      const target = observed["__v_raw"];
      const rawTarget = toRaw(target);
      const wrap = isShallow2 ? toShallow : isReadonly2 ? toReadonly : toReactive;
      !isReadonly2 && track(rawTarget, "iterate", ITERATE_KEY);
      return target.forEach((value, key) => {
        return callback.call(thisArg, wrap(value), wrap(key), observed);
      });
    };
  }
  function createIterableMethod(method, isReadonly2, isShallow2) {
    return function(...args) {
      const target = this["__v_raw"];
      const rawTarget = toRaw(target);
      const targetIsMap = isMap(rawTarget);
      const isPair = method === "entries" || method === Symbol.iterator && targetIsMap;
      const isKeyOnly = method === "keys" && targetIsMap;
      const innerIterator = target[method](...args);
      const wrap = isShallow2 ? toShallow : isReadonly2 ? toReadonly : toReactive;
      !isReadonly2 && track(rawTarget, "iterate", isKeyOnly ? MAP_KEY_ITERATE_KEY : ITERATE_KEY);
      return {
        next() {
          const { value, done } = innerIterator.next();
          return done ? { value, done } : {
            value: isPair ? [wrap(value[0]), wrap(value[1])] : wrap(value),
            done
          };
        },
        [Symbol.iterator]() {
          return this;
        }
      };
    };
  }
  function createReadonlyMethod(type) {
    return function(...args) {
      if (true) {
        const key = args[0] ? `on key "${args[0]}" ` : ``;
        console.warn(`${capitalize(type)} operation ${key}failed: target is readonly.`, toRaw(this));
      }
      return type === "delete" ? false : this;
    };
  }
  function createInstrumentations() {
    const mutableInstrumentations3 = {
      get(key) {
        return get$1(this, key);
      },
      get size() {
        return size(this);
      },
      has: has$1,
      add,
      set: set$1,
      delete: deleteEntry,
      clear: clear2,
      forEach: createForEach(false, false)
    };
    const shallowInstrumentations3 = {
      get(key) {
        return get$1(this, key, false, true);
      },
      get size() {
        return size(this);
      },
      has: has$1,
      add,
      set: set$1,
      delete: deleteEntry,
      clear: clear2,
      forEach: createForEach(false, true)
    };
    const readonlyInstrumentations3 = {
      get(key) {
        return get$1(this, key, true);
      },
      get size() {
        return size(this, true);
      },
      has(key) {
        return has$1.call(this, key, true);
      },
      add: createReadonlyMethod("add"),
      set: createReadonlyMethod("set"),
      delete: createReadonlyMethod("delete"),
      clear: createReadonlyMethod("clear"),
      forEach: createForEach(true, false)
    };
    const shallowReadonlyInstrumentations3 = {
      get(key) {
        return get$1(this, key, true, true);
      },
      get size() {
        return size(this, true);
      },
      has(key) {
        return has$1.call(this, key, true);
      },
      add: createReadonlyMethod("add"),
      set: createReadonlyMethod("set"),
      delete: createReadonlyMethod("delete"),
      clear: createReadonlyMethod("clear"),
      forEach: createForEach(true, true)
    };
    const iteratorMethods2 = ["keys", "values", "entries", Symbol.iterator];
    iteratorMethods2.forEach((method) => {
      mutableInstrumentations3[method] = createIterableMethod(method, false, false);
      readonlyInstrumentations3[method] = createIterableMethod(method, true, false);
      shallowInstrumentations3[method] = createIterableMethod(method, false, true);
      shallowReadonlyInstrumentations3[method] = createIterableMethod(method, true, true);
    });
    return [
      mutableInstrumentations3,
      readonlyInstrumentations3,
      shallowInstrumentations3,
      shallowReadonlyInstrumentations3
    ];
  }
  var [mutableInstrumentations, readonlyInstrumentations, shallowInstrumentations, shallowReadonlyInstrumentations] = /* @__PURE__ */ createInstrumentations();
  function createInstrumentationGetter(isReadonly2, shallow) {
    const instrumentations = shallow ? isReadonly2 ? shallowReadonlyInstrumentations : shallowInstrumentations : isReadonly2 ? readonlyInstrumentations : mutableInstrumentations;
    return (target, key, receiver) => {
      if (key === "__v_isReactive") {
        return !isReadonly2;
      } else if (key === "__v_isReadonly") {
        return isReadonly2;
      } else if (key === "__v_raw") {
        return target;
      }
      return Reflect.get(hasOwn(instrumentations, key) && key in target ? instrumentations : target, key, receiver);
    };
  }
  var mutableCollectionHandlers = {
    get: /* @__PURE__ */ createInstrumentationGetter(false, false)
  };
  var readonlyCollectionHandlers = {
    get: /* @__PURE__ */ createInstrumentationGetter(true, false)
  };
  function checkIdentityKeys(target, has3, key) {
    const rawKey = toRaw(key);
    if (rawKey !== key && has3.call(target, rawKey)) {
      const type = toRawType(target);
      console.warn(`Reactive ${type} contains both the raw and reactive versions of the same object${type === `Map` ? ` as keys` : ``}, which can lead to inconsistencies. Avoid differentiating between the raw and reactive versions of an object and only use the reactive version if possible.`);
    }
  }
  var reactiveMap = /* @__PURE__ */ new WeakMap();
  var shallowReactiveMap = /* @__PURE__ */ new WeakMap();
  var readonlyMap = /* @__PURE__ */ new WeakMap();
  var shallowReadonlyMap = /* @__PURE__ */ new WeakMap();
  function targetTypeMap(rawType) {
    switch (rawType) {
      case "Object":
      case "Array":
        return 1;
      case "Map":
      case "Set":
      case "WeakMap":
      case "WeakSet":
        return 2;
      default:
        return 0;
    }
  }
  function getTargetType(value) {
    return value["__v_skip"] || !Object.isExtensible(value) ? 0 : targetTypeMap(toRawType(value));
  }
  function reactive(target) {
    if (isReadonly(target)) {
      return target;
    }
    return createReactiveObject(target, false, mutableHandlers, mutableCollectionHandlers, reactiveMap);
  }
  function readonly(target) {
    return createReactiveObject(target, true, readonlyHandlers, readonlyCollectionHandlers, readonlyMap);
  }
  function createReactiveObject(target, isReadonly2, baseHandlers, collectionHandlers, proxyMap) {
    if (!isObject2(target)) {
      if (true) {
        console.warn(`value cannot be made reactive: ${String(target)}`);
      }
      return target;
    }
    if (target["__v_raw"] && !(isReadonly2 && target["__v_isReactive"])) {
      return target;
    }
    const existingProxy = proxyMap.get(target);
    if (existingProxy) {
      return existingProxy;
    }
    const targetType = getTargetType(target);
    if (targetType === 0) {
      return target;
    }
    const proxy = new Proxy(target, targetType === 2 ? collectionHandlers : baseHandlers);
    proxyMap.set(target, proxy);
    return proxy;
  }
  function isReadonly(value) {
    return !!(value && value["__v_isReadonly"]);
  }
  function isShallow(value) {
    return !!(value && value["__v_isShallow"]);
  }
  function toRaw(observed) {
    const raw2 = observed && observed["__v_raw"];
    return raw2 ? toRaw(raw2) : observed;
  }
  var toReactive = (value) => isObject2(value) ? reactive(value) : value;
  var toReadonly = (value) => isObject2(value) ? readonly(value) : value;
  function isRef(r) {
    return !!(r && r.__v_isRef === true);
  }
  var _a;
  _a = "__v_isReadonly";
  var _a$1;
  _a$1 = "__v_isReadonly";

  // js/modal.js
  function showHtmlModal(html) {
    let page = document.createElement("html");
    page.innerHTML = html;
    page.querySelectorAll("a").forEach((a) => a.setAttribute("target", "_top"));
    let modal = document.getElementById("livewire-error");
    if (typeof modal != "undefined" && modal != null) {
      modal.innerHTML = "";
    } else {
      modal = document.createElement("div");
      modal.id = "livewire-error";
      modal.style.position = "fixed";
      modal.style.width = "100vw";
      modal.style.height = "100vh";
      modal.style.padding = "50px";
      modal.style.backgroundColor = "rgba(0, 0, 0, .6)";
      modal.style.zIndex = 2e5;
    }
    let iframe = document.createElement("iframe");
    iframe.style.backgroundColor = "#17161A";
    iframe.style.borderRadius = "5px";
    iframe.style.width = "100%";
    iframe.style.height = "100%";
    modal.appendChild(iframe);
    document.body.prepend(modal);
    document.body.style.overflow = "hidden";
    iframe.contentWindow.document.open();
    iframe.contentWindow.document.write(page.outerHTML);
    iframe.contentWindow.document.close();
    modal.addEventListener("click", () => hideHtmlModal(modal));
    modal.setAttribute("tabindex", 0);
    modal.addEventListener("keydown", (e) => {
      if (e.key === "Escape")
        hideHtmlModal(modal);
    });
    modal.focus();
  }
  function hideHtmlModal(modal) {
    modal.outerHTML = "";
    document.body.style.overflow = "visible";
  }

  // js/events.js
  var listeners = [];
  function on(name, callback) {
    if (!listeners[name])
      listeners[name] = [];
    listeners[name].push(callback);
    return () => {
      listeners[name] = listeners[name].filter((i) => i !== callback);
    };
  }
  function trigger2(name, ...params) {
    let callbacks = listeners[name] || [];
    let finishers = [];
    for (let i = 0; i < callbacks.length; i++) {
      let finisher = callbacks[i](...params);
      if (isFunction(finisher))
        finishers.push(finisher);
    }
    return (result) => {
      let latest = result;
      for (let i = 0; i < finishers.length; i++) {
        let iResult = finishers[i](latest);
        if (iResult !== void 0) {
          latest = iResult;
        }
      }
      return latest;
    };
  }

  // ../alpine/packages/alpinejs/dist/module.esm.js
  var flushPending = false;
  var flushing = false;
  var queue = [];
  function scheduler(callback) {
    queueJob(callback);
  }
  function queueJob(job) {
    if (!queue.includes(job))
      queue.push(job);
    queueFlush();
  }
  function dequeueJob(job) {
    let index = queue.indexOf(job);
    if (index !== -1)
      queue.splice(index, 1);
  }
  function queueFlush() {
    if (!flushing && !flushPending) {
      flushPending = true;
      queueMicrotask(flushJobs);
    }
  }
  function flushJobs() {
    flushPending = false;
    flushing = true;
    for (let i = 0; i < queue.length; i++) {
      queue[i]();
    }
    queue.length = 0;
    flushing = false;
  }
  var reactive2;
  var effect2;
  var release;
  var raw;
  var shouldSchedule = true;
  function disableEffectScheduling(callback) {
    shouldSchedule = false;
    callback();
    shouldSchedule = true;
  }
  function setReactivityEngine(engine) {
    reactive2 = engine.reactive;
    release = engine.release;
    effect2 = (callback) => engine.effect(callback, { scheduler: (task) => {
      if (shouldSchedule) {
        scheduler(task);
      } else {
        task();
      }
    } });
    raw = engine.raw;
  }
  function overrideEffect(override) {
    effect2 = override;
  }
  function elementBoundEffect(el) {
    let cleanup22 = () => {
    };
    let wrappedEffect = (callback) => {
      let effectReference = effect2(callback);
      if (!el._x_effects) {
        el._x_effects = /* @__PURE__ */ new Set();
        el._x_runEffects = () => {
          el._x_effects.forEach((i) => i());
        };
      }
      el._x_effects.add(effectReference);
      cleanup22 = () => {
        if (effectReference === void 0)
          return;
        el._x_effects.delete(effectReference);
        release(effectReference);
      };
      return effectReference;
    };
    return [wrappedEffect, () => {
      cleanup22();
    }];
  }
  var onAttributeAddeds = [];
  var onElRemoveds = [];
  var onElAddeds = [];
  function onElAdded(callback) {
    onElAddeds.push(callback);
  }
  function onElRemoved(el, callback) {
    if (typeof callback === "function") {
      if (!el._x_cleanups)
        el._x_cleanups = [];
      el._x_cleanups.push(callback);
    } else {
      callback = el;
      onElRemoveds.push(callback);
    }
  }
  function onAttributesAdded(callback) {
    onAttributeAddeds.push(callback);
  }
  function onAttributeRemoved(el, name, callback) {
    if (!el._x_attributeCleanups)
      el._x_attributeCleanups = {};
    if (!el._x_attributeCleanups[name])
      el._x_attributeCleanups[name] = [];
    el._x_attributeCleanups[name].push(callback);
  }
  function cleanupAttributes(el, names) {
    if (!el._x_attributeCleanups)
      return;
    Object.entries(el._x_attributeCleanups).forEach(([name, value]) => {
      if (names === void 0 || names.includes(name)) {
        value.forEach((i) => i());
        delete el._x_attributeCleanups[name];
      }
    });
  }
  var observer = new MutationObserver(onMutate);
  var currentlyObserving = false;
  function startObservingMutations() {
    observer.observe(document, { subtree: true, childList: true, attributes: true, attributeOldValue: true });
    currentlyObserving = true;
  }
  function stopObservingMutations() {
    flushObserver();
    observer.disconnect();
    currentlyObserving = false;
  }
  var recordQueue = [];
  var willProcessRecordQueue = false;
  function flushObserver() {
    recordQueue = recordQueue.concat(observer.takeRecords());
    if (recordQueue.length && !willProcessRecordQueue) {
      willProcessRecordQueue = true;
      queueMicrotask(() => {
        processRecordQueue();
        willProcessRecordQueue = false;
      });
    }
  }
  function processRecordQueue() {
    onMutate(recordQueue);
    recordQueue.length = 0;
  }
  function mutateDom(callback) {
    if (!currentlyObserving)
      return callback();
    stopObservingMutations();
    let result = callback();
    startObservingMutations();
    return result;
  }
  var isCollecting = false;
  var deferredMutations = [];
  function deferMutations() {
    isCollecting = true;
  }
  function flushAndStopDeferringMutations() {
    isCollecting = false;
    onMutate(deferredMutations);
    deferredMutations = [];
  }
  function onMutate(mutations) {
    if (isCollecting) {
      deferredMutations = deferredMutations.concat(mutations);
      return;
    }
    let addedNodes = [];
    let removedNodes = [];
    let addedAttributes = /* @__PURE__ */ new Map();
    let removedAttributes = /* @__PURE__ */ new Map();
    for (let i = 0; i < mutations.length; i++) {
      if (mutations[i].target._x_ignoreMutationObserver)
        continue;
      if (mutations[i].type === "childList") {
        mutations[i].addedNodes.forEach((node) => node.nodeType === 1 && addedNodes.push(node));
        mutations[i].removedNodes.forEach((node) => node.nodeType === 1 && removedNodes.push(node));
      }
      if (mutations[i].type === "attributes") {
        let el = mutations[i].target;
        let name = mutations[i].attributeName;
        let oldValue = mutations[i].oldValue;
        let add22 = () => {
          if (!addedAttributes.has(el))
            addedAttributes.set(el, []);
          addedAttributes.get(el).push({ name, value: el.getAttribute(name) });
        };
        let remove = () => {
          if (!removedAttributes.has(el))
            removedAttributes.set(el, []);
          removedAttributes.get(el).push(name);
        };
        if (el.hasAttribute(name) && oldValue === null) {
          add22();
        } else if (el.hasAttribute(name)) {
          remove();
          add22();
        } else {
          remove();
        }
      }
    }
    removedAttributes.forEach((attrs, el) => {
      cleanupAttributes(el, attrs);
    });
    addedAttributes.forEach((attrs, el) => {
      onAttributeAddeds.forEach((i) => i(el, attrs));
    });
    for (let node of removedNodes) {
      if (addedNodes.includes(node))
        continue;
      onElRemoveds.forEach((i) => i(node));
      if (node._x_cleanups) {
        while (node._x_cleanups.length)
          node._x_cleanups.pop()();
      }
    }
    addedNodes.forEach((node) => {
      node._x_ignoreSelf = true;
      node._x_ignore = true;
    });
    for (let node of addedNodes) {
      if (removedNodes.includes(node))
        continue;
      if (!node.isConnected)
        continue;
      delete node._x_ignoreSelf;
      delete node._x_ignore;
      onElAddeds.forEach((i) => i(node));
      node._x_ignore = true;
      node._x_ignoreSelf = true;
    }
    addedNodes.forEach((node) => {
      delete node._x_ignoreSelf;
      delete node._x_ignore;
    });
    addedNodes = null;
    removedNodes = null;
    addedAttributes = null;
    removedAttributes = null;
  }
  function scope(node) {
    return mergeProxies(closestDataStack(node));
  }
  function addScopeToNode(node, data2, referenceNode) {
    node._x_dataStack = [data2, ...closestDataStack(referenceNode || node)];
    return () => {
      node._x_dataStack = node._x_dataStack.filter((i) => i !== data2);
    };
  }
  function refreshScope(element, scope2) {
    let existingScope = element._x_dataStack[0];
    Object.entries(scope2).forEach(([key, value]) => {
      existingScope[key] = value;
    });
  }
  function closestDataStack(node) {
    if (node._x_dataStack)
      return node._x_dataStack;
    if (typeof ShadowRoot === "function" && node instanceof ShadowRoot) {
      return closestDataStack(node.host);
    }
    if (!node.parentNode) {
      return [];
    }
    return closestDataStack(node.parentNode);
  }
  function mergeProxies(objects) {
    let thisProxy = new Proxy({}, {
      ownKeys: () => {
        return Array.from(new Set(objects.flatMap((i) => Object.keys(i))));
      },
      has: (target, name) => {
        return objects.some((obj) => obj.hasOwnProperty(name));
      },
      get: (target, name) => {
        return (objects.find((obj) => {
          if (obj.hasOwnProperty(name)) {
            let descriptor = Object.getOwnPropertyDescriptor(obj, name);
            if (descriptor.get && descriptor.get._x_alreadyBound || descriptor.set && descriptor.set._x_alreadyBound) {
              return true;
            }
            if ((descriptor.get || descriptor.set) && descriptor.enumerable) {
              let getter = descriptor.get;
              let setter = descriptor.set;
              let property = descriptor;
              getter = getter && getter.bind(thisProxy);
              setter = setter && setter.bind(thisProxy);
              if (getter)
                getter._x_alreadyBound = true;
              if (setter)
                setter._x_alreadyBound = true;
              Object.defineProperty(obj, name, {
                ...property,
                get: getter,
                set: setter
              });
            }
            return true;
          }
          return false;
        }) || {})[name];
      },
      set: (target, name, value) => {
        let closestObjectWithKey = objects.find((obj) => obj.hasOwnProperty(name));
        if (closestObjectWithKey) {
          closestObjectWithKey[name] = value;
        } else {
          objects[objects.length - 1][name] = value;
        }
        return true;
      }
    });
    return thisProxy;
  }
  function initInterceptors(data2) {
    let isObject22 = (val) => typeof val === "object" && !Array.isArray(val) && val !== null;
    let recurse = (obj, basePath = "") => {
      Object.entries(Object.getOwnPropertyDescriptors(obj)).forEach(([key, { value, enumerable }]) => {
        if (enumerable === false || value === void 0)
          return;
        let path = basePath === "" ? key : `${basePath}.${key}`;
        if (typeof value === "object" && value !== null && value._x_interceptor) {
          obj[key] = value.initialize(data2, path, key);
        } else {
          if (isObject22(value) && value !== obj && !(value instanceof Element)) {
            recurse(value, path);
          }
        }
      });
    };
    return recurse(data2);
  }
  function interceptor(callback, mutateObj = () => {
  }) {
    let obj = {
      initialValue: void 0,
      _x_interceptor: true,
      initialize(data2, path, key) {
        return callback(this.initialValue, () => get2(data2, path), (value) => set2(data2, path, value), path, key);
      }
    };
    mutateObj(obj);
    return (initialValue) => {
      if (typeof initialValue === "object" && initialValue !== null && initialValue._x_interceptor) {
        let initialize = obj.initialize.bind(obj);
        obj.initialize = (data2, path, key) => {
          let innerValue = initialValue.initialize(data2, path, key);
          obj.initialValue = innerValue;
          return initialize(data2, path, key);
        };
      } else {
        obj.initialValue = initialValue;
      }
      return obj;
    };
  }
  function get2(obj, path) {
    return path.split(".").reduce((carry, segment) => carry[segment], obj);
  }
  function set2(obj, path, value) {
    if (typeof path === "string")
      path = path.split(".");
    if (path.length === 1)
      obj[path[0]] = value;
    else if (path.length === 0)
      throw error;
    else {
      if (obj[path[0]])
        return set2(obj[path[0]], path.slice(1), value);
      else {
        obj[path[0]] = {};
        return set2(obj[path[0]], path.slice(1), value);
      }
    }
  }
  var magics = {};
  function magic(name, callback) {
    magics[name] = callback;
  }
  function injectMagics(obj, el) {
    Object.entries(magics).forEach(([name, callback]) => {
      Object.defineProperty(obj, `$${name}`, {
        get() {
          let [utilities, cleanup22] = getElementBoundUtilities(el);
          utilities = { interceptor, ...utilities };
          onElRemoved(el, cleanup22);
          return callback(el, utilities);
        },
        enumerable: false
      });
    });
    return obj;
  }
  function tryCatch(el, expression, callback, ...args) {
    try {
      return callback(...args);
    } catch (e) {
      handleError(e, el, expression);
    }
  }
  function handleError(error2, el, expression = void 0) {
    Object.assign(error2, { el, expression });
    console.warn(`Alpine Expression Error: ${error2.message}

${expression ? 'Expression: "' + expression + '"\n\n' : ""}`, el);
    setTimeout(() => {
      throw error2;
    }, 0);
  }
  var shouldAutoEvaluateFunctions = true;
  function dontAutoEvaluateFunctions(callback) {
    let cache = shouldAutoEvaluateFunctions;
    shouldAutoEvaluateFunctions = false;
    callback();
    shouldAutoEvaluateFunctions = cache;
  }
  function evaluate(el, expression, extras = {}) {
    let result;
    evaluateLater(el, expression)((value) => result = value, extras);
    return result;
  }
  function evaluateLater(...args) {
    return theEvaluatorFunction(...args);
  }
  var theEvaluatorFunction = normalEvaluator;
  function setEvaluator(newEvaluator) {
    theEvaluatorFunction = newEvaluator;
  }
  function normalEvaluator(el, expression) {
    let overriddenMagics = {};
    injectMagics(overriddenMagics, el);
    let dataStack = [overriddenMagics, ...closestDataStack(el)];
    if (typeof expression === "function") {
      return generateEvaluatorFromFunction(dataStack, expression);
    }
    let evaluator = generateEvaluatorFromString(dataStack, expression, el);
    return tryCatch.bind(null, el, expression, evaluator);
  }
  function generateEvaluatorFromFunction(dataStack, func) {
    return (receiver = () => {
    }, { scope: scope2 = {}, params = [] } = {}) => {
      let result = func.apply(mergeProxies([scope2, ...dataStack]), params);
      runIfTypeOfFunction(receiver, result);
    };
  }
  var evaluatorMemo = {};
  function generateFunctionFromString(expression, el) {
    if (evaluatorMemo[expression]) {
      return evaluatorMemo[expression];
    }
    let AsyncFunction = Object.getPrototypeOf(async function() {
    }).constructor;
    let rightSideSafeExpression = /^[\n\s]*if.*\(.*\)/.test(expression) || /^(let|const)\s/.test(expression) ? `(async()=>{ ${expression} })()` : expression;
    const safeAsyncFunction = () => {
      try {
        return new AsyncFunction(["__self", "scope"], `with (scope) { __self.result = ${rightSideSafeExpression} }; __self.finished = true; return __self.result;`);
      } catch (error2) {
        handleError(error2, el, expression);
        return Promise.resolve();
      }
    };
    let func = safeAsyncFunction();
    evaluatorMemo[expression] = func;
    return func;
  }
  function generateEvaluatorFromString(dataStack, expression, el) {
    let func = generateFunctionFromString(expression, el);
    return (receiver = () => {
    }, { scope: scope2 = {}, params = [] } = {}) => {
      func.result = void 0;
      func.finished = false;
      let completeScope = mergeProxies([scope2, ...dataStack]);
      if (typeof func === "function") {
        let promise = func(func, completeScope).catch((error2) => handleError(error2, el, expression));
        if (func.finished) {
          runIfTypeOfFunction(receiver, func.result, completeScope, params, el);
          func.result = void 0;
        } else {
          promise.then((result) => {
            runIfTypeOfFunction(receiver, result, completeScope, params, el);
          }).catch((error2) => handleError(error2, el, expression)).finally(() => func.result = void 0);
        }
      }
    };
  }
  function runIfTypeOfFunction(receiver, value, scope2, params, el) {
    if (shouldAutoEvaluateFunctions && typeof value === "function") {
      let result = value.apply(scope2, params);
      if (result instanceof Promise) {
        result.then((i) => runIfTypeOfFunction(receiver, i, scope2, params)).catch((error2) => handleError(error2, el, value));
      } else {
        receiver(result);
      }
    } else if (typeof value === "object" && value instanceof Promise) {
      value.then((i) => receiver(i));
    } else {
      receiver(value);
    }
  }
  var prefixAsString = "x-";
  function prefix(subject = "") {
    return prefixAsString + subject;
  }
  function setPrefix(newPrefix) {
    prefixAsString = newPrefix;
  }
  var directiveHandlers = {};
  function directive(name, callback) {
    directiveHandlers[name] = callback;
    return {
      before(directive22) {
        if (!directiveHandlers[directive22]) {
          console.warn("Cannot find directive `${directive}`. `${name}` will use the default order of execution");
          return;
        }
        const pos = directiveOrder.indexOf(directive22) ?? directiveOrder.indexOf("DEFAULT");
        if (pos >= 0) {
          directiveOrder.splice(pos, 0, name);
        }
      }
    };
  }
  function directives(el, attributes, originalAttributeOverride) {
    attributes = Array.from(attributes);
    if (el._x_virtualDirectives) {
      let vAttributes = Object.entries(el._x_virtualDirectives).map(([name, value]) => ({ name, value }));
      let staticAttributes = attributesOnly(vAttributes);
      vAttributes = vAttributes.map((attribute) => {
        if (staticAttributes.find((attr) => attr.name === attribute.name)) {
          return {
            name: `x-bind:${attribute.name}`,
            value: `"${attribute.value}"`
          };
        }
        return attribute;
      });
      attributes = attributes.concat(vAttributes);
    }
    let transformedAttributeMap = {};
    let directives22 = attributes.map(toTransformedAttributes((newName, oldName) => transformedAttributeMap[newName] = oldName)).filter(outNonAlpineAttributes).map(toParsedDirectives(transformedAttributeMap, originalAttributeOverride)).sort(byPriority);
    return directives22.map((directive22) => {
      return getDirectiveHandler(el, directive22);
    });
  }
  function attributesOnly(attributes) {
    return Array.from(attributes).map(toTransformedAttributes()).filter((attr) => !outNonAlpineAttributes(attr));
  }
  var isDeferringHandlers = false;
  var directiveHandlerStacks = /* @__PURE__ */ new Map();
  var currentHandlerStackKey = Symbol();
  function deferHandlingDirectives(callback) {
    isDeferringHandlers = true;
    let key = Symbol();
    currentHandlerStackKey = key;
    directiveHandlerStacks.set(key, []);
    let flushHandlers = () => {
      while (directiveHandlerStacks.get(key).length)
        directiveHandlerStacks.get(key).shift()();
      directiveHandlerStacks.delete(key);
    };
    let stopDeferring = () => {
      isDeferringHandlers = false;
      flushHandlers();
    };
    callback(flushHandlers);
    stopDeferring();
  }
  function getElementBoundUtilities(el) {
    let cleanups = [];
    let cleanup22 = (callback) => cleanups.push(callback);
    let [effect3, cleanupEffect] = elementBoundEffect(el);
    cleanups.push(cleanupEffect);
    let utilities = {
      Alpine: alpine_default,
      effect: effect3,
      cleanup: cleanup22,
      evaluateLater: evaluateLater.bind(evaluateLater, el),
      evaluate: evaluate.bind(evaluate, el)
    };
    let doCleanup = () => cleanups.forEach((i) => i());
    return [utilities, doCleanup];
  }
  function getDirectiveHandler(el, directive22) {
    let noop = () => {
    };
    let handler3 = directiveHandlers[directive22.type] || noop;
    let [utilities, cleanup22] = getElementBoundUtilities(el);
    onAttributeRemoved(el, directive22.original, cleanup22);
    let fullHandler = () => {
      if (el._x_ignore || el._x_ignoreSelf)
        return;
      handler3.inline && handler3.inline(el, directive22, utilities);
      handler3 = handler3.bind(handler3, el, directive22, utilities);
      isDeferringHandlers ? directiveHandlerStacks.get(currentHandlerStackKey).push(handler3) : handler3();
    };
    fullHandler.runCleanups = cleanup22;
    return fullHandler;
  }
  var startingWith = (subject, replacement) => ({ name, value }) => {
    if (name.startsWith(subject))
      name = name.replace(subject, replacement);
    return { name, value };
  };
  var into = (i) => i;
  function toTransformedAttributes(callback = () => {
  }) {
    return ({ name, value }) => {
      let { name: newName, value: newValue } = attributeTransformers.reduce((carry, transform) => {
        return transform(carry);
      }, { name, value });
      if (newName !== name)
        callback(newName, name);
      return { name: newName, value: newValue };
    };
  }
  var attributeTransformers = [];
  function mapAttributes(callback) {
    attributeTransformers.push(callback);
  }
  function outNonAlpineAttributes({ name }) {
    return alpineAttributeRegex().test(name);
  }
  var alpineAttributeRegex = () => new RegExp(`^${prefixAsString}([^:^.]+)\\b`);
  function toParsedDirectives(transformedAttributeMap, originalAttributeOverride) {
    return ({ name, value }) => {
      let typeMatch = name.match(alpineAttributeRegex());
      let valueMatch = name.match(/:([a-zA-Z0-9\-:]+)/);
      let modifiers = name.match(/\.[^.\]]+(?=[^\]]*$)/g) || [];
      let original = originalAttributeOverride || transformedAttributeMap[name] || name;
      return {
        type: typeMatch ? typeMatch[1] : null,
        value: valueMatch ? valueMatch[1] : null,
        modifiers: modifiers.map((i) => i.replace(".", "")),
        expression: value,
        original
      };
    };
  }
  var DEFAULT = "DEFAULT";
  var directiveOrder = [
    "ignore",
    "ref",
    "data",
    "id",
    "radio",
    "tabs",
    "switch",
    "disclosure",
    "menu",
    "listbox",
    "combobox",
    "bind",
    "init",
    "for",
    "mask",
    "model",
    "modelable",
    "transition",
    "show",
    "if",
    DEFAULT,
    "teleport"
  ];
  function byPriority(a, b) {
    let typeA = directiveOrder.indexOf(a.type) === -1 ? DEFAULT : a.type;
    let typeB = directiveOrder.indexOf(b.type) === -1 ? DEFAULT : b.type;
    return directiveOrder.indexOf(typeA) - directiveOrder.indexOf(typeB);
  }
  function dispatch2(el, name, detail = {}) {
    el.dispatchEvent(new CustomEvent(name, {
      detail,
      bubbles: true,
      composed: true,
      cancelable: true
    }));
  }
  function walk(el, callback) {
    if (typeof ShadowRoot === "function" && el instanceof ShadowRoot) {
      Array.from(el.children).forEach((el2) => walk(el2, callback));
      return;
    }
    let skip = false;
    callback(el, () => skip = true);
    if (skip)
      return;
    let node = el.firstElementChild;
    while (node) {
      walk(node, callback, false);
      node = node.nextElementSibling;
    }
  }
  function warn2(message2, ...args) {
    console.warn(`Alpine Warning: ${message2}`, ...args);
  }
  function start() {
    if (!document.body)
<<<<<<< HEAD
      warn2("Unable to initialize. Trying to load Alpine before `<body>` is available. Did you forget to add `defer` in Alpine's `<script>` tag?");
    dispatch(document, "alpine:init");
    dispatch(document, "alpine:initializing");
=======
      warn("Unable to initialize. Trying to load Alpine before `<body>` is available. Did you forget to add `defer` in Alpine's `<script>` tag?");
    dispatch2(document, "alpine:init");
    dispatch2(document, "alpine:initializing");
>>>>>>> e70b8d2d
    startObservingMutations();
    onElAdded((el) => initTree(el, walk));
    onElRemoved((el) => destroyTree(el));
    onAttributesAdded((el, attrs) => {
      directives(el, attrs).forEach((handle) => handle());
    });
    let outNestedComponents = (el) => !closestRoot(el.parentElement, true);
    Array.from(document.querySelectorAll(allSelectors())).filter(outNestedComponents).forEach((el) => {
      initTree(el);
    });
    dispatch2(document, "alpine:initialized");
  }
  var rootSelectorCallbacks = [];
  var initSelectorCallbacks = [];
  function rootSelectors() {
    return rootSelectorCallbacks.map((fn) => fn());
  }
  function allSelectors() {
    return rootSelectorCallbacks.concat(initSelectorCallbacks).map((fn) => fn());
  }
  function addRootSelector(selectorCallback) {
    rootSelectorCallbacks.push(selectorCallback);
  }
  function addInitSelector(selectorCallback) {
    initSelectorCallbacks.push(selectorCallback);
  }
  function closestRoot(el, includeInitSelectors = false) {
    return findClosest(el, (element) => {
      const selectors = includeInitSelectors ? allSelectors() : rootSelectors();
      if (selectors.some((selector) => element.matches(selector)))
        return true;
    });
  }
  function findClosest(el, callback) {
    if (!el)
      return;
    if (callback(el))
      return el;
    if (el._x_teleportBack)
      el = el._x_teleportBack;
    if (!el.parentElement)
      return;
    return findClosest(el.parentElement, callback);
  }
  function isRoot(el) {
    return rootSelectors().some((selector) => el.matches(selector));
  }
  var initInterceptors2 = [];
  function interceptInit(callback) {
    initInterceptors2.push(callback);
  }
  function initTree(el, walker = walk, intercept = () => {
  }) {
    deferHandlingDirectives(() => {
      walker(el, (el2, skip) => {
        intercept(el2, skip);
        initInterceptors2.forEach((i) => i(el2, skip));
        directives(el2, el2.attributes).forEach((handle) => handle());
        el2._x_ignore && skip();
      });
    });
  }
  function destroyTree(root) {
    walk(root, (el) => cleanupAttributes(el));
  }
  var tickStack = [];
  var isHolding = false;
  function nextTick(callback = () => {
  }) {
    queueMicrotask(() => {
      isHolding || setTimeout(() => {
        releaseNextTicks();
      });
    });
    return new Promise((res) => {
      tickStack.push(() => {
        callback();
        res();
      });
    });
  }
  function releaseNextTicks() {
    isHolding = false;
    while (tickStack.length)
      tickStack.shift()();
  }
  function holdNextTicks() {
    isHolding = true;
  }
  function setClasses(el, value) {
    if (Array.isArray(value)) {
      return setClassesFromString(el, value.join(" "));
    } else if (typeof value === "object" && value !== null) {
      return setClassesFromObject(el, value);
    } else if (typeof value === "function") {
      return setClasses(el, value());
    }
    return setClassesFromString(el, value);
  }
  function setClassesFromString(el, classString) {
    let split = (classString2) => classString2.split(" ").filter(Boolean);
    let missingClasses = (classString2) => classString2.split(" ").filter((i) => !el.classList.contains(i)).filter(Boolean);
    let addClassesAndReturnUndo = (classes) => {
      el.classList.add(...classes);
      return () => {
        el.classList.remove(...classes);
      };
    };
    classString = classString === true ? classString = "" : classString || "";
    return addClassesAndReturnUndo(missingClasses(classString));
  }
  function setClassesFromObject(el, classObject) {
    let split = (classString) => classString.split(" ").filter(Boolean);
    let forAdd = Object.entries(classObject).flatMap(([classString, bool]) => bool ? split(classString) : false).filter(Boolean);
    let forRemove = Object.entries(classObject).flatMap(([classString, bool]) => !bool ? split(classString) : false).filter(Boolean);
    let added = [];
    let removed = [];
    forRemove.forEach((i) => {
      if (el.classList.contains(i)) {
        el.classList.remove(i);
        removed.push(i);
      }
    });
    forAdd.forEach((i) => {
      if (!el.classList.contains(i)) {
        el.classList.add(i);
        added.push(i);
      }
    });
    return () => {
      removed.forEach((i) => el.classList.add(i));
      added.forEach((i) => el.classList.remove(i));
    };
  }
  function setStyles(el, value) {
    if (typeof value === "object" && value !== null) {
      return setStylesFromObject(el, value);
    }
    return setStylesFromString(el, value);
  }
  function setStylesFromObject(el, value) {
    let previousStyles = {};
    Object.entries(value).forEach(([key, value2]) => {
      previousStyles[key] = el.style[key];
      if (!key.startsWith("--")) {
        key = kebabCase(key);
      }
      el.style.setProperty(key, value2);
    });
    setTimeout(() => {
      if (el.style.length === 0) {
        el.removeAttribute("style");
      }
    });
    return () => {
      setStyles(el, previousStyles);
    };
  }
  function setStylesFromString(el, value) {
    let cache = el.getAttribute("style", value);
    el.setAttribute("style", value);
    return () => {
      el.setAttribute("style", cache || "");
    };
  }
  function kebabCase(subject) {
    return subject.replace(/([a-z])([A-Z])/g, "$1-$2").toLowerCase();
  }
  function once(callback, fallback2 = () => {
  }) {
    let called = false;
    return function() {
      if (!called) {
        called = true;
        callback.apply(this, arguments);
      } else {
        fallback2.apply(this, arguments);
      }
    };
  }
  directive("transition", (el, { value, modifiers, expression }, { evaluate: evaluate2 }) => {
    if (typeof expression === "function")
      expression = evaluate2(expression);
    if (!expression) {
      registerTransitionsFromHelper(el, modifiers, value);
    } else {
      registerTransitionsFromClassString(el, expression, value);
    }
  });
  function registerTransitionsFromClassString(el, classString, stage) {
    registerTransitionObject(el, setClasses, "");
    let directiveStorageMap = {
      enter: (classes) => {
        el._x_transition.enter.during = classes;
      },
      "enter-start": (classes) => {
        el._x_transition.enter.start = classes;
      },
      "enter-end": (classes) => {
        el._x_transition.enter.end = classes;
      },
      leave: (classes) => {
        el._x_transition.leave.during = classes;
      },
      "leave-start": (classes) => {
        el._x_transition.leave.start = classes;
      },
      "leave-end": (classes) => {
        el._x_transition.leave.end = classes;
      }
    };
    directiveStorageMap[stage](classString);
  }
  function registerTransitionsFromHelper(el, modifiers, stage) {
    registerTransitionObject(el, setStyles);
    let doesntSpecify = !modifiers.includes("in") && !modifiers.includes("out") && !stage;
    let transitioningIn = doesntSpecify || modifiers.includes("in") || ["enter"].includes(stage);
    let transitioningOut = doesntSpecify || modifiers.includes("out") || ["leave"].includes(stage);
    if (modifiers.includes("in") && !doesntSpecify) {
      modifiers = modifiers.filter((i, index) => index < modifiers.indexOf("out"));
    }
    if (modifiers.includes("out") && !doesntSpecify) {
      modifiers = modifiers.filter((i, index) => index > modifiers.indexOf("out"));
    }
    let wantsAll = !modifiers.includes("opacity") && !modifiers.includes("scale");
    let wantsOpacity = wantsAll || modifiers.includes("opacity");
    let wantsScale = wantsAll || modifiers.includes("scale");
    let opacityValue = wantsOpacity ? 0 : 1;
    let scaleValue = wantsScale ? modifierValue(modifiers, "scale", 95) / 100 : 1;
    let delay = modifierValue(modifiers, "delay", 0);
    let origin = modifierValue(modifiers, "origin", "center");
    let property = "opacity, transform";
    let durationIn = modifierValue(modifiers, "duration", 150) / 1e3;
    let durationOut = modifierValue(modifiers, "duration", 75) / 1e3;
    let easing = `cubic-bezier(0.4, 0.0, 0.2, 1)`;
    if (transitioningIn) {
      el._x_transition.enter.during = {
        transformOrigin: origin,
        transitionDelay: delay,
        transitionProperty: property,
        transitionDuration: `${durationIn}s`,
        transitionTimingFunction: easing
      };
      el._x_transition.enter.start = {
        opacity: opacityValue,
        transform: `scale(${scaleValue})`
      };
      el._x_transition.enter.end = {
        opacity: 1,
        transform: `scale(1)`
      };
    }
    if (transitioningOut) {
      el._x_transition.leave.during = {
        transformOrigin: origin,
        transitionDelay: delay,
        transitionProperty: property,
        transitionDuration: `${durationOut}s`,
        transitionTimingFunction: easing
      };
      el._x_transition.leave.start = {
        opacity: 1,
        transform: `scale(1)`
      };
      el._x_transition.leave.end = {
        opacity: opacityValue,
        transform: `scale(${scaleValue})`
      };
    }
  }
  function registerTransitionObject(el, setFunction, defaultValue = {}) {
    if (!el._x_transition)
      el._x_transition = {
        enter: { during: defaultValue, start: defaultValue, end: defaultValue },
        leave: { during: defaultValue, start: defaultValue, end: defaultValue },
        in(before = () => {
        }, after = () => {
        }) {
          transition(el, setFunction, {
            during: this.enter.during,
            start: this.enter.start,
            end: this.enter.end
          }, before, after);
        },
        out(before = () => {
        }, after = () => {
        }) {
          transition(el, setFunction, {
            during: this.leave.during,
            start: this.leave.start,
            end: this.leave.end
          }, before, after);
        }
      };
  }
  window.Element.prototype._x_toggleAndCascadeWithTransitions = function(el, value, show, hide) {
    const nextTick2 = document.visibilityState === "visible" ? requestAnimationFrame : setTimeout;
    let clickAwayCompatibleShow = () => nextTick2(show);
    if (value) {
      if (el._x_transition && (el._x_transition.enter || el._x_transition.leave)) {
        el._x_transition.enter && (Object.entries(el._x_transition.enter.during).length || Object.entries(el._x_transition.enter.start).length || Object.entries(el._x_transition.enter.end).length) ? el._x_transition.in(show) : clickAwayCompatibleShow();
      } else {
        el._x_transition ? el._x_transition.in(show) : clickAwayCompatibleShow();
      }
      return;
    }
    el._x_hidePromise = el._x_transition ? new Promise((resolve, reject) => {
      el._x_transition.out(() => {
      }, () => resolve(hide));
      el._x_transitioning.beforeCancel(() => reject({ isFromCancelledTransition: true }));
    }) : Promise.resolve(hide);
    queueMicrotask(() => {
      let closest = closestHide(el);
      if (closest) {
        if (!closest._x_hideChildren)
          closest._x_hideChildren = [];
        closest._x_hideChildren.push(el);
      } else {
        nextTick2(() => {
          let hideAfterChildren = (el2) => {
            let carry = Promise.all([
              el2._x_hidePromise,
              ...(el2._x_hideChildren || []).map(hideAfterChildren)
            ]).then(([i]) => i());
            delete el2._x_hidePromise;
            delete el2._x_hideChildren;
            return carry;
          };
          hideAfterChildren(el).catch((e) => {
            if (!e.isFromCancelledTransition)
              throw e;
          });
        });
      }
    });
  };
  function closestHide(el) {
    let parent = el.parentNode;
    if (!parent)
      return;
    return parent._x_hidePromise ? parent : closestHide(parent);
  }
  function transition(el, setFunction, { during, start: start22, end } = {}, before = () => {
  }, after = () => {
  }) {
    if (el._x_transitioning)
      el._x_transitioning.cancel();
    if (Object.keys(during).length === 0 && Object.keys(start22).length === 0 && Object.keys(end).length === 0) {
      before();
      after();
      return;
    }
    let undoStart, undoDuring, undoEnd;
    performTransition(el, {
      start() {
        undoStart = setFunction(el, start22);
      },
      during() {
        undoDuring = setFunction(el, during);
      },
      before,
      end() {
        undoStart();
        undoEnd = setFunction(el, end);
      },
      after,
      cleanup() {
        undoDuring();
        undoEnd();
      }
    });
  }
  function performTransition(el, stages) {
    let interrupted, reachedBefore, reachedEnd;
    let finish = once(() => {
      mutateDom(() => {
        interrupted = true;
        if (!reachedBefore)
          stages.before();
        if (!reachedEnd) {
          stages.end();
          releaseNextTicks();
        }
        stages.after();
        if (el.isConnected)
          stages.cleanup();
        delete el._x_transitioning;
      });
    });
    el._x_transitioning = {
      beforeCancels: [],
      beforeCancel(callback) {
        this.beforeCancels.push(callback);
      },
      cancel: once(function() {
        while (this.beforeCancels.length) {
          this.beforeCancels.shift()();
        }
        ;
        finish();
      }),
      finish
    };
    mutateDom(() => {
      stages.start();
      stages.during();
    });
    holdNextTicks();
    requestAnimationFrame(() => {
      if (interrupted)
        return;
      let duration = Number(getComputedStyle(el).transitionDuration.replace(/,.*/, "").replace("s", "")) * 1e3;
      let delay = Number(getComputedStyle(el).transitionDelay.replace(/,.*/, "").replace("s", "")) * 1e3;
      if (duration === 0)
        duration = Number(getComputedStyle(el).animationDuration.replace("s", "")) * 1e3;
      mutateDom(() => {
        stages.before();
      });
      reachedBefore = true;
      requestAnimationFrame(() => {
        if (interrupted)
          return;
        mutateDom(() => {
          stages.end();
        });
        releaseNextTicks();
        setTimeout(el._x_transitioning.finish, duration + delay);
        reachedEnd = true;
      });
    });
  }
  function modifierValue(modifiers, key, fallback2) {
    if (modifiers.indexOf(key) === -1)
      return fallback2;
    const rawValue = modifiers[modifiers.indexOf(key) + 1];
    if (!rawValue)
      return fallback2;
    if (key === "scale") {
      if (isNaN(rawValue))
        return fallback2;
    }
    if (key === "duration") {
      let match = rawValue.match(/([0-9]+)ms/);
      if (match)
        return match[1];
    }
    if (key === "origin") {
      if (["top", "right", "left", "center", "bottom"].includes(modifiers[modifiers.indexOf(key) + 2])) {
        return [rawValue, modifiers[modifiers.indexOf(key) + 2]].join(" ");
      }
    }
    return rawValue;
  }
  var isCloning = false;
  function skipDuringClone(callback, fallback2 = () => {
  }) {
    return (...args) => isCloning ? fallback2(...args) : callback(...args);
  }
  function onlyDuringClone(callback) {
    return (...args) => isCloning && callback(...args);
  }
  function clone(oldEl, newEl) {
    if (!newEl._x_dataStack)
      newEl._x_dataStack = oldEl._x_dataStack;
    isCloning = true;
    dontRegisterReactiveSideEffects(() => {
      cloneTree(newEl);
    });
    isCloning = false;
  }
  function cloneTree(el) {
    let hasRunThroughFirstEl = false;
    let shallowWalker = (el2, callback) => {
      walk(el2, (el3, skip) => {
        if (hasRunThroughFirstEl && isRoot(el3))
          return skip();
        hasRunThroughFirstEl = true;
        callback(el3, skip);
      });
    };
    initTree(el, shallowWalker);
  }
  function dontRegisterReactiveSideEffects(callback) {
    let cache = effect2;
    overrideEffect((callback2, el) => {
      let storedEffect = cache(callback2);
      release(storedEffect);
      return () => {
      };
    });
    callback();
    overrideEffect(cache);
  }
  function bind(el, name, value, modifiers = []) {
    if (!el._x_bindings)
      el._x_bindings = reactive2({});
    el._x_bindings[name] = value;
    name = modifiers.includes("camel") ? camelCase(name) : name;
    switch (name) {
      case "value":
        bindInputValue(el, value);
        break;
      case "style":
        bindStyles(el, value);
        break;
      case "class":
        bindClasses(el, value);
        break;
      default:
        bindAttribute(el, name, value);
        break;
    }
  }
  function bindInputValue(el, value) {
    if (el.type === "radio") {
      if (el.attributes.value === void 0) {
        el.value = value;
      }
      if (window.fromModel) {
        el.checked = checkedAttrLooseCompare(el.value, value);
      }
    } else if (el.type === "checkbox") {
      if (Number.isInteger(value)) {
        el.value = value;
      } else if (!Array.isArray(value) && typeof value !== "boolean" && ![null, void 0].includes(value)) {
        el.value = String(value);
      } else {
        if (Array.isArray(value)) {
          el.checked = value.some((val) => checkedAttrLooseCompare(val, el.value));
        } else {
          el.checked = !!value;
        }
      }
    } else if (el.tagName === "SELECT") {
      updateSelect(el, value);
    } else {
      if (el.value === value)
        return;
      el.value = value === void 0 ? "" : value;
    }
  }
  function bindClasses(el, value) {
    if (el._x_undoAddedClasses)
      el._x_undoAddedClasses();
    el._x_undoAddedClasses = setClasses(el, value);
  }
  function bindStyles(el, value) {
    if (el._x_undoAddedStyles)
      el._x_undoAddedStyles();
    el._x_undoAddedStyles = setStyles(el, value);
  }
  function bindAttribute(el, name, value) {
    if ([null, void 0, false].includes(value) && attributeShouldntBePreservedIfFalsy(name)) {
      el.removeAttribute(name);
    } else {
      if (isBooleanAttr2(name))
        value = name;
      setIfChanged(el, name, value);
    }
  }
  function setIfChanged(el, attrName, value) {
    if (el.getAttribute(attrName) != value) {
      el.setAttribute(attrName, value);
    }
  }
  function updateSelect(el, value) {
    const arrayWrappedValue = [].concat(value).map((value2) => {
      return value2 + "";
    });
    Array.from(el.options).forEach((option) => {
      option.selected = arrayWrappedValue.includes(option.value);
    });
  }
  function camelCase(subject) {
    return subject.toLowerCase().replace(/-(\w)/g, (match, char) => char.toUpperCase());
  }
  function checkedAttrLooseCompare(valueA, valueB) {
    return valueA == valueB;
  }
  function isBooleanAttr2(attrName) {
    const booleanAttributes = [
      "disabled",
      "checked",
      "required",
      "readonly",
      "hidden",
      "open",
      "selected",
      "autofocus",
      "itemscope",
      "multiple",
      "novalidate",
      "allowfullscreen",
      "allowpaymentrequest",
      "formnovalidate",
      "autoplay",
      "controls",
      "loop",
      "muted",
      "playsinline",
      "default",
      "ismap",
      "reversed",
      "async",
      "defer",
      "nomodule"
    ];
    return booleanAttributes.includes(attrName);
  }
  function attributeShouldntBePreservedIfFalsy(name) {
    return !["aria-pressed", "aria-checked", "aria-expanded", "aria-selected"].includes(name);
  }
  function getBinding(el, name, fallback2) {
    if (el._x_bindings && el._x_bindings[name] !== void 0)
      return el._x_bindings[name];
    let attr = el.getAttribute(name);
    if (attr === null)
      return typeof fallback2 === "function" ? fallback2() : fallback2;
    if (attr === "")
      return true;
    if (isBooleanAttr2(name)) {
      return !![name, "true"].includes(attr);
    }
    return attr;
  }
  function debounce(func, wait) {
    var timeout;
    return function() {
      var context = this, args = arguments;
      var later = function() {
        timeout = null;
        func.apply(context, args);
      };
      clearTimeout(timeout);
      timeout = setTimeout(later, wait);
    };
  }
  function throttle(func, limit) {
    let inThrottle;
    return function() {
      let context = this, args = arguments;
      if (!inThrottle) {
        func.apply(context, args);
        inThrottle = true;
        setTimeout(() => inThrottle = false, limit);
      }
    };
  }
  function entangle({ get: outerGet, set: outerSet }, { get: innerGet, set: innerSet }) {
    let firstRun = true;
    let outerHash, innerHash;
    let reference = effect2(() => {
      let outer, inner;
      if (firstRun) {
        outer = outerGet();
        innerSet(JSON.parse(JSON.stringify(outer)));
        inner = innerGet();
        firstRun = false;
      } else {
        outer = outerGet();
        inner = innerGet();
        outerHashLatest = JSON.stringify(outer);
        innerHashLatest = JSON.stringify(inner);
        if (outerHashLatest !== outerHash) {
          inner = innerGet();
          innerSet(outer);
          inner = outer;
        } else {
          outerSet(JSON.parse(JSON.stringify(inner)));
          outer = inner;
        }
      }
      outerHash = JSON.stringify(outer);
      innerHash = JSON.stringify(inner);
    });
    return () => {
      release(reference);
    };
  }
  function plugin(callback) {
    callback(alpine_default);
  }
  var stores = {};
  var isReactive = false;
  function store(name, value) {
    if (!isReactive) {
      stores = reactive2(stores);
      isReactive = true;
    }
    if (value === void 0) {
      return stores[name];
    }
    stores[name] = value;
    if (typeof value === "object" && value !== null && value.hasOwnProperty("init") && typeof value.init === "function") {
      stores[name].init();
    }
    initInterceptors(stores[name]);
  }
  function getStores() {
    return stores;
  }
  var binds = {};
  function bind2(name, bindings) {
    let getBindings = typeof bindings !== "function" ? () => bindings : bindings;
    if (name instanceof Element) {
      applyBindingsObject(name, getBindings());
    } else {
      binds[name] = getBindings;
    }
  }
  function injectBindingProviders(obj) {
    Object.entries(binds).forEach(([name, callback]) => {
      Object.defineProperty(obj, name, {
        get() {
          return (...args) => {
            return callback(...args);
          };
        }
      });
    });
    return obj;
  }
  function applyBindingsObject(el, obj, original) {
    let cleanupRunners = [];
    while (cleanupRunners.length)
      cleanupRunners.pop()();
    let attributes = Object.entries(obj).map(([name, value]) => ({ name, value }));
    let staticAttributes = attributesOnly(attributes);
    attributes = attributes.map((attribute) => {
      if (staticAttributes.find((attr) => attr.name === attribute.name)) {
        return {
          name: `x-bind:${attribute.name}`,
          value: `"${attribute.value}"`
        };
      }
      return attribute;
    });
    directives(el, attributes, original).map((handle) => {
      cleanupRunners.push(handle.runCleanups);
      handle();
    });
  }
  var datas = {};
  function data(name, callback) {
    datas[name] = callback;
  }
  function injectDataProviders(obj, context) {
    Object.entries(datas).forEach(([name, callback]) => {
      Object.defineProperty(obj, name, {
        get() {
          return (...args) => {
            return callback.bind(context)(...args);
          };
        },
        enumerable: false
      });
    });
    return obj;
  }
  var Alpine2 = {
    get reactive() {
      return reactive2;
    },
    get release() {
      return release;
    },
    get effect() {
      return effect2;
    },
    get raw() {
      return raw;
    },
    version: "3.10.5",
    flushAndStopDeferringMutations,
    dontAutoEvaluateFunctions,
    disableEffectScheduling,
    startObservingMutations,
    stopObservingMutations,
    setReactivityEngine,
    onAttributeRemoved,
    closestDataStack,
    skipDuringClone,
    onlyDuringClone,
    addRootSelector,
    addInitSelector,
    addScopeToNode,
    deferMutations,
    mapAttributes,
    evaluateLater,
    interceptInit,
    setEvaluator,
    mergeProxies,
    findClosest,
    closestRoot,
    destroyTree,
    interceptor,
    transition,
    setStyles,
    mutateDom,
    directive,
    entangle,
    throttle,
    debounce,
    evaluate,
    initTree,
    nextTick,
    prefixed: prefix,
    prefix: setPrefix,
    plugin,
    magic,
    store,
    start,
    clone,
    bound: getBinding,
    $data: scope,
    walk,
    data,
    bind: bind2
  };
  var alpine_default = Alpine2;
  function makeMap2(str, expectsLowerCase) {
    const map = /* @__PURE__ */ Object.create(null);
    const list = str.split(",");
    for (let i = 0; i < list.length; i++) {
      map[list[i]] = true;
    }
    return expectsLowerCase ? (val) => !!map[val.toLowerCase()] : (val) => !!map[val];
  }
  var specialBooleanAttrs2 = `itemscope,allowfullscreen,formnovalidate,ismap,nomodule,novalidate,readonly`;
  var isBooleanAttr22 = /* @__PURE__ */ makeMap2(specialBooleanAttrs2 + `,async,autofocus,autoplay,controls,default,defer,disabled,hidden,loop,open,required,reversed,scoped,seamless,checked,muted,multiple,selected`);
  var EMPTY_OBJ2 = true ? Object.freeze({}) : {};
  var EMPTY_ARR2 = true ? Object.freeze([]) : [];
  var extend2 = Object.assign;
  var hasOwnProperty2 = Object.prototype.hasOwnProperty;
  var hasOwn2 = (val, key) => hasOwnProperty2.call(val, key);
  var isArray3 = Array.isArray;
  var isMap2 = (val) => toTypeString2(val) === "[object Map]";
  var isString2 = (val) => typeof val === "string";
  var isSymbol2 = (val) => typeof val === "symbol";
  var isObject3 = (val) => val !== null && typeof val === "object";
  var objectToString2 = Object.prototype.toString;
  var toTypeString2 = (value) => objectToString2.call(value);
  var toRawType2 = (value) => {
    return toTypeString2(value).slice(8, -1);
  };
  var isIntegerKey2 = (key) => isString2(key) && key !== "NaN" && key[0] !== "-" && "" + parseInt(key, 10) === key;
  var cacheStringFunction2 = (fn) => {
    const cache = /* @__PURE__ */ Object.create(null);
    return (str) => {
      const hit = cache[str];
      return hit || (cache[str] = fn(str));
    };
  };
  var camelizeRE2 = /-(\w)/g;
  var camelize2 = cacheStringFunction2((str) => {
    return str.replace(camelizeRE2, (_, c) => c ? c.toUpperCase() : "");
  });
  var hyphenateRE2 = /\B([A-Z])/g;
  var hyphenate2 = cacheStringFunction2((str) => str.replace(hyphenateRE2, "-$1").toLowerCase());
  var capitalize2 = cacheStringFunction2((str) => str.charAt(0).toUpperCase() + str.slice(1));
  var toHandlerKey2 = cacheStringFunction2((str) => str ? `on${capitalize2(str)}` : ``);
  var hasChanged2 = (value, oldValue) => value !== oldValue && (value === value || oldValue === oldValue);
  var targetMap2 = /* @__PURE__ */ new WeakMap();
  var effectStack = [];
  var activeEffect2;
  var ITERATE_KEY2 = Symbol(true ? "iterate" : "");
  var MAP_KEY_ITERATE_KEY2 = Symbol(true ? "Map key iterate" : "");
  function isEffect(fn) {
    return fn && fn._isEffect === true;
  }
  function effect22(fn, options = EMPTY_OBJ2) {
    if (isEffect(fn)) {
      fn = fn.raw;
    }
    const effect3 = createReactiveEffect(fn, options);
    if (!options.lazy) {
      effect3();
    }
    return effect3;
  }
  function stop(effect3) {
    if (effect3.active) {
      cleanup(effect3);
      if (effect3.options.onStop) {
        effect3.options.onStop();
      }
      effect3.active = false;
    }
  }
  var uid = 0;
  function createReactiveEffect(fn, options) {
    const effect3 = function reactiveEffect() {
      if (!effect3.active) {
        return fn();
      }
      if (!effectStack.includes(effect3)) {
        cleanup(effect3);
        try {
          enableTracking2();
          effectStack.push(effect3);
          activeEffect2 = effect3;
          return fn();
        } finally {
          effectStack.pop();
          resetTracking2();
          activeEffect2 = effectStack[effectStack.length - 1];
        }
      }
    };
    effect3.id = uid++;
    effect3.allowRecurse = !!options.allowRecurse;
    effect3._isEffect = true;
    effect3.active = true;
    effect3.raw = fn;
    effect3.deps = [];
    effect3.options = options;
    return effect3;
  }
  function cleanup(effect3) {
    const { deps } = effect3;
    if (deps.length) {
      for (let i = 0; i < deps.length; i++) {
        deps[i].delete(effect3);
      }
      deps.length = 0;
    }
  }
  var shouldTrack2 = true;
  var trackStack2 = [];
  function pauseTracking3() {
    trackStack2.push(shouldTrack2);
    shouldTrack2 = false;
  }
  function enableTracking2() {
    trackStack2.push(shouldTrack2);
    shouldTrack2 = true;
  }
  function resetTracking2() {
    const last = trackStack2.pop();
    shouldTrack2 = last === void 0 ? true : last;
  }
  function track2(target, type, key) {
    if (!shouldTrack2 || activeEffect2 === void 0) {
      return;
    }
    let depsMap = targetMap2.get(target);
    if (!depsMap) {
      targetMap2.set(target, depsMap = /* @__PURE__ */ new Map());
    }
    let dep = depsMap.get(key);
    if (!dep) {
      depsMap.set(key, dep = /* @__PURE__ */ new Set());
    }
    if (!dep.has(activeEffect2)) {
      dep.add(activeEffect2);
      activeEffect2.deps.push(dep);
      if (activeEffect2.options.onTrack) {
        activeEffect2.options.onTrack({
          effect: activeEffect2,
          target,
          type,
          key
        });
      }
    }
  }
  function trigger3(target, type, key, newValue, oldValue, oldTarget) {
    const depsMap = targetMap2.get(target);
    if (!depsMap) {
      return;
    }
    const effects = /* @__PURE__ */ new Set();
    const add22 = (effectsToAdd) => {
      if (effectsToAdd) {
        effectsToAdd.forEach((effect3) => {
          if (effect3 !== activeEffect2 || effect3.allowRecurse) {
            effects.add(effect3);
          }
        });
      }
    };
    if (type === "clear") {
      depsMap.forEach(add22);
    } else if (key === "length" && isArray3(target)) {
      depsMap.forEach((dep, key2) => {
        if (key2 === "length" || key2 >= newValue) {
          add22(dep);
        }
      });
    } else {
      if (key !== void 0) {
        add22(depsMap.get(key));
      }
      switch (type) {
        case "add":
          if (!isArray3(target)) {
            add22(depsMap.get(ITERATE_KEY2));
            if (isMap2(target)) {
              add22(depsMap.get(MAP_KEY_ITERATE_KEY2));
            }
          } else if (isIntegerKey2(key)) {
            add22(depsMap.get("length"));
          }
          break;
        case "delete":
          if (!isArray3(target)) {
            add22(depsMap.get(ITERATE_KEY2));
            if (isMap2(target)) {
              add22(depsMap.get(MAP_KEY_ITERATE_KEY2));
            }
          }
          break;
        case "set":
          if (isMap2(target)) {
            add22(depsMap.get(ITERATE_KEY2));
          }
          break;
      }
    }
    const run = (effect3) => {
      if (effect3.options.onTrigger) {
        effect3.options.onTrigger({
          effect: effect3,
          target,
          key,
          type,
          newValue,
          oldValue,
          oldTarget
        });
      }
      if (effect3.options.scheduler) {
        effect3.options.scheduler(effect3);
      } else {
        effect3();
      }
    };
    effects.forEach(run);
  }
  var isNonTrackableKeys2 = /* @__PURE__ */ makeMap2(`__proto__,__v_isRef,__isVue`);
  var builtInSymbols2 = new Set(Object.getOwnPropertyNames(Symbol).map((key) => Symbol[key]).filter(isSymbol2));
  var get22 = /* @__PURE__ */ createGetter2();
  var shallowGet = /* @__PURE__ */ createGetter2(false, true);
  var readonlyGet2 = /* @__PURE__ */ createGetter2(true);
  var shallowReadonlyGet = /* @__PURE__ */ createGetter2(true, true);
  var arrayInstrumentations2 = {};
  ["includes", "indexOf", "lastIndexOf"].forEach((key) => {
    const method = Array.prototype[key];
    arrayInstrumentations2[key] = function(...args) {
      const arr = toRaw2(this);
      for (let i = 0, l = this.length; i < l; i++) {
        track2(arr, "get", i + "");
      }
      const res = method.apply(arr, args);
      if (res === -1 || res === false) {
        return method.apply(arr, args.map(toRaw2));
      } else {
        return res;
      }
    };
  });
  ["push", "pop", "shift", "unshift", "splice"].forEach((key) => {
    const method = Array.prototype[key];
    arrayInstrumentations2[key] = function(...args) {
      pauseTracking3();
      const res = method.apply(this, args);
      resetTracking2();
      return res;
    };
  });
  function createGetter2(isReadonly2 = false, shallow = false) {
    return function get3(target, key, receiver) {
      if (key === "__v_isReactive") {
        return !isReadonly2;
      } else if (key === "__v_isReadonly") {
        return isReadonly2;
      } else if (key === "__v_raw" && receiver === (isReadonly2 ? shallow ? shallowReadonlyMap2 : readonlyMap2 : shallow ? shallowReactiveMap2 : reactiveMap2).get(target)) {
        return target;
      }
      const targetIsArray = isArray3(target);
      if (!isReadonly2 && targetIsArray && hasOwn2(arrayInstrumentations2, key)) {
        return Reflect.get(arrayInstrumentations2, key, receiver);
      }
      const res = Reflect.get(target, key, receiver);
      if (isSymbol2(key) ? builtInSymbols2.has(key) : isNonTrackableKeys2(key)) {
        return res;
      }
      if (!isReadonly2) {
        track2(target, "get", key);
      }
      if (shallow) {
        return res;
      }
      if (isRef2(res)) {
        const shouldUnwrap = !targetIsArray || !isIntegerKey2(key);
        return shouldUnwrap ? res.value : res;
      }
      if (isObject3(res)) {
        return isReadonly2 ? readonly2(res) : reactive22(res);
      }
      return res;
    };
  }
  var set22 = /* @__PURE__ */ createSetter2();
  var shallowSet = /* @__PURE__ */ createSetter2(true);
  function createSetter2(shallow = false) {
    return function set3(target, key, value, receiver) {
      let oldValue = target[key];
      if (!shallow) {
        value = toRaw2(value);
        oldValue = toRaw2(oldValue);
        if (!isArray3(target) && isRef2(oldValue) && !isRef2(value)) {
          oldValue.value = value;
          return true;
        }
      }
      const hadKey = isArray3(target) && isIntegerKey2(key) ? Number(key) < target.length : hasOwn2(target, key);
      const result = Reflect.set(target, key, value, receiver);
      if (target === toRaw2(receiver)) {
        if (!hadKey) {
          trigger3(target, "add", key, value);
        } else if (hasChanged2(value, oldValue)) {
          trigger3(target, "set", key, value, oldValue);
        }
      }
      return result;
    };
  }
  function deleteProperty2(target, key) {
    const hadKey = hasOwn2(target, key);
    const oldValue = target[key];
    const result = Reflect.deleteProperty(target, key);
    if (result && hadKey) {
      trigger3(target, "delete", key, void 0, oldValue);
    }
    return result;
  }
  function has2(target, key) {
    const result = Reflect.has(target, key);
    if (!isSymbol2(key) || !builtInSymbols2.has(key)) {
      track2(target, "has", key);
    }
    return result;
  }
  function ownKeys2(target) {
    track2(target, "iterate", isArray3(target) ? "length" : ITERATE_KEY2);
    return Reflect.ownKeys(target);
  }
  var mutableHandlers2 = {
    get: get22,
    set: set22,
    deleteProperty: deleteProperty2,
    has: has2,
    ownKeys: ownKeys2
  };
  var readonlyHandlers2 = {
    get: readonlyGet2,
    set(target, key) {
      if (true) {
        console.warn(`Set operation on key "${String(key)}" failed: target is readonly.`, target);
      }
      return true;
    },
    deleteProperty(target, key) {
      if (true) {
        console.warn(`Delete operation on key "${String(key)}" failed: target is readonly.`, target);
      }
      return true;
    }
  };
  var shallowReactiveHandlers = extend2({}, mutableHandlers2, {
    get: shallowGet,
    set: shallowSet
  });
  var shallowReadonlyHandlers = extend2({}, readonlyHandlers2, {
    get: shallowReadonlyGet
  });
  var toReactive2 = (value) => isObject3(value) ? reactive22(value) : value;
  var toReadonly2 = (value) => isObject3(value) ? readonly2(value) : value;
  var toShallow2 = (value) => value;
  var getProto2 = (v) => Reflect.getPrototypeOf(v);
  function get$12(target, key, isReadonly2 = false, isShallow2 = false) {
    target = target["__v_raw"];
    const rawTarget = toRaw2(target);
    const rawKey = toRaw2(key);
    if (key !== rawKey) {
      !isReadonly2 && track2(rawTarget, "get", key);
    }
    !isReadonly2 && track2(rawTarget, "get", rawKey);
    const { has: has22 } = getProto2(rawTarget);
    const wrap = isShallow2 ? toShallow2 : isReadonly2 ? toReadonly2 : toReactive2;
    if (has22.call(rawTarget, key)) {
      return wrap(target.get(key));
    } else if (has22.call(rawTarget, rawKey)) {
      return wrap(target.get(rawKey));
    } else if (target !== rawTarget) {
      target.get(key);
    }
  }
  function has$12(key, isReadonly2 = false) {
    const target = this["__v_raw"];
    const rawTarget = toRaw2(target);
    const rawKey = toRaw2(key);
    if (key !== rawKey) {
      !isReadonly2 && track2(rawTarget, "has", key);
    }
    !isReadonly2 && track2(rawTarget, "has", rawKey);
    return key === rawKey ? target.has(key) : target.has(key) || target.has(rawKey);
  }
  function size2(target, isReadonly2 = false) {
    target = target["__v_raw"];
    !isReadonly2 && track2(toRaw2(target), "iterate", ITERATE_KEY2);
    return Reflect.get(target, "size", target);
  }
  function add2(value) {
    value = toRaw2(value);
    const target = toRaw2(this);
    const proto = getProto2(target);
    const hadKey = proto.has.call(target, value);
    if (!hadKey) {
      target.add(value);
      trigger3(target, "add", value, value);
    }
    return this;
  }
  function set$12(key, value) {
    value = toRaw2(value);
    const target = toRaw2(this);
    const { has: has22, get: get3 } = getProto2(target);
    let hadKey = has22.call(target, key);
    if (!hadKey) {
      key = toRaw2(key);
      hadKey = has22.call(target, key);
    } else if (true) {
      checkIdentityKeys2(target, has22, key);
    }
    const oldValue = get3.call(target, key);
    target.set(key, value);
    if (!hadKey) {
      trigger3(target, "add", key, value);
    } else if (hasChanged2(value, oldValue)) {
      trigger3(target, "set", key, value, oldValue);
    }
    return this;
  }
  function deleteEntry2(key) {
    const target = toRaw2(this);
    const { has: has22, get: get3 } = getProto2(target);
    let hadKey = has22.call(target, key);
    if (!hadKey) {
      key = toRaw2(key);
      hadKey = has22.call(target, key);
    } else if (true) {
      checkIdentityKeys2(target, has22, key);
    }
    const oldValue = get3 ? get3.call(target, key) : void 0;
    const result = target.delete(key);
    if (hadKey) {
      trigger3(target, "delete", key, void 0, oldValue);
    }
    return result;
  }
  function clear3() {
    const target = toRaw2(this);
    const hadItems = target.size !== 0;
    const oldTarget = true ? isMap2(target) ? new Map(target) : new Set(target) : void 0;
    const result = target.clear();
    if (hadItems) {
      trigger3(target, "clear", void 0, void 0, oldTarget);
    }
    return result;
  }
  function createForEach2(isReadonly2, isShallow2) {
    return function forEach(callback, thisArg) {
      const observed = this;
      const target = observed["__v_raw"];
      const rawTarget = toRaw2(target);
      const wrap = isShallow2 ? toShallow2 : isReadonly2 ? toReadonly2 : toReactive2;
      !isReadonly2 && track2(rawTarget, "iterate", ITERATE_KEY2);
      return target.forEach((value, key) => {
        return callback.call(thisArg, wrap(value), wrap(key), observed);
      });
    };
  }
  function createIterableMethod2(method, isReadonly2, isShallow2) {
    return function(...args) {
      const target = this["__v_raw"];
      const rawTarget = toRaw2(target);
      const targetIsMap = isMap2(rawTarget);
      const isPair = method === "entries" || method === Symbol.iterator && targetIsMap;
      const isKeyOnly = method === "keys" && targetIsMap;
      const innerIterator = target[method](...args);
      const wrap = isShallow2 ? toShallow2 : isReadonly2 ? toReadonly2 : toReactive2;
      !isReadonly2 && track2(rawTarget, "iterate", isKeyOnly ? MAP_KEY_ITERATE_KEY2 : ITERATE_KEY2);
      return {
        next() {
          const { value, done } = innerIterator.next();
          return done ? { value, done } : {
            value: isPair ? [wrap(value[0]), wrap(value[1])] : wrap(value),
            done
          };
        },
        [Symbol.iterator]() {
          return this;
        }
      };
    };
  }
  function createReadonlyMethod2(type) {
    return function(...args) {
      if (true) {
        const key = args[0] ? `on key "${args[0]}" ` : ``;
        console.warn(`${capitalize2(type)} operation ${key}failed: target is readonly.`, toRaw2(this));
      }
      return type === "delete" ? false : this;
    };
  }
  var mutableInstrumentations2 = {
    get(key) {
      return get$12(this, key);
    },
    get size() {
      return size2(this);
    },
    has: has$12,
    add: add2,
    set: set$12,
    delete: deleteEntry2,
    clear: clear3,
    forEach: createForEach2(false, false)
  };
  var shallowInstrumentations2 = {
    get(key) {
      return get$12(this, key, false, true);
    },
    get size() {
      return size2(this);
    },
    has: has$12,
    add: add2,
    set: set$12,
    delete: deleteEntry2,
    clear: clear3,
    forEach: createForEach2(false, true)
  };
  var readonlyInstrumentations2 = {
    get(key) {
      return get$12(this, key, true);
    },
    get size() {
      return size2(this, true);
    },
    has(key) {
      return has$12.call(this, key, true);
    },
    add: createReadonlyMethod2("add"),
    set: createReadonlyMethod2("set"),
    delete: createReadonlyMethod2("delete"),
    clear: createReadonlyMethod2("clear"),
    forEach: createForEach2(true, false)
  };
  var shallowReadonlyInstrumentations2 = {
    get(key) {
      return get$12(this, key, true, true);
    },
    get size() {
      return size2(this, true);
    },
    has(key) {
      return has$12.call(this, key, true);
    },
    add: createReadonlyMethod2("add"),
    set: createReadonlyMethod2("set"),
    delete: createReadonlyMethod2("delete"),
    clear: createReadonlyMethod2("clear"),
    forEach: createForEach2(true, true)
  };
  var iteratorMethods = ["keys", "values", "entries", Symbol.iterator];
  iteratorMethods.forEach((method) => {
    mutableInstrumentations2[method] = createIterableMethod2(method, false, false);
    readonlyInstrumentations2[method] = createIterableMethod2(method, true, false);
    shallowInstrumentations2[method] = createIterableMethod2(method, false, true);
    shallowReadonlyInstrumentations2[method] = createIterableMethod2(method, true, true);
  });
  function createInstrumentationGetter2(isReadonly2, shallow) {
    const instrumentations = shallow ? isReadonly2 ? shallowReadonlyInstrumentations2 : shallowInstrumentations2 : isReadonly2 ? readonlyInstrumentations2 : mutableInstrumentations2;
    return (target, key, receiver) => {
      if (key === "__v_isReactive") {
        return !isReadonly2;
      } else if (key === "__v_isReadonly") {
        return isReadonly2;
      } else if (key === "__v_raw") {
        return target;
      }
      return Reflect.get(hasOwn2(instrumentations, key) && key in target ? instrumentations : target, key, receiver);
    };
  }
  var mutableCollectionHandlers2 = {
    get: createInstrumentationGetter2(false, false)
  };
  var shallowCollectionHandlers = {
    get: createInstrumentationGetter2(false, true)
  };
  var readonlyCollectionHandlers2 = {
    get: createInstrumentationGetter2(true, false)
  };
  var shallowReadonlyCollectionHandlers = {
    get: createInstrumentationGetter2(true, true)
  };
  function checkIdentityKeys2(target, has22, key) {
    const rawKey = toRaw2(key);
    if (rawKey !== key && has22.call(target, rawKey)) {
      const type = toRawType2(target);
      console.warn(`Reactive ${type} contains both the raw and reactive versions of the same object${type === `Map` ? ` as keys` : ``}, which can lead to inconsistencies. Avoid differentiating between the raw and reactive versions of an object and only use the reactive version if possible.`);
    }
  }
  var reactiveMap2 = /* @__PURE__ */ new WeakMap();
  var shallowReactiveMap2 = /* @__PURE__ */ new WeakMap();
  var readonlyMap2 = /* @__PURE__ */ new WeakMap();
  var shallowReadonlyMap2 = /* @__PURE__ */ new WeakMap();
  function targetTypeMap2(rawType) {
    switch (rawType) {
      case "Object":
      case "Array":
        return 1;
      case "Map":
      case "Set":
      case "WeakMap":
      case "WeakSet":
        return 2;
      default:
        return 0;
    }
  }
  function getTargetType2(value) {
    return value["__v_skip"] || !Object.isExtensible(value) ? 0 : targetTypeMap2(toRawType2(value));
  }
  function reactive22(target) {
    if (target && target["__v_isReadonly"]) {
      return target;
    }
    return createReactiveObject2(target, false, mutableHandlers2, mutableCollectionHandlers2, reactiveMap2);
  }
  function readonly2(target) {
    return createReactiveObject2(target, true, readonlyHandlers2, readonlyCollectionHandlers2, readonlyMap2);
  }
  function createReactiveObject2(target, isReadonly2, baseHandlers, collectionHandlers, proxyMap) {
    if (!isObject3(target)) {
      if (true) {
        console.warn(`value cannot be made reactive: ${String(target)}`);
      }
      return target;
    }
    if (target["__v_raw"] && !(isReadonly2 && target["__v_isReactive"])) {
      return target;
    }
    const existingProxy = proxyMap.get(target);
    if (existingProxy) {
      return existingProxy;
    }
    const targetType = getTargetType2(target);
    if (targetType === 0) {
      return target;
    }
    const proxy = new Proxy(target, targetType === 2 ? collectionHandlers : baseHandlers);
    proxyMap.set(target, proxy);
    return proxy;
  }
  function toRaw2(observed) {
    return observed && toRaw2(observed["__v_raw"]) || observed;
  }
  function isRef2(r) {
    return Boolean(r && r.__v_isRef === true);
  }
  magic("nextTick", () => nextTick);
  magic("dispatch", (el) => dispatch2.bind(dispatch2, el));
  magic("watch", (el, { evaluateLater: evaluateLater2, effect: effect3 }) => (key, callback) => {
    let evaluate2 = evaluateLater2(key);
    let firstTime = true;
    let oldValue;
    let effectReference = effect3(() => evaluate2((value) => {
      JSON.stringify(value);
      if (!firstTime) {
        queueMicrotask(() => {
          callback(value, oldValue);
          oldValue = value;
        });
      } else {
        oldValue = value;
      }
      firstTime = false;
    }));
    el._x_effects.delete(effectReference);
  });
  magic("store", getStores);
  magic("data", (el) => scope(el));
  magic("root", (el) => closestRoot(el));
  magic("refs", (el) => {
    if (el._x_refs_proxy)
      return el._x_refs_proxy;
    el._x_refs_proxy = mergeProxies(getArrayOfRefObject(el));
    return el._x_refs_proxy;
  });
  function getArrayOfRefObject(el) {
    let refObjects = [];
    let currentEl = el;
    while (currentEl) {
      if (currentEl._x_refs)
        refObjects.push(currentEl._x_refs);
      currentEl = currentEl.parentNode;
    }
    return refObjects;
  }
  var globalIdMemo = {};
  function findAndIncrementId(name) {
    if (!globalIdMemo[name])
      globalIdMemo[name] = 0;
    return ++globalIdMemo[name];
  }
  function closestIdRoot(el, name) {
    return findClosest(el, (element) => {
      if (element._x_ids && element._x_ids[name])
        return true;
    });
  }
  function setIdRoot(el, name) {
    if (!el._x_ids)
      el._x_ids = {};
    if (!el._x_ids[name])
      el._x_ids[name] = findAndIncrementId(name);
  }
  magic("id", (el) => (name, key = null) => {
    let root = closestIdRoot(el, name);
    let id = root ? root._x_ids[name] : findAndIncrementId(name);
    return key ? `${name}-${id}-${key}` : `${name}-${id}`;
  });
  magic("el", (el) => el);
  warnMissingPluginMagic("Focus", "focus", "focus");
  warnMissingPluginMagic("Persist", "persist", "persist");
  function warnMissingPluginMagic(name, magicName, slug) {
    magic(magicName, (el) => warn2(`You can't use [$${directiveName}] without first installing the "${name}" plugin here: https://alpinejs.dev/plugins/${slug}`, el));
  }
  directive("modelable", (el, { expression }, { effect: effect3, evaluateLater: evaluateLater2, cleanup: cleanup22 }) => {
    let func = evaluateLater2(expression);
    let innerGet = () => {
      let result;
      func((i) => result = i);
      return result;
    };
    let evaluateInnerSet = evaluateLater2(`${expression} = __placeholder`);
    let innerSet = (val) => evaluateInnerSet(() => {
    }, { scope: { __placeholder: val } });
    let initialValue = innerGet();
    innerSet(initialValue);
    queueMicrotask(() => {
      if (!el._x_model)
        return;
      el._x_removeModelListeners["default"]();
      let outerGet = el._x_model.get;
      let outerSet = el._x_model.set;
      let releaseEntanglement = entangle({
        get() {
          return outerGet();
        },
        set(value) {
          outerSet(value);
        }
      }, {
        get() {
          return innerGet();
        },
        set(value) {
          innerSet(value);
        }
      });
      cleanup22(releaseEntanglement);
    });
  });
  var teleportContainerDuringClone = document.createElement("div");
  directive("teleport", (el, { modifiers, expression }, { cleanup: cleanup22 }) => {
    if (el.tagName.toLowerCase() !== "template")
      warn2("x-teleport can only be used on a <template> tag", el);
    let target = skipDuringClone(() => {
      return document.querySelector(expression);
    }, () => {
      return teleportContainerDuringClone;
    })();
    if (!target)
      warn2(`Cannot find x-teleport element for selector: "${expression}"`);
    let clone2 = el.content.cloneNode(true).firstElementChild;
    el._x_teleport = clone2;
    clone2._x_teleportBack = el;
    if (el._x_forwardEvents) {
      el._x_forwardEvents.forEach((eventName) => {
        clone2.addEventListener(eventName, (e) => {
          e.stopPropagation();
          el.dispatchEvent(new e.constructor(e.type, e));
        });
      });
    }
    addScopeToNode(clone2, {}, el);
    mutateDom(() => {
      if (modifiers.includes("prepend")) {
        target.parentNode.insertBefore(clone2, target);
      } else if (modifiers.includes("append")) {
        target.parentNode.insertBefore(clone2, target.nextSibling);
      } else {
        target.appendChild(clone2);
      }
      initTree(clone2);
      clone2._x_ignore = true;
    });
    cleanup22(() => clone2.remove());
  });
  var handler = () => {
  };
  handler.inline = (el, { modifiers }, { cleanup: cleanup22 }) => {
    modifiers.includes("self") ? el._x_ignoreSelf = true : el._x_ignore = true;
    cleanup22(() => {
      modifiers.includes("self") ? delete el._x_ignoreSelf : delete el._x_ignore;
    });
  };
  directive("ignore", handler);
  directive("effect", (el, { expression }, { effect: effect3 }) => effect3(evaluateLater(el, expression)));
  function on2(el, event, modifiers, callback) {
    let listenerTarget = el;
    let handler3 = (e) => callback(e);
    let options = {};
    let wrapHandler = (callback2, wrapper) => (e) => wrapper(callback2, e);
    if (modifiers.includes("dot"))
      event = dotSyntax(event);
    if (modifiers.includes("camel"))
      event = camelCase2(event);
    if (modifiers.includes("passive"))
      options.passive = true;
    if (modifiers.includes("capture"))
      options.capture = true;
    if (modifiers.includes("window"))
      listenerTarget = window;
    if (modifiers.includes("document"))
      listenerTarget = document;
    if (modifiers.includes("prevent"))
      handler3 = wrapHandler(handler3, (next, e) => {
        e.preventDefault();
        next(e);
      });
    if (modifiers.includes("stop"))
      handler3 = wrapHandler(handler3, (next, e) => {
        e.stopPropagation();
        next(e);
      });
    if (modifiers.includes("self"))
      handler3 = wrapHandler(handler3, (next, e) => {
        e.target === el && next(e);
      });
    if (modifiers.includes("away") || modifiers.includes("outside")) {
      listenerTarget = document;
      handler3 = wrapHandler(handler3, (next, e) => {
        if (el.contains(e.target))
          return;
        if (e.target.isConnected === false)
          return;
        if (el.offsetWidth < 1 && el.offsetHeight < 1)
          return;
        if (el._x_isShown === false)
          return;
        next(e);
      });
    }
    if (modifiers.includes("once")) {
      handler3 = wrapHandler(handler3, (next, e) => {
        next(e);
        listenerTarget.removeEventListener(event, handler3, options);
      });
    }
    handler3 = wrapHandler(handler3, (next, e) => {
      if (isKeyEvent(event)) {
        if (isListeningForASpecificKeyThatHasntBeenPressed(e, modifiers)) {
          return;
        }
      }
      next(e);
    });
    if (modifiers.includes("debounce")) {
      let nextModifier = modifiers[modifiers.indexOf("debounce") + 1] || "invalid-wait";
      let wait = isNumeric(nextModifier.split("ms")[0]) ? Number(nextModifier.split("ms")[0]) : 250;
      handler3 = debounce(handler3, wait);
    }
    if (modifiers.includes("throttle")) {
      let nextModifier = modifiers[modifiers.indexOf("throttle") + 1] || "invalid-wait";
      let wait = isNumeric(nextModifier.split("ms")[0]) ? Number(nextModifier.split("ms")[0]) : 250;
      handler3 = throttle(handler3, wait);
    }
    listenerTarget.addEventListener(event, handler3, options);
    return () => {
      listenerTarget.removeEventListener(event, handler3, options);
    };
  }
  function dotSyntax(subject) {
    return subject.replace(/-/g, ".");
  }
  function camelCase2(subject) {
    return subject.toLowerCase().replace(/-(\w)/g, (match, char) => char.toUpperCase());
  }
  function isNumeric(subject) {
    return !Array.isArray(subject) && !isNaN(subject);
  }
  function kebabCase2(subject) {
    if ([" ", "_"].includes(subject))
      return subject;
    return subject.replace(/([a-z])([A-Z])/g, "$1-$2").replace(/[_\s]/, "-").toLowerCase();
  }
  function isKeyEvent(event) {
    return ["keydown", "keyup"].includes(event);
  }
  function isListeningForASpecificKeyThatHasntBeenPressed(e, modifiers) {
    let keyModifiers = modifiers.filter((i) => {
      return !["window", "document", "prevent", "stop", "once"].includes(i);
    });
    if (keyModifiers.includes("debounce")) {
      let debounceIndex = keyModifiers.indexOf("debounce");
      keyModifiers.splice(debounceIndex, isNumeric((keyModifiers[debounceIndex + 1] || "invalid-wait").split("ms")[0]) ? 2 : 1);
    }
    if (keyModifiers.includes("throttle")) {
      let debounceIndex = keyModifiers.indexOf("throttle");
      keyModifiers.splice(debounceIndex, isNumeric((keyModifiers[debounceIndex + 1] || "invalid-wait").split("ms")[0]) ? 2 : 1);
    }
    if (keyModifiers.length === 0)
      return false;
    if (keyModifiers.length === 1 && keyToModifiers(e.key).includes(keyModifiers[0]))
      return false;
    const systemKeyModifiers = ["ctrl", "shift", "alt", "meta", "cmd", "super"];
    const selectedSystemKeyModifiers = systemKeyModifiers.filter((modifier) => keyModifiers.includes(modifier));
    keyModifiers = keyModifiers.filter((i) => !selectedSystemKeyModifiers.includes(i));
    if (selectedSystemKeyModifiers.length > 0) {
      const activelyPressedKeyModifiers = selectedSystemKeyModifiers.filter((modifier) => {
        if (modifier === "cmd" || modifier === "super")
          modifier = "meta";
        return e[`${modifier}Key`];
      });
      if (activelyPressedKeyModifiers.length === selectedSystemKeyModifiers.length) {
        if (keyToModifiers(e.key).includes(keyModifiers[0]))
          return false;
      }
    }
    return true;
  }
  function keyToModifiers(key) {
    if (!key)
      return [];
    key = kebabCase2(key);
    let modifierToKeyMap = {
      ctrl: "control",
      slash: "/",
      space: " ",
      spacebar: " ",
      cmd: "meta",
      esc: "escape",
      up: "arrow-up",
      down: "arrow-down",
      left: "arrow-left",
      right: "arrow-right",
      period: ".",
      equal: "=",
      minus: "-",
      underscore: "_"
    };
    modifierToKeyMap[key] = key;
    return Object.keys(modifierToKeyMap).map((modifier) => {
      if (modifierToKeyMap[modifier] === key)
        return modifier;
    }).filter((modifier) => modifier);
  }
  directive("model", (el, { modifiers, expression }, { effect: effect3, cleanup: cleanup22 }) => {
    let scopeTarget = el;
    if (modifiers.includes("parent")) {
      scopeTarget = el.parentNode;
    }
    let evaluateGet = evaluateLater(scopeTarget, expression);
    let evaluateSet;
    if (typeof expression === "string") {
      evaluateSet = evaluateLater(scopeTarget, `${expression} = __placeholder`);
    } else if (typeof expression === "function" && typeof expression() === "string") {
      evaluateSet = evaluateLater(scopeTarget, `${expression()} = __placeholder`);
    } else {
      evaluateSet = () => {
      };
    }
    let getValue = () => {
      let result;
      evaluateGet((value) => result = value);
      return isGetterSetter(result) ? result.get() : result;
    };
    let setValue = (value) => {
      let result;
      evaluateGet((value2) => result = value2);
      if (isGetterSetter(result)) {
        result.set(value);
      } else {
        evaluateSet(() => {
        }, {
          scope: { __placeholder: value }
        });
      }
    };
    if (typeof expression === "string" && el.type === "radio") {
      mutateDom(() => {
        if (!el.hasAttribute("name"))
          el.setAttribute("name", expression);
      });
    }
    var event = el.tagName.toLowerCase() === "select" || ["checkbox", "radio"].includes(el.type) || modifiers.includes("lazy") ? "change" : "input";
    let removeListener = on2(el, event, modifiers, (e) => {
      setValue(getInputValue(el, modifiers, e, getValue()));
    });
    if (!el._x_removeModelListeners)
      el._x_removeModelListeners = {};
    el._x_removeModelListeners["default"] = removeListener;
    cleanup22(() => el._x_removeModelListeners["default"]());
    if (el.form) {
      let removeResetListener = on2(el.form, "reset", [], (e) => {
        nextTick(() => el._x_model && el._x_model.set(el.value));
      });
      cleanup22(() => removeResetListener());
    }
    el._x_model = {
      get() {
        return getValue();
      },
      set(value) {
        setValue(value);
      }
    };
    el._x_forceModelUpdate = (value) => {
      if (value === void 0 && typeof expression === "string" && expression.match(/\./))
        value = "";
      window.fromModel = true;
      mutateDom(() => bind(el, "value", value));
      delete window.fromModel;
    };
    effect3(() => {
      let value = getValue();
      if (modifiers.includes("unintrusive") && document.activeElement.isSameNode(el))
        return;
      el._x_forceModelUpdate(value);
    });
  });
  function getInputValue(el, modifiers, event, currentValue) {
    return mutateDom(() => {
      if (event instanceof CustomEvent && event.detail !== void 0) {
        return typeof event.detail != "undefined" ? event.detail : event.target.value;
      } else if (el.type === "checkbox") {
        if (Array.isArray(currentValue)) {
          let newValue = modifiers.includes("number") ? safeParseNumber(event.target.value) : event.target.value;
          return event.target.checked ? currentValue.concat([newValue]) : currentValue.filter((el2) => !checkedAttrLooseCompare2(el2, newValue));
        } else {
          return event.target.checked;
        }
      } else if (el.tagName.toLowerCase() === "select" && el.multiple) {
        return modifiers.includes("number") ? Array.from(event.target.selectedOptions).map((option) => {
          let rawValue = option.value || option.text;
          return safeParseNumber(rawValue);
        }) : Array.from(event.target.selectedOptions).map((option) => {
          return option.value || option.text;
        });
      } else {
        let rawValue = event.target.value;
        return modifiers.includes("number") ? safeParseNumber(rawValue) : modifiers.includes("trim") ? rawValue.trim() : rawValue;
      }
    });
  }
  function safeParseNumber(rawValue) {
    let number = rawValue ? parseFloat(rawValue) : null;
    return isNumeric2(number) ? number : rawValue;
  }
  function checkedAttrLooseCompare2(valueA, valueB) {
    return valueA == valueB;
  }
  function isNumeric2(subject) {
    return !Array.isArray(subject) && !isNaN(subject);
  }
  function isGetterSetter(value) {
    return value !== null && typeof value === "object" && typeof value.get === "function" && typeof value.set === "function";
  }
  directive("cloak", (el) => queueMicrotask(() => mutateDom(() => el.removeAttribute(prefix("cloak")))));
  addInitSelector(() => `[${prefix("init")}]`);
  directive("init", skipDuringClone((el, { expression }, { evaluate: evaluate2 }) => {
    if (typeof expression === "string") {
      return !!expression.trim() && evaluate2(expression, {}, false);
    }
    return evaluate2(expression, {}, false);
  }));
  directive("text", (el, { expression }, { effect: effect3, evaluateLater: evaluateLater2 }) => {
    let evaluate2 = evaluateLater2(expression);
    effect3(() => {
      evaluate2((value) => {
        mutateDom(() => {
          el.textContent = value;
        });
      });
    });
  });
  directive("html", (el, { expression }, { effect: effect3, evaluateLater: evaluateLater2 }) => {
    let evaluate2 = evaluateLater2(expression);
    effect3(() => {
      evaluate2((value) => {
        mutateDom(() => {
          el.innerHTML = value;
          el._x_ignoreSelf = true;
          initTree(el);
          delete el._x_ignoreSelf;
        });
      });
    });
  });
  mapAttributes(startingWith(":", into(prefix("bind:"))));
  directive("bind", (el, { value, modifiers, expression, original }, { effect: effect3 }) => {
    if (!value) {
      let bindingProviders = {};
      injectBindingProviders(bindingProviders);
      let getBindings = evaluateLater(el, expression);
      getBindings((bindings) => {
        applyBindingsObject(el, bindings, original);
      }, { scope: bindingProviders });
      return;
    }
    if (value === "key")
      return storeKeyForXFor(el, expression);
    let evaluate2 = evaluateLater(el, expression);
    effect3(() => evaluate2((result) => {
      if (result === void 0 && typeof expression === "string" && expression.match(/\./)) {
        result = "";
      }
      mutateDom(() => bind(el, value, result, modifiers));
    }));
  });
  function storeKeyForXFor(el, expression) {
    el._x_keyExpression = expression;
  }
  addRootSelector(() => `[${prefix("data")}]`);
  directive("data", skipDuringClone((el, { expression }, { cleanup: cleanup22 }) => {
    expression = expression === "" ? "{}" : expression;
    let magicContext = {};
    injectMagics(magicContext, el);
    let dataProviderContext = {};
    injectDataProviders(dataProviderContext, magicContext);
    let data2 = evaluate(el, expression, { scope: dataProviderContext });
    if (data2 === void 0)
      data2 = {};
    injectMagics(data2, el);
    let reactiveData = reactive2(data2);
    initInterceptors(reactiveData);
    let undo = addScopeToNode(el, reactiveData);
    reactiveData["init"] && evaluate(el, reactiveData["init"]);
    cleanup22(() => {
      reactiveData["destroy"] && evaluate(el, reactiveData["destroy"]);
      undo();
    });
  }));
  directive("show", (el, { modifiers, expression }, { effect: effect3 }) => {
    let evaluate2 = evaluateLater(el, expression);
    if (!el._x_doHide)
      el._x_doHide = () => {
        mutateDom(() => {
          el.style.setProperty("display", "none", modifiers.includes("important") ? "important" : void 0);
        });
      };
    if (!el._x_doShow)
      el._x_doShow = () => {
        mutateDom(() => {
          if (el.style.length === 1 && el.style.display === "none") {
            el.removeAttribute("style");
          } else {
            el.style.removeProperty("display");
          }
        });
      };
    let hide = () => {
      el._x_doHide();
      el._x_isShown = false;
    };
    let show = () => {
      el._x_doShow();
      el._x_isShown = true;
    };
    let clickAwayCompatibleShow = () => setTimeout(show);
    let toggle = once((value) => value ? show() : hide(), (value) => {
      if (typeof el._x_toggleAndCascadeWithTransitions === "function") {
        el._x_toggleAndCascadeWithTransitions(el, value, show, hide);
      } else {
        value ? clickAwayCompatibleShow() : hide();
      }
    });
    let oldValue;
    let firstTime = true;
    effect3(() => evaluate2((value) => {
      if (!firstTime && value === oldValue)
        return;
      if (modifiers.includes("immediate"))
        value ? clickAwayCompatibleShow() : hide();
      toggle(value);
      oldValue = value;
      firstTime = false;
    }));
  });
  directive("for", (el, { expression }, { effect: effect3, cleanup: cleanup22 }) => {
    let iteratorNames = parseForExpression(expression);
    let evaluateItems = evaluateLater(el, iteratorNames.items);
    let evaluateKey = evaluateLater(el, el._x_keyExpression || "index");
    el._x_prevKeys = [];
    el._x_lookup = {};
    effect3(() => loop(el, iteratorNames, evaluateItems, evaluateKey));
    cleanup22(() => {
      Object.values(el._x_lookup).forEach((el2) => el2.remove());
      delete el._x_prevKeys;
      delete el._x_lookup;
    });
  });
  function loop(el, iteratorNames, evaluateItems, evaluateKey) {
    let isObject22 = (i) => typeof i === "object" && !Array.isArray(i);
    let templateEl = el;
    evaluateItems((items) => {
      if (isNumeric3(items) && items >= 0) {
        items = Array.from(Array(items).keys(), (i) => i + 1);
      }
      if (items === void 0)
        items = [];
      let lookup = el._x_lookup;
      let prevKeys = el._x_prevKeys;
      let scopes = [];
      let keys = [];
      if (isObject22(items)) {
        items = Object.entries(items).map(([key, value]) => {
          let scope2 = getIterationScopeVariables(iteratorNames, value, key, items);
          evaluateKey((value2) => keys.push(value2), { scope: { index: key, ...scope2 } });
          scopes.push(scope2);
        });
      } else {
        for (let i = 0; i < items.length; i++) {
          let scope2 = getIterationScopeVariables(iteratorNames, items[i], i, items);
          evaluateKey((value) => keys.push(value), { scope: { index: i, ...scope2 } });
          scopes.push(scope2);
        }
      }
      let adds = [];
      let moves = [];
      let removes = [];
      let sames = [];
      for (let i = 0; i < prevKeys.length; i++) {
        let key = prevKeys[i];
        if (keys.indexOf(key) === -1)
          removes.push(key);
      }
      prevKeys = prevKeys.filter((key) => !removes.includes(key));
      let lastKey = "template";
      for (let i = 0; i < keys.length; i++) {
        let key = keys[i];
        let prevIndex = prevKeys.indexOf(key);
        if (prevIndex === -1) {
          prevKeys.splice(i, 0, key);
          adds.push([lastKey, i]);
        } else if (prevIndex !== i) {
          let keyInSpot = prevKeys.splice(i, 1)[0];
          let keyForSpot = prevKeys.splice(prevIndex - 1, 1)[0];
          prevKeys.splice(i, 0, keyForSpot);
          prevKeys.splice(prevIndex, 0, keyInSpot);
          moves.push([keyInSpot, keyForSpot]);
        } else {
          sames.push(key);
        }
        lastKey = key;
      }
      for (let i = 0; i < removes.length; i++) {
        let key = removes[i];
        if (!!lookup[key]._x_effects) {
          lookup[key]._x_effects.forEach(dequeueJob);
        }
        lookup[key].remove();
        lookup[key] = null;
        delete lookup[key];
      }
      for (let i = 0; i < moves.length; i++) {
        let [keyInSpot, keyForSpot] = moves[i];
        let elInSpot = lookup[keyInSpot];
        let elForSpot = lookup[keyForSpot];
        let marker = document.createElement("div");
        mutateDom(() => {
          elForSpot.after(marker);
          elInSpot.after(elForSpot);
          elForSpot._x_currentIfEl && elForSpot.after(elForSpot._x_currentIfEl);
          marker.before(elInSpot);
          elInSpot._x_currentIfEl && elInSpot.after(elInSpot._x_currentIfEl);
          marker.remove();
        });
        refreshScope(elForSpot, scopes[keys.indexOf(keyForSpot)]);
      }
      for (let i = 0; i < adds.length; i++) {
        let [lastKey2, index] = adds[i];
        let lastEl = lastKey2 === "template" ? templateEl : lookup[lastKey2];
        if (lastEl._x_currentIfEl)
          lastEl = lastEl._x_currentIfEl;
        let scope2 = scopes[index];
        let key = keys[index];
        let clone2 = document.importNode(templateEl.content, true).firstElementChild;
        addScopeToNode(clone2, reactive2(scope2), templateEl);
        mutateDom(() => {
          lastEl.after(clone2);
          initTree(clone2);
        });
        if (typeof key === "object") {
          warn2("x-for key cannot be an object, it must be a string or an integer", templateEl);
        }
        lookup[key] = clone2;
      }
      for (let i = 0; i < sames.length; i++) {
        refreshScope(lookup[sames[i]], scopes[keys.indexOf(sames[i])]);
      }
      templateEl._x_prevKeys = keys;
    });
  }
  function parseForExpression(expression) {
    let forIteratorRE = /,([^,\}\]]*)(?:,([^,\}\]]*))?$/;
    let stripParensRE = /^\s*\(|\)\s*$/g;
    let forAliasRE = /([\s\S]*?)\s+(?:in|of)\s+([\s\S]*)/;
    let inMatch = expression.match(forAliasRE);
    if (!inMatch)
      return;
    let res = {};
    res.items = inMatch[2].trim();
    let item = inMatch[1].replace(stripParensRE, "").trim();
    let iteratorMatch = item.match(forIteratorRE);
    if (iteratorMatch) {
      res.item = item.replace(forIteratorRE, "").trim();
      res.index = iteratorMatch[1].trim();
      if (iteratorMatch[2]) {
        res.collection = iteratorMatch[2].trim();
      }
    } else {
      res.item = item;
    }
    return res;
  }
  function getIterationScopeVariables(iteratorNames, item, index, items) {
    let scopeVariables = {};
    if (/^\[.*\]$/.test(iteratorNames.item) && Array.isArray(item)) {
      let names = iteratorNames.item.replace("[", "").replace("]", "").split(",").map((i) => i.trim());
      names.forEach((name, i) => {
        scopeVariables[name] = item[i];
      });
    } else if (/^\{.*\}$/.test(iteratorNames.item) && !Array.isArray(item) && typeof item === "object") {
      let names = iteratorNames.item.replace("{", "").replace("}", "").split(",").map((i) => i.trim());
      names.forEach((name) => {
        scopeVariables[name] = item[name];
      });
    } else {
      scopeVariables[iteratorNames.item] = item;
    }
    if (iteratorNames.index)
      scopeVariables[iteratorNames.index] = index;
    if (iteratorNames.collection)
      scopeVariables[iteratorNames.collection] = items;
    return scopeVariables;
  }
  function isNumeric3(subject) {
    return !Array.isArray(subject) && !isNaN(subject);
  }
  function handler2() {
  }
  handler2.inline = (el, { expression }, { cleanup: cleanup22 }) => {
    let root = closestRoot(el);
    if (!root._x_refs)
      root._x_refs = {};
    root._x_refs[expression] = el;
    cleanup22(() => delete root._x_refs[expression]);
  };
  directive("ref", handler2);
  directive("if", (el, { expression }, { effect: effect3, cleanup: cleanup22 }) => {
    let evaluate2 = evaluateLater(el, expression);
    let show = () => {
      if (el._x_currentIfEl)
        return el._x_currentIfEl;
      let clone2 = el.content.cloneNode(true).firstElementChild;
      addScopeToNode(clone2, {}, el);
      mutateDom(() => {
        el.after(clone2);
        initTree(clone2);
      });
      el._x_currentIfEl = clone2;
      el._x_undoIf = () => {
        walk(clone2, (node) => {
          if (!!node._x_effects) {
            node._x_effects.forEach(dequeueJob);
          }
        });
        clone2.remove();
        delete el._x_currentIfEl;
      };
      return clone2;
    };
    let hide = () => {
      if (!el._x_undoIf)
        return;
      el._x_undoIf();
      delete el._x_undoIf;
    };
    effect3(() => evaluate2((value) => {
      value ? show() : hide();
    }));
    cleanup22(() => el._x_undoIf && el._x_undoIf());
  });
  directive("id", (el, { expression }, { evaluate: evaluate2 }) => {
    let names = evaluate2(expression);
    names.forEach((name) => setIdRoot(el, name));
  });
  mapAttributes(startingWith("@", into(prefix("on:"))));
  directive("on", skipDuringClone((el, { value, modifiers, expression }, { cleanup: cleanup22 }) => {
    let evaluate2 = expression ? evaluateLater(el, expression) : () => {
    };
    if (el.tagName.toLowerCase() === "template") {
      if (!el._x_forwardEvents)
        el._x_forwardEvents = [];
      if (!el._x_forwardEvents.includes(value))
        el._x_forwardEvents.push(value);
    }
    let removeListener = on2(el, value, modifiers, (e) => {
      evaluate2(() => {
      }, { scope: { $event: e }, params: [e] });
    });
    cleanup22(() => removeListener());
  }));
  warnMissingPluginDirective("Collapse", "collapse", "collapse");
  warnMissingPluginDirective("Intersect", "intersect", "intersect");
  warnMissingPluginDirective("Focus", "trap", "focus");
  warnMissingPluginDirective("Mask", "mask", "mask");
  function warnMissingPluginDirective(name, directiveName2, slug) {
    directive(directiveName2, (el) => warn2(`You can't use [x-${directiveName2}] without first installing the "${name}" plugin here: https://alpinejs.dev/plugins/${slug}`, el));
  }
  alpine_default.setEvaluator(normalEvaluator);
  alpine_default.setReactivityEngine({ reactive: reactive22, effect: effect22, release: stop, raw: toRaw2 });
  var src_default = alpine_default;
  var module_default = src_default;

  // js/request.js
  var store2 = /* @__PURE__ */ new Map();
  var uri = document.querySelector("[data-uri]").getAttribute("data-uri");
  async function callMethod(symbol, method, params) {
    let result = await requestMethodCall(symbol, method, params);
    return result;
  }
  var requestTargetQueue = /* @__PURE__ */ new Map();
  function requestMethodCall(symbol, method, params) {
    requestCommit(symbol);
    return new Promise((resolve, reject) => {
      let queue2 = requestTargetQueue.get(symbol);
      let path = "";
      queue2.calls.push({
        path,
        method,
        params,
        handleReturn(value) {
          resolve(value);
        }
      });
    });
  }
  function requestCommit(symbol) {
    if (!requestTargetQueue.has(symbol)) {
      requestTargetQueue.set(symbol, {
        calls: [],
        receivers: [],
        resolvers: [],
        handleResponse() {
          this.resolvers.forEach((i) => i());
        }
      });
    }
    triggerSend();
    return new Promise((resolve, reject) => {
      let queue2 = requestTargetQueue.get(symbol);
      queue2.resolvers.push(resolve);
    });
  }
  var requestBufferTimeout;
  function triggerSend() {
    if (requestBufferTimeout)
      return;
    requestBufferTimeout = setTimeout(() => {
      sendMethodCall();
      requestBufferTimeout = void 0;
    }, 5);
  }
  async function sendMethodCall() {
    requestTargetQueue.forEach((request, symbol) => {
      let target = store2.get(symbol);
      trigger2("request.prepare", target);
    });
    let payload = [];
    let successReceivers = [];
    let failureReceivers = [];
    requestTargetQueue.forEach((request, symbol) => {
      let target = store2.get(symbol);
      let propertiesDiff = diff(target.canonical, target.ephemeral);
      let targetPaylaod = {
        snapshot: target.encodedSnapshot,
        updates: propertiesDiff,
        calls: request.calls.map((i) => ({
          path: i.path,
          method: i.method,
          params: i.params
        }))
      };
      payload.push(targetPaylaod);
      let finishTarget = trigger2("request", target, targetPaylaod);
      failureReceivers.push(() => {
        let failed = true;
        finishTarget(failed);
      });
      successReceivers.push((snapshot, effects) => {
        target.mergeNewSnapshot(snapshot, effects);
        processEffects(target, target.effects);
        if (effects["returns"]) {
          let returns = effects["returns"];
          let returnHandlerStack = request.calls.map(({ handleReturn }) => handleReturn);
          returnHandlerStack.forEach((handleReturn, index) => {
            handleReturn(returns[index]);
          });
        }
        finishTarget({ snapshot, effects });
        request.handleResponse();
      });
    });
    requestTargetQueue.clear();
    let options = {
      method: "POST",
      body: JSON.stringify({
        _token: getCsrfToken(),
        components: payload
      }),
      headers: {
        "Content-type": "application/json",
        "X-Synthetic": ""
      }
    };
    let finishWiretap = trigger2("wiretap.request", options);
    let finishFetch = trigger2("fetch", uri, options);
    let response = await fetch(uri, options);
    response = finishFetch(response);
    let succeed = async (responseContent) => {
      let { components: components2 } = JSON.parse(responseContent);
      for (let i = 0; i < components2.length; i++) {
        let { snapshot, effects } = components2[i];
        successReceivers[i](snapshot, effects);
      }
    };
    let fail = async () => {
      for (let i = 0; i < failureReceivers.length; i++) {
        failureReceivers[i]();
      }
      let failed = true;
    };
    await handleResponse(response, succeed, fail, finishWiretap);
  }
  function getCsrfToken() {
    if (document.querySelector("[data-csrf]")) {
      return document.querySelector("[data-csrf]").getAttribute("data-csrf");
    }
    throw "Livewire: No CSRF token detected";
  }
  function processEffects(target, effects) {
    trigger2("effects", target, effects);
  }
  async function handleResponse(response, succeed, fail, finishWiretap) {
    let content = await response.text();
    if (response.ok) {
      if (response.redirected) {
        window.location.href = response.url;
      }
      if (contentIsFromDump(content)) {
        [dump, content] = splitDumpFromContent(content);
        showHtmlModal(dump);
        finishWiretap({ content: "{}", failed: true });
      } else {
        finishWiretap({ content, failed: false });
      }
      return await succeed(content);
    }
    finishWiretap({ content: "{}", failed: true });
    let skipDefault = false;
    trigger2("response.error", response, content, () => skipDefault = true);
    if (skipDefault)
      return await fail();
    if (response.status === 419) {
      handlePageExpiry();
      return await fail();
    }
    handleFailure(content);
    await fail();
  }
  function contentIsFromDump(content) {
    return !!content.match(/<script>Sfdump\(".+"\)<\/script>/);
  }
  function splitDumpFromContent(content) {
    let dump2 = content.match(/.*<script>Sfdump\(".+"\)<\/script>/s);
    return [dump2, content.replace(dump2, "")];
  }
  function handlePageExpiry() {
    confirm("This page has expired.\nWould you like to refresh the page?") && window.location.reload();
  }
  function handleFailure(content) {
    let html = content;
    showHtmlModal(html);
  }

  // js/features/supportEntangle.js
  function generateEntangleFunction(component) {
    return (name, live) => {
      let isLive = live;
      let livewireProperty = name;
      let livewireComponent = component.$wire;
      let livewirePropertyValue = livewireComponent.get(livewireProperty);
      let interceptor2 = module_default.interceptor((initialValue, getter, setter, path, key) => {
        if (typeof livewirePropertyValue === "undefined") {
          console.error(`Livewire Entangle Error: Livewire property '${livewireProperty}' cannot be found`);
          return;
        }
        queueMicrotask(() => {
          module_default.entangle({
            get() {
              return livewireComponent.get(name);
            },
            set(value) {
              livewireComponent.set(name, value, isLive);
            }
          }, {
            get() {
              return getter();
            },
            set(value) {
              setter(value);
            }
          });
        });
        return livewireComponent.get(name);
      }, (obj) => {
        Object.defineProperty(obj, "live", {
          get() {
            isLive = true;
            return obj;
          }
        });
      });
      return interceptor2(livewirePropertyValue);
    };
  }

  // js/$wire.js
  var properties = {};
  var fallback;
  function wireProperty(name, callback) {
    properties[name] = callback;
  }
  function wireFallback(callback) {
    fallback = callback;
  }
  function generateWireObject(component, state) {
    return new Proxy({}, {
      get(target, property) {
        if (property === "__target")
          return component;
        if (property in properties) {
          return getProperty(component, property);
        } else if (property in state) {
          return state[property];
        } else if (!["then"].includes(property)) {
          return getFallback(component)(property);
        }
      },
      set(target, property, value) {
        if (property in state) {
          state[property] = value;
        }
      }
    });
  }
  function getProperty(component, name) {
    return properties[name](component);
  }
  function getFallback(component) {
    return fallback(component);
  }
  module_default.magic("wire", (el) => closestComponent(el).$wire);
  wireProperty("__target", (component) => component);
  wireProperty("get", (component) => (property, reactive3 = true) => dataGet(reactive3 ? component.reactive : component.ephemeral, property));
  wireProperty("set", (component) => async (property, value, live = true) => {
    dataSet(component.reactive, property, value);
    return live ? await requestCommit(component.symbol) : Promise.resolve();
  });
  wireProperty("call", (component) => async (method, ...params) => {
    return await component.$wire[method](...params);
  });
  wireProperty("entangle", (component) => (name, live = false) => {
    return generateEntangleFunction(component)(name, live);
  });
  wireProperty("$set", (component) => (...params) => {
    return component.$wire.set(...params);
  });
  wireProperty("$toggle", (component) => (name) => {
    return component.$wire.set(name, !component.$wire.get(name));
  });
  wireProperty("$watch", (component) => (path, callback) => {
    let firstTime = true;
    let old = void 0;
    effect(() => {
      let value = dataGet(component.reactive, path);
      if (firstTime) {
        firstTime = false;
        return;
      }
      pauseTracking();
      callback(value, old);
      old = value;
      enableTracking();
    });
  });
  wireProperty("$watchEffect", (component) => (callback) => effect(callback));
  wireProperty("$refresh", (component) => async () => await requestCommit(component.symbol));
  wireProperty("$commit", (component) => async () => await requestCommit(component.symbol));
  wireFallback((component) => (property) => async (...params) => {
    if (params.length === 1 && params[0] instanceof Event) {
      params = [];
    }
    return await callMethod(component.symbol, property, params);
  });
  var parentMemo;
  wireProperty("$parent", (component) => {
    if (parentMemo)
      return parentMemo.$wire;
    let parent = closestComponent(component.el.parentElement);
    parentMemo = parent;
    return parent.$wire;
  });
  wireProperty("$on", (component) => (...params) => listen(component, ...params));
  wireProperty("$dispatch", (component) => (...params) => dispatch3(component, ...params));
  wireProperty("$dispatchSelf", (component) => (...params) => dispatchSelf(component, ...params));
  wireProperty("$dispatchTo", (component) => (...params) => dispatchTo(component, ...params));
  wireProperty("dispatch", (component) => (...params) => dispatch3(component, ...params));
  wireProperty("dispatchSelf", (component) => (...params) => dispatchSelf(component, ...params));
  wireProperty("dispatchTo", (component) => (...params) => dispatchTo(component, ...params));

  // js/component.js
  var Component = class {
    constructor(el) {
      if (el.__livewire)
        throw "Component already initialized";
      el.__livewire = this;
      this.symbol = Symbol();
      store2.set(this.symbol, this);
      this.el = el;
      this.id = el.getAttribute("wire:id");
      this.__livewireId = this.id;
      this.encodedSnapshot = el.getAttribute("wire:snapshot");
      this.snapshot = JSON.parse(this.encodedSnapshot);
      this.name = this.snapshot.memo.name;
      this.effects = JSON.parse(el.getAttribute("wire:effects"));
      this.canonical = extractData(deepClone(this.snapshot.data));
      this.ephemeral = extractData(deepClone(this.snapshot.data));
      this.reactive = Alpine.reactive(this.ephemeral);
      this.$wire = generateWireObject(this, this.reactive);
      processEffects(this, this.effects);
    }
    mergeNewSnapshot(encodedSnapshot, effects) {
      this.encodedSnapshot = encodedSnapshot;
      let snapshot = JSON.parse(encodedSnapshot);
      this.snapshot = snapshot;
      this.effects = effects;
      this.canonical = extractData(deepClone(snapshot.data));
      let newData = extractData(deepClone(snapshot.data));
      Object.entries(this.ephemeral).forEach(([key, value]) => {
        if (!deeplyEqual(this.ephemeral[key], newData[key])) {
          this.reactive[key] = newData[key];
        }
      });
    }
    replayUpdate(snapshot, html, dirty) {
      let effects = { ...this.effects, html, dirty };
      this.mergeNewSnapshot(JSON.stringify(snapshot), effects);
      processEffects(this, { html, dirty });
    }
    get children() {
      let meta = this.snapshot.memo;
      let childIds = Object.values(meta.children).map((i) => i[1]);
      return childIds.map((id) => findComponent(id));
    }
  };

  // js/store.js
  var components = {};
  function initComponent(el) {
    let component = new Component(el);
    if (components[component.id])
      throw "Component already registered";
    trigger2("component.init", component);
    components[component.id] = component;
  }
  function findComponent(id) {
    let component = components[id];
    if (!component)
      throw "Component not found: ".id;
    return component;
  }
  function closestComponent(el, strict = true) {
    let closestRoot2 = Alpine.findClosest(el, (i) => i.__livewire);
    if (!closestRoot2) {
      if (strict)
        throw "Could not find Livewire component in DOM tree";
      return;
    }
    return closestRoot2.__livewire;
  }
  function componentsByName(name) {
    return Object.values(components).filter((component) => {
      return name == component.name;
    });
  }
  function getByName(name) {
    return componentsByName(name).map((i) => i.$wire);
  }
  function find(id) {
    let component = components[id];
    return component && component.$wire;
  }
  function first() {
    return Object.values(components)[0].$wire;
  }

  // js/features/supportEvents.js
  on("effects", (component, effects) => {
    registerListeners(component, effects.listeners || []);
    dispatchEvents(component, effects.dispatches || []);
  });
  function registerListeners(component, listeners2) {
    listeners2.forEach((name) => {
      window.addEventListener(name, (e) => {
        if (e.__livewire)
          e.__livewire.receivedBy.push(component);
        component.$wire.call("__dispatch", name, e.detail);
      });
      component.el.addEventListener(name, (e) => {
        if (e.__livewire && e.bubbles)
          return;
        if (e.__livewire)
          e.__livewire.receivedBy.push(component.id);
        component.$wire.call("__dispatch", name, e.detail);
      });
    });
  }
  function dispatchEvents(component, dispatches) {
    dispatches.forEach(({ name, params = {}, self: self2 = false, to }) => {
      if (self2)
        dispatchSelf(component, component.id, name, params);
      else if (to)
        dispatchTo(component, to, name, params);
      else
        dispatch3(component, name, params);
    });
  }
  function dispatchEvent(component, target, name, params, bubbles = true) {
    let e = new CustomEvent(name, { bubbles, detail: params });
    e.__livewire = { from: component.id, name, params, receivedBy: [] };
    trigger2("dispatch", e);
    target.dispatchEvent(e);
  }
  function dispatch3(component, name, params) {
    dispatchEvent(component, window, name, params);
  }
  function dispatchSelf(component, name, params) {
    dispatchEvent(component, component.el, name, params, false);
  }
  function dispatchTo(component, componentName, name, params) {
    let targets = componentsByName(componentName);
    targets.forEach((target) => {
      dispatchEvent(component, target.el, name, params, false);
    });
  }
  function listen(component, name, callback) {
    component.el.addEventListener(name, (e) => {
      callback(e.detail);
    });
  }
  function on3() {
  }

  // js/directives.js
  var directives2 = {};
  function directive2(name, callback) {
    directives2[name] = callback;
  }
  function initDirectives(el, component) {
    let elDirectives = getDirectives(el);
    Object.entries(directives2).forEach(([name, callback]) => {
      elDirectives.directives.filter(({ value }) => value === name).forEach((directive3) => {
        callback(el, directive3, {
          component,
          cleanup: (callback2) => {
            module_default.onAttributeRemoved(el, "wire:".directive, callback2);
          }
        });
      });
    });
  }
  function getDirectives(el) {
    return new DirectiveManager(el);
  }
  var DirectiveManager = class {
    constructor(el) {
      this.el = el;
      this.directives = this.extractTypeModifiersAndValue();
    }
    all() {
      return this.directives;
    }
    has(value) {
      return this.directives.map((directive3) => directive3.value).includes(value);
    }
    missing(value) {
      return !this.has(value);
    }
    get(value) {
      return this.directives.find((directive3) => directive3.value === value);
    }
    extractTypeModifiersAndValue() {
      return Array.from(this.el.getAttributeNames().filter((name) => name.match(new RegExp("wire:"))).map((name) => {
        const [value, ...modifiers] = name.replace(new RegExp("wire:"), "").split(".");
        return new Directive(value, modifiers, name, this.el);
      }));
    }
  };
  var Directive = class {
    constructor(value, modifiers, rawName, el) {
      this.rawName = rawName;
      this.el = el;
      this.eventContext;
      this.value = value;
      this.modifiers = modifiers;
      this.expression = this.el.getAttribute(this.rawName);
    }
    get method() {
      const { method } = this.parseOutMethodAndParams(this.expression);
      return method;
    }
    get params() {
      const { params } = this.parseOutMethodAndParams(this.expression);
      return params;
    }
    parseOutMethodAndParams(rawMethod) {
      let method = rawMethod;
      let params = [];
      const methodAndParamString = method.match(/(.*?)\((.*)\)/s);
      if (methodAndParamString) {
        method = methodAndParamString[1];
        let func = new Function("$event", `return (function () {
                for (var l=arguments.length, p=new Array(l), k=0; k<l; k++) {
                    p[k] = arguments[k];
                }
                return [].concat(p);
            })(${methodAndParamString[2]})`);
        params = func(this.eventContext);
      }
      return { method, params };
    }
  };

  // ../alpine/packages/intersect/dist/module.esm.js
  function src_default2(Alpine3) {
    Alpine3.directive("intersect", (el, { value, expression, modifiers }, { evaluateLater: evaluateLater2, cleanup: cleanup3 }) => {
      let evaluate2 = evaluateLater2(expression);
      let options = {
        rootMargin: getRootMargin(modifiers),
        threshold: getThreshhold(modifiers)
      };
      let observer2 = new IntersectionObserver((entries) => {
        entries.forEach((entry) => {
          if (entry.isIntersecting === (value === "leave"))
            return;
          evaluate2();
          modifiers.includes("once") && observer2.disconnect();
        });
      }, options);
      observer2.observe(el);
      cleanup3(() => {
        observer2.disconnect();
      });
    });
  }
  function getThreshhold(modifiers) {
    if (modifiers.includes("full"))
      return 0.99;
    if (modifiers.includes("half"))
      return 0.5;
    if (!modifiers.includes("threshold"))
      return 0;
    let threshold = modifiers[modifiers.indexOf("threshold") + 1];
    if (threshold === "100")
      return 1;
    if (threshold === "0")
      return 0;
    return Number(`.${threshold}`);
  }
  function getLengthValue(rawValue) {
    let match = rawValue.match(/^(-?[0-9]+)(px|%)?$/);
    return match ? match[1] + (match[2] || "px") : void 0;
  }
  function getRootMargin(modifiers) {
    const key = "margin";
    const fallback2 = "0px 0px 0px 0px";
    const index = modifiers.indexOf(key);
    if (index === -1)
      return fallback2;
    let values = [];
    for (let i = 1; i < 5; i++) {
      values.push(getLengthValue(modifiers[index + i] || ""));
    }
    values = values.filter((v) => v !== void 0);
    return values.length ? values.join(" ").trim() : fallback2;
  }
  var module_default2 = src_default2;

  // ../alpine/packages/history/dist/module.esm.js
  function history(Alpine3) {
    Alpine3.magic("queryString", (el, { interceptor: interceptor2 }) => {
      let alias;
      let alwaysShow = false;
      let usePush = false;
      return interceptor2((initialSeedValue, getter, setter, path, key) => {
        let queryKey = alias || path;
        let { initial, replace: replace2, push: push2, pop } = track3(queryKey, initialSeedValue, alwaysShow);
        setter(initial);
        if (!usePush) {
          Alpine3.effect(() => replace2(getter()));
        } else {
          Alpine3.effect(() => push2(getter()));
          pop(async (newValue) => {
            setter(newValue);
            let tillTheEndOfTheMicrotaskQueue = () => Promise.resolve();
            await tillTheEndOfTheMicrotaskQueue();
          });
        }
        return initial;
      }, (func) => {
        func.alwaysShow = () => {
          alwaysShow = true;
          return func;
        };
        func.usePush = () => {
          usePush = true;
          return func;
        };
        func.as = (key) => {
          alias = key;
          return func;
        };
      });
    });
    Alpine3.history = { track: track3 };
  }
  function track3(name, initialSeedValue, alwaysShow = false) {
    let { has: has3, get: get3, set: set3, remove } = queryStringUtils();
    let url = new URL(window.location.href);
    let isInitiallyPresentInUrl = has3(url, name);
    let initialValue = isInitiallyPresentInUrl ? get3(url, name) : initialSeedValue;
    let initialValueMemo = JSON.stringify(initialValue);
    let hasReturnedToInitialValue = (newValue) => JSON.stringify(newValue) === initialValueMemo;
    if (alwaysShow)
      url = set3(url, name, initialValue);
    replace(url, name, { value: initialValue });
    let lock = false;
    let update = (strategy, newValue) => {
      if (lock)
        return;
      let url2 = new URL(window.location.href);
      if (!alwaysShow && !isInitiallyPresentInUrl && hasReturnedToInitialValue(newValue)) {
        url2 = remove(url2, name);
      } else {
        url2 = set3(url2, name, newValue);
      }
      strategy(url2, name, { value: newValue });
    };
    return {
      initial: initialValue,
      replace(newValue) {
        update(replace, newValue);
      },
      push(newValue) {
        update(push, newValue);
      },
      pop(receiver) {
        window.addEventListener("popstate", (e) => {
          if (!e.state || !e.state.alpine)
            return;
          Object.entries(e.state.alpine).forEach(([iName, { value: newValue }]) => {
            if (iName !== name)
              return;
            lock = true;
            let result = receiver(newValue);
            if (result instanceof Promise) {
              result.finally(() => lock = false);
            } else {
              lock = false;
            }
          });
        });
      }
    };
  }
  function replace(url, key, object) {
    let state = window.history.state || {};
    if (!state.alpine)
      state.alpine = {};
    state.alpine[key] = unwrap(object);
    window.history.replaceState(state, "", url.toString());
  }
  function push(url, key, object) {
    let state = { alpine: { ...window.history.state.alpine, ...{ [key]: unwrap(object) } } };
    window.history.pushState(state, "", url.toString());
  }
  function unwrap(object) {
    return JSON.parse(JSON.stringify(object));
  }
  function queryStringUtils() {
    return {
      has(url, key) {
        let search = url.search;
        if (!search)
          return false;
        let data2 = fromQueryString(search);
        return Object.keys(data2).includes(key);
      },
      get(url, key) {
        let search = url.search;
        if (!search)
          return false;
        let data2 = fromQueryString(search);
        return data2[key];
      },
      set(url, key, value) {
        let data2 = fromQueryString(url.search);
        data2[key] = value;
        url.search = toQueryString(data2);
        return url;
      },
      remove(url, key) {
        let data2 = fromQueryString(url.search);
        delete data2[key];
        url.search = toQueryString(data2);
        return url;
      }
    };
  }
  function toQueryString(data2) {
    let isObjecty2 = (subject) => typeof subject === "object" && subject !== null;
    let buildQueryStringEntries = (data22, entries2 = {}, baseKey = "") => {
      Object.entries(data22).forEach(([iKey, iValue]) => {
        let key = baseKey === "" ? iKey : `${baseKey}[${iKey}]`;
        if (!isObjecty2(iValue)) {
          entries2[key] = encodeURIComponent(iValue).replaceAll("%20", "+");
        } else {
          entries2 = { ...entries2, ...buildQueryStringEntries(iValue, entries2, key) };
        }
      });
      return entries2;
    };
    let entries = buildQueryStringEntries(data2);
    return Object.entries(entries).map(([key, value]) => `${key}=${value}`).join("&");
  }
  function fromQueryString(search) {
    search = search.replace("?", "");
    if (search === "")
      return {};
    let insertDotNotatedValueIntoData = (key, value, data22) => {
      let [first2, second, ...rest] = key.split(".");
      if (!second)
        return data22[key] = value;
      if (data22[first2] === void 0) {
        data22[first2] = isNaN(second) ? {} : [];
      }
      insertDotNotatedValueIntoData([second, ...rest].join("."), value, data22[first2]);
    };
    let entries = search.split("&").map((i) => i.split("="));
    let data2 = {};
    entries.forEach(([key, value]) => {
      value = decodeURIComponent(value.replaceAll("+", "%20"));
      if (!key.includes("[")) {
        data2[key] = value;
      } else {
        let dotNotatedKey = key.replaceAll("[", ".").replaceAll("]", "");
        insertDotNotatedValueIntoData(dotNotatedKey, value, data2);
      }
    });
    return data2;
  }
  var module_default3 = history;

  // ../alpine/packages/morph/dist/module.esm.js
  function createElement(html) {
    const template = document.createElement("template");
    template.innerHTML = html;
    return template.content.firstElementChild;
  }
  function textOrComment(el) {
    return el.nodeType === 3 || el.nodeType === 8;
  }
  var dom = {
    replace(children, old, replacement) {
      let index = children.indexOf(old);
      if (index === -1)
        throw "Cant find element in children";
      old.replaceWith(replacement);
      children[index] = replacement;
      return children;
    },
    before(children, reference, subject) {
      let index = children.indexOf(reference);
      if (index === -1)
        throw "Cant find element in children";
      reference.before(subject);
      children.splice(index, 0, subject);
      return children;
    },
    append(children, subject, appendFn) {
      let last = children[children.length - 1];
      appendFn(subject);
      children.push(subject);
      return children;
    },
    remove(children, subject) {
      let index = children.indexOf(subject);
      if (index === -1)
        throw "Cant find element in children";
      subject.remove();
      return children.filter((i) => i !== subject);
    },
    first(children) {
      return this.teleportTo(children[0]);
    },
    next(children, reference) {
      let index = children.indexOf(reference);
      if (index === -1)
        return;
      return this.teleportTo(this.teleportBack(children[index + 1]));
    },
    teleportTo(el) {
      if (!el)
        return el;
      if (el._x_teleport)
        return el._x_teleport;
      return el;
    },
    teleportBack(el) {
      if (!el)
        return el;
      if (el._x_teleportBack)
        return el._x_teleportBack;
      return el;
    }
  };
  var resolveStep = () => {
  };
  var logger = () => {
  };
  function morph(from, toHtml, options) {
    let fromEl;
    let toEl;
    let key, lookahead, updating, updated, removing, removed, adding, added;
    function assignOptions(options2 = {}) {
      let defaultGetKey = (el) => el.getAttribute("key");
      let noop = () => {
      };
      updating = options2.updating || noop;
      updated = options2.updated || noop;
      removing = options2.removing || noop;
      removed = options2.removed || noop;
      adding = options2.adding || noop;
      added = options2.added || noop;
      key = options2.key || defaultGetKey;
      lookahead = options2.lookahead || false;
    }
    function patch(from2, to) {
      if (differentElementNamesTypesOrKeys(from2, to)) {
        return patchElement(from2, to);
      }
      let updateChildrenOnly = false;
      if (shouldSkip(updating, from2, to, () => updateChildrenOnly = true))
        return;
      window.Alpine && initializeAlpineOnTo(from2, to, () => updateChildrenOnly = true);
      if (textOrComment(to)) {
        patchNodeValue(from2, to);
        updated(from2, to);
        return;
      }
      if (!updateChildrenOnly) {
        patchAttributes(from2, to);
      }
      updated(from2, to);
      patchChildren(Array.from(from2.childNodes), Array.from(to.childNodes), (toAppend) => {
        from2.appendChild(toAppend);
      });
    }
    function differentElementNamesTypesOrKeys(from2, to) {
      return from2.nodeType != to.nodeType || from2.nodeName != to.nodeName || getKey(from2) != getKey(to);
    }
    function patchElement(from2, to) {
      if (shouldSkip(removing, from2))
        return;
      let toCloned = to.cloneNode(true);
      if (shouldSkip(adding, toCloned))
        return;
      dom.replace([from2], from2, toCloned);
      removed(from2);
      added(toCloned);
    }
    function patchNodeValue(from2, to) {
      let value = to.nodeValue;
      if (from2.nodeValue !== value) {
        from2.nodeValue = value;
      }
    }
    function patchAttributes(from2, to) {
      if (from2._x_transitioning)
        return;
      if (from2._x_isShown && !to._x_isShown) {
        return;
      }
      if (!from2._x_isShown && to._x_isShown) {
        return;
      }
      let domAttributes = Array.from(from2.attributes);
      let toAttributes = Array.from(to.attributes);
      for (let i = domAttributes.length - 1; i >= 0; i--) {
        let name = domAttributes[i].name;
        if (!to.hasAttribute(name)) {
          from2.removeAttribute(name);
        }
      }
      for (let i = toAttributes.length - 1; i >= 0; i--) {
        let name = toAttributes[i].name;
        let value = toAttributes[i].value;
        if (from2.getAttribute(name) !== value) {
          from2.setAttribute(name, value);
        }
      }
    }
    function patchChildren(fromChildren, toChildren, appendFn) {
      let fromKeyDomNodeMap = {};
      let fromKeyHoldovers = {};
      let currentTo = dom.first(toChildren);
      let currentFrom = dom.first(fromChildren);
      while (currentTo) {
        let toKey = getKey(currentTo);
        let fromKey = getKey(currentFrom);
        if (!currentFrom) {
          if (toKey && fromKeyHoldovers[toKey]) {
            let holdover = fromKeyHoldovers[toKey];
            fromChildren = dom.append(fromChildren, holdover, appendFn);
            currentFrom = holdover;
          } else {
            if (!shouldSkip(adding, currentTo)) {
              let clone2 = currentTo.cloneNode(true);
              fromChildren = dom.append(fromChildren, clone2, appendFn);
              added(clone2);
            }
            currentTo = dom.next(toChildren, currentTo);
            continue;
          }
        }
        let isIf = (node) => node.nodeType === 8 && node.textContent === " __BLOCK__ ";
        let isEnd = (node) => node.nodeType === 8 && node.textContent === " __ENDBLOCK__ ";
        if (isIf(currentTo) && isIf(currentFrom)) {
          let newFromChildren = [];
          let appendPoint;
          let nestedIfCount = 0;
          while (currentFrom) {
            let next = dom.next(fromChildren, currentFrom);
            if (isIf(next)) {
              nestedIfCount++;
            } else if (isEnd(next) && nestedIfCount > 0) {
              nestedIfCount--;
            } else if (isEnd(next) && nestedIfCount === 0) {
              currentFrom = dom.next(fromChildren, next);
              appendPoint = next;
              break;
            }
            newFromChildren.push(next);
            currentFrom = next;
          }
          let newToChildren = [];
          nestedIfCount = 0;
          while (currentTo) {
            let next = dom.next(toChildren, currentTo);
            if (isIf(next)) {
              nestedIfCount++;
            } else if (isEnd(next) && nestedIfCount > 0) {
              nestedIfCount--;
            } else if (isEnd(next) && nestedIfCount === 0) {
              currentTo = dom.next(toChildren, next);
              break;
            }
            newToChildren.push(next);
            currentTo = next;
          }
          patchChildren(newFromChildren, newToChildren, (node) => appendPoint.before(node));
          continue;
        }
        if (currentFrom.nodeType === 1 && lookahead) {
          let nextToElementSibling = dom.next(toChildren, currentTo);
          let found = false;
          while (!found && nextToElementSibling) {
            if (currentFrom.isEqualNode(nextToElementSibling)) {
              found = true;
              [fromChildren, currentFrom] = addNodeBefore(fromChildren, currentTo, currentFrom);
              fromKey = getKey(currentFrom);
            }
            nextToElementSibling = dom.next(toChildren, nextToElementSibling);
          }
        }
        if (toKey !== fromKey) {
          if (!toKey && fromKey) {
            fromKeyHoldovers[fromKey] = currentFrom;
            [fromChildren, currentFrom] = addNodeBefore(fromChildren, currentTo, currentFrom);
            fromChildren = dom.remove(fromChildren, fromKeyHoldovers[fromKey]);
            currentFrom = dom.next(fromChildren, currentFrom);
            currentTo = dom.next(toChildren, currentTo);
            continue;
          }
          if (toKey && !fromKey) {
            if (fromKeyDomNodeMap[toKey]) {
              fromChildren = dom.replace(fromChildren, currentFrom, fromKeyDomNodeMap[toKey]);
              currentFrom = fromKeyDomNodeMap[toKey];
            }
          }
          if (toKey && fromKey) {
            let fromKeyNode = fromKeyDomNodeMap[toKey];
            if (fromKeyNode) {
              fromKeyHoldovers[fromKey] = currentFrom;
              fromChildren = dom.replace(fromChildren, currentFrom, fromKeyNode);
              currentFrom = fromKeyNode;
            } else {
              fromKeyHoldovers[fromKey] = currentFrom;
              [fromChildren, currentFrom] = addNodeBefore(fromChildren, currentTo, currentFrom);
              fromChildren = dom.remove(fromChildren, fromKeyHoldovers[fromKey]);
              currentFrom = dom.next(fromChildren, currentFrom);
              currentTo = dom.next(toChildren, currentTo);
              continue;
            }
          }
        }
        let currentFromNext = currentFrom && dom.next(fromChildren, currentFrom);
        patch(currentFrom, currentTo);
        currentTo = currentTo && dom.next(toChildren, currentTo);
        currentFrom = currentFromNext;
      }
      let removals = [];
      while (currentFrom) {
        if (!shouldSkip(removing, currentFrom))
          removals.push(currentFrom);
        currentFrom = dom.next(fromChildren, currentFrom);
      }
      while (removals.length) {
        let domForRemoval = removals.shift();
        domForRemoval.remove();
        removed(domForRemoval);
      }
    }
    function getKey(el) {
      return el && el.nodeType === 1 && key(el);
    }
    function keyToMap(els) {
      let map = {};
      els.forEach((el) => {
        let theKey = getKey(el);
        if (theKey) {
          map[theKey] = el;
        }
      });
      return map;
    }
    function addNodeBefore(children, node, beforeMe) {
      if (!shouldSkip(adding, node)) {
        let clone2 = node.cloneNode(true);
        children = dom.before(children, beforeMe, clone2);
        added(clone2);
        return [children, clone2];
      }
      return [children, node];
    }
    assignOptions(options);
    fromEl = from;
    toEl = typeof toHtml === "string" ? createElement(toHtml) : toHtml;
    if (window.Alpine && window.Alpine.closestDataStack && !from._x_dataStack) {
      toEl._x_dataStack = window.Alpine.closestDataStack(from);
      toEl._x_dataStack && window.Alpine.clone(from, toEl);
    }
    patch(from, toEl);
    fromEl = void 0;
    toEl = void 0;
    return from;
  }
  morph.step = () => resolveStep();
  morph.log = (theLogger) => {
    logger = theLogger;
  };
  function shouldSkip(hook, ...args) {
    let skip = false;
    hook(...args, () => skip = true);
    return skip;
  }
  function initializeAlpineOnTo(from, to, childrenOnly) {
    if (from.nodeType !== 1)
      return;
    if (from._x_dataStack) {
      window.Alpine.clone(from, to);
    }
  }
  function src_default3(Alpine3) {
    Alpine3.morph = morph;
  }
  var module_default4 = src_default3;

  // js/lifecycle.js
  function start2() {
    module_default.plugin(module_default4);
    module_default.plugin(module_default3);
    module_default.plugin(module_default2);
    module_default.addRootSelector(() => "[wire\\:id]");
    module_default.interceptInit(module_default.skipDuringClone((el) => {
      if (el.hasAttribute("wire:id"))
        initComponent(el);
      let component = closestComponent(el, false);
      if (component) {
        initDirectives(el, component);
        trigger2("element.init", el, component);
      }
    }));
    module_default.start();
    setTimeout(() => window.Livewire.initialRenderIsFinished = true);
  }

  // js/features/supportWireModelingNestedComponents.js
  on("request.prepare", (component) => {
    component.children.forEach((child) => {
      let childMeta = child.snapshot.memo;
      let bindings = childMeta.bindings;
      if (bindings)
        child.$wire.$commit();
    });
  });

  // js/features/supportDisablingFormsDuringRequest.js
  var cleanupStackByComponentId = {};
  on("element.init", (el, component) => {
    let directives3 = getDirectives(el);
    if (directives3.missing("submit"))
      return;
    el.addEventListener("submit", () => {
      cleanupStackByComponentId[component.id] = [];
      module_default.walk(component.el, (node, skip) => {
        if (!el.contains(node))
          return;
        if (node.hasAttribute("wire:ignore"))
          return skip();
        if (node.tagName.toLowerCase() === "button" && node.type === "submit" || node.tagName.toLowerCase() === "select" || node.tagName.toLowerCase() === "input" && (node.type === "checkbox" || node.type === "radio")) {
          if (!node.disabled)
            cleanupStackByComponentId[component.id].push(() => node.disabled = false);
          node.disabled = true;
        } else if (node.tagName.toLowerCase() === "input" || node.tagName.toLowerCase() === "textarea") {
          if (!node.readOnly)
            cleanupStackByComponentId[component.id].push(() => node.readOnly = false);
          node.readOnly = true;
        }
      });
    });
  });
  on("request", (component) => {
    return () => {
      cleanup2(component);
    };
  });
  function cleanup2(component) {
    if (!cleanupStackByComponentId[component.id])
      return;
    while (cleanupStackByComponentId[component.id].length > 0) {
      cleanupStackByComponentId[component.id].shift()();
    }
  }

  // js/features/supportFileDownloads.js
  on("request", (component) => {
    return () => {
      let download = component.effects.download;
      if (!download)
        return;
      let urlObject = window.webkitURL || window.URL;
      let url = urlObject.createObjectURL(base64toBlob(download.content, download.contentType));
      let invisibleLink = document.createElement("a");
      invisibleLink.style.display = "none";
      invisibleLink.href = url;
      invisibleLink.download = download.name;
      document.body.appendChild(invisibleLink);
      invisibleLink.click();
      setTimeout(function() {
        urlObject.revokeObjectURL(url);
      }, 0);
    };
  });
  function base64toBlob(b64Data, contentType = "", sliceSize = 512) {
    const byteCharacters = atob(b64Data);
    const byteArrays = [];
    if (contentType === null)
      contentType = "";
    for (let offset = 0; offset < byteCharacters.length; offset += sliceSize) {
      let slice = byteCharacters.slice(offset, offset + sliceSize);
      let byteNumbers = new Array(slice.length);
      for (let i = 0; i < slice.length; i++) {
        byteNumbers[i] = slice.charCodeAt(i);
      }
      let byteArray = new Uint8Array(byteNumbers);
      byteArrays.push(byteArray);
    }
    return new Blob(byteArrays, { type: contentType });
  }

  // js/features/supportReactiveProps.js
  on("request.prepare", (component) => {
    component.children.forEach((child) => {
      let childMeta = child.snapshot.memo;
      let props = childMeta.props;
      if (props)
        child.$wire.$commit();
    });
  });

  // js/features/supportFileUploads.js
  var uploadManagers = /* @__PURE__ */ new WeakMap();
  function getUploadManager(component) {
    if (!uploadManagers.has(component)) {
      let manager = new UploadManager(component);
      uploadManagers.set(component, manager);
      manager.registerListeners();
    }
    return uploadManagers.get(component);
  }
  function handleFileUpload(el, property, component, cleanup3) {
    let manager = getUploadManager(component);
    let start3 = () => el.dispatchEvent(new CustomEvent("livewire-upload-start", { bubbles: true, detail: { id: component.id, property } }));
    let finish = () => el.dispatchEvent(new CustomEvent("livewire-upload-finish", { bubbles: true, detail: { id: component.id, property } }));
    let error2 = () => el.dispatchEvent(new CustomEvent("livewire-upload-error", { bubbles: true, detail: { id: component.id, property } }));
    let progress = (progressEvent) => {
      var percentCompleted = Math.round(progressEvent.loaded * 100 / progressEvent.total);
      el.dispatchEvent(new CustomEvent("livewire-upload-progress", {
        bubbles: true,
        detail: { progress: percentCompleted }
      }));
    };
    let eventHandler = (e) => {
      if (e.target.files.length === 0)
        return;
      start3();
      if (e.target.multiple) {
        manager.uploadMultiple(property, e.target.files, finish, error2, progress);
      } else {
        manager.upload(property, e.target.files[0], finish, error2, progress);
      }
    };
    el.addEventListener("change", eventHandler);
    let clearFileInputValue = () => {
      el.value = null;
    };
    el.addEventListener("click", clearFileInputValue);
    cleanup3(() => {
      el.removeEventListener("change", eventHandler);
      el.removeEventListener("click", clearFileInputValue);
    });
  }
  var UploadManager = class {
    constructor(component) {
      this.component = component;
      this.uploadBag = new MessageBag();
      this.removeBag = new MessageBag();
    }
    registerListeners() {
      this.component.$wire.$on("upload:generatedSignedUrl", ({ name, url }) => {
        setUploadLoading(this.component, name);
        this.handleSignedUrl(name, url);
      });
      this.component.$wire.$on("upload:generatedSignedUrlForS3", ({ name, payload }) => {
        setUploadLoading(this.component, name);
        this.handleS3PreSignedUrl(name, payload);
      });
      this.component.$wire.$on("upload:finished", ({ name, tmpFilenames }) => this.markUploadFinished(name, tmpFilenames));
      this.component.$wire.$on("upload:errored", ({ name }) => this.markUploadErrored(name));
      this.component.$wire.$on("upload:removed", ({ name, tmpFilename }) => this.removeBag.shift(name).finishCallback(tmpFilename));
    }
    upload(name, file, finishCallback, errorCallback, progressCallback) {
      this.setUpload(name, {
        files: [file],
        multiple: false,
        finishCallback,
        errorCallback,
        progressCallback
      });
    }
    uploadMultiple(name, files, finishCallback, errorCallback, progressCallback) {
      this.setUpload(name, {
        files: Array.from(files),
        multiple: true,
        finishCallback,
        errorCallback,
        progressCallback
      });
    }
    removeUpload(name, tmpFilename, finishCallback) {
      this.removeBag.push(name, {
        tmpFilename,
        finishCallback
      });
      this.component.$wire.call("removeUpload", name, tmpFilename);
    }
    setUpload(name, uploadObject) {
      this.uploadBag.add(name, uploadObject);
      if (this.uploadBag.get(name).length === 1) {
        this.startUpload(name, uploadObject);
      }
    }
    handleSignedUrl(name, url) {
      let formData = new FormData();
      Array.from(this.uploadBag.first(name).files).forEach((file) => formData.append("files[]", file, file.name));
      let headers = {
        "Accept": "application/json"
      };
      let csrfToken = getCsrfToken();
      if (csrfToken)
        headers["X-CSRF-TOKEN"] = csrfToken;
      this.makeRequest(name, formData, "post", url, headers, (response) => {
        return response.paths;
      });
    }
    handleS3PreSignedUrl(name, payload) {
      let formData = this.uploadBag.first(name).files[0];
      let headers = payload.headers;
      if ("Host" in headers)
        delete headers.Host;
      let url = payload.url;
      this.makeRequest(name, formData, "put", url, headers, (response) => {
        return [payload.path];
      });
    }
    makeRequest(name, formData, method, url, headers, retrievePaths) {
      let request = new XMLHttpRequest();
      request.open(method, url);
      Object.entries(headers).forEach(([key, value]) => {
        request.setRequestHeader(key, value);
      });
      request.upload.addEventListener("progress", (e) => {
        e.detail = {};
        e.detail.progress = Math.round(e.loaded * 100 / e.total);
        this.uploadBag.first(name).progressCallback(e);
      });
      request.addEventListener("load", () => {
        if ((request.status + "")[0] === "2") {
          let paths = retrievePaths(request.response && JSON.parse(request.response));
          this.component.$wire.call("finishUpload", name, paths, this.uploadBag.first(name).multiple);
          return;
        }
        let errors = null;
        if (request.status === 422) {
          errors = request.response;
        }
        this.component.$wire.call("uploadErrored", name, errors, this.uploadBag.first(name).multiple);
      });
      request.send(formData);
    }
    startUpload(name, uploadObject) {
      let fileInfos = uploadObject.files.map((file) => {
        return { name: file.name, size: file.size, type: file.type };
      });
      this.component.$wire.call("startUpload", name, fileInfos, uploadObject.multiple);
      setUploadLoading(this.component, name);
    }
    markUploadFinished(name, tmpFilenames) {
      unsetUploadLoading(this.component);
      let uploadObject = this.uploadBag.shift(name);
      uploadObject.finishCallback(uploadObject.multiple ? tmpFilenames : tmpFilenames[0]);
      if (this.uploadBag.get(name).length > 0)
        this.startUpload(name, this.uploadBag.last(name));
    }
    markUploadErrored(name) {
      unsetUploadLoading(this.component);
      this.uploadBag.shift(name).errorCallback();
      if (this.uploadBag.get(name).length > 0)
        this.startUpload(name, this.uploadBag.last(name));
    }
  };
  var MessageBag = class {
    constructor() {
      this.bag = {};
    }
    add(name, thing) {
      if (!this.bag[name]) {
        this.bag[name] = [];
      }
      this.bag[name].push(thing);
    }
    push(name, thing) {
      this.add(name, thing);
    }
    first(name) {
      if (!this.bag[name])
        return null;
      return this.bag[name][0];
    }
    last(name) {
      return this.bag[name].slice(-1)[0];
    }
    get(name) {
      return this.bag[name];
    }
    shift(name) {
      return this.bag[name].shift();
    }
    call(name, ...params) {
      (this.listeners[name] || []).forEach((callback) => {
        callback(...params);
      });
    }
    has(name) {
      return Object.keys(this.listeners).includes(name);
    }
  };
  function setUploadLoading() {
  }
  function unsetUploadLoading() {
  }

  // js/features/supportQueryString.js
  on("component.init", (component) => {
    let effects = component.effects;
    let queryString = effects["url"];
    if (!queryString)
      return;
    Object.entries(queryString).forEach(([key, value]) => {
      let { name, as, use, alwaysShow } = normalizeQueryStringEntry(key, value);
      let initialValue = dataGet(component.ephemeral, name);
      let { initial, replace: replace2, push: push2, pop } = track3(as, initialValue, alwaysShow);
      if (use === "replace") {
        module_default.effect(() => {
          replace2(dataGet(component.reactive, name));
        });
      } else if (use === "push") {
        on("request", (component2, payload) => {
          return () => {
            let updates = payload.updates;
            let dirty = component2.effects.dirty || [];
            if (!Object.keys(updates).includes(name) && !dirty.some((i) => i.startsWith(name)))
              return;
            push2(dataGet(component2.ephemeral, name));
          };
        });
        pop(async (newValue) => {
          await component.$wire.set(name, newValue);
          document.querySelectorAll("input").forEach((el) => {
            el._x_forceModelUpdate && el._x_forceModelUpdate(el._x_model.get());
          });
        });
      }
    });
  });
  function normalizeQueryStringEntry(key, value) {
    let defaults = { use: "replace", alwaysShow: false };
    if (typeof value === "string") {
      return { ...defaults, name: value, as: value };
    } else {
      let fullerDefaults = { ...defaults, name: key, as: key };
      return { ...fullerDefaults, ...value };
    }
  }

  // js/features/supportRedirects.js
  on("effects", (component, effects) => {
    if (!effects["redirect"])
      return;
    let url = effects["redirect"];
    window.location.href = url;
  });

  // js/morph.js
  function morph2(component, el, html) {
    let wrapper = document.createElement("div");
    wrapper.innerHTML = html;
    let parentComponent;
    try {
      parentComponent = closestComponent(el.parentElement);
    } catch (e) {
    }
    parentComponent && (wrapper.__livewire = parentComponent);
    let to = wrapper.firstElementChild;
    to.__livewire = component;
    trigger("morph", el, to, component);
    module_default.morph(el, to, {
      updating: (el2, toEl, childrenOnly, skip) => {
        if (isntElement(el2))
          return;
        if (el2.__livewire_ignore === true)
          return skip();
        if (el2.__livewire_ignore_self === true)
          childrenOnly();
        if (isComponentRootEl(el2) && el2.getAttribute("wire:id") !== component.id)
          return skip();
        if (isComponentRootEl(el2))
          toEl.__livewire = component;
      },
      updated: (el2, toEl) => {
        if (isntElement(el2))
          return;
      },
      removing: (el2, skip) => {
        if (isntElement(el2))
          return;
        trigger("morph.removing", el2, skip);
      },
      removed: (el2) => {
        if (isntElement(el2))
          return;
      },
      adding: (el2) => {
        trigger("morph.adding", el2);
      },
      added: (el2) => {
        if (isntElement(el2))
          return;
        trigger("morph.added", el2);
        const closestComponentId = closestComponent(el2).id;
        if (closestComponentId === component.id) {
        } else if (isComponentRootEl(el2)) {
          let data2;
          if (message.fingerprint && closestComponentId == message.fingerprint.id) {
            data2 = {
              fingerprint: message.fingerprint,
              serverMemo: message.response.serverMemo,
              effects: message.response.effects
            };
          }
          el2.skipAddingChildren = true;
        }
      },
      key: (el2) => {
        if (isntElement(el2))
          return;
        return el2.hasAttribute(`wire:key`) ? el2.getAttribute(`wire:key`) : el2.hasAttribute(`wire:id`) ? el2.getAttribute(`wire:id`) : el2.id;
      },
      lookahead: true
    });
  }
  function isntElement(el) {
    return typeof el.hasAttribute !== "function";
  }
  function isComponentRootEl(el) {
    return el.hasAttribute("wire:id");
  }

  // js/features/supportMorphDom.js
  on("effects", (component, effects) => {
    let html = effects.html;
    if (!html)
      return;
    queueMicrotask(() => {
      morph2(component, component.el, html);
    });
  });

  // js/directives/wire:transition.js
  on("morph.added", (el) => el.__addedByMorph = true);
  directive2("transition", (el, directive3, { component, cleanup: cleanup3 }) => {
    let visibility = module_default.reactive({ state: false });
    module_default.bind(el, {
      [directive3.rawName.replace("wire:", "x-")]: "",
      "x-show"() {
        return visibility.state;
      }
    });
    el.__addedByMorph && setTimeout(() => visibility.state = true);
    let cleanups = [];
    cleanups.push(on("morph.removing", (el2, skip) => {
      skip();
      el2.addEventListener("transitionend", () => {
        el2.remove();
      });
      visibility.state = false;
      cleanups.push(on("morph", (from, to, morphComponent) => {
        if (morphComponent !== component)
          return;
        el2.remove();
        cleanups.forEach((i) => i());
      }));
    }));
    cleanup3(() => cleanups.forEach((i) => i()));
  });

  // js/debounce.js
  var callbacksByComponent = new WeakBag();
  function debounceByComponent(component, callback, time) {
    let callbackRegister = { callback: () => {
    } };
    callbacksByComponent.add(component, callbackRegister);
    var timeout;
    return (e) => {
      clearTimeout(timeout);
      timeout = setTimeout(() => {
        callback(e);
        timeout = void 0;
        callbackRegister.callback = () => {
        };
      }, time);
      callbackRegister.callback = () => {
        clearTimeout(timeout);
        callback(e);
      };
    };
  }
  function callAndClearComponentDebounces(component, callback) {
    callbacksByComponent.each(component, (callbackRegister) => {
      callbackRegister.callback();
      callbackRegister.callback = () => {
      };
    });
    callback();
  }

  // js/directives/wire:wildcard.js
  on("element.init", (el, component) => {
    getDirectives(el).all().forEach((directive3) => {
      if (["model", "init", "loading", "poll", "ignore", "id", "data", "key", "target", "dirty"].includes(directive3.type))
        return;
      let attribute = directive3.rawName.replace("wire:", "x-on:");
      if (directive3.value === "submit" && !directive3.modifiers.includes("prevent")) {
        attribute = attribute + ".prevent";
      }
      module_default.bind(el, {
        [attribute](e) {
          callAndClearComponentDebounces(component, () => {
            module_default.evaluate(el, "$wire." + directive3.expression, { scope: { $event: e } });
          });
        }
      });
    });
  });

  // js/directives/shared.js
  function toggleBooleanStateDirective(el, directive3, isTruthy) {
    isTruthy = directive3.modifiers.includes("remove") ? !isTruthy : isTruthy;
    if (directive3.modifiers.includes("class")) {
      let classes = directive3.expression.split(" ");
      if (isTruthy) {
        el.classList.add(...classes);
      } else {
        el.classList.remove(...classes);
      }
    } else if (directive3.modifiers.includes("attr")) {
      if (isTruthy) {
        el.setAttribute(directive3.expression, true);
      } else {
        el.removeAttribute(directive3.expression);
      }
    } else {
      let cache = window.getComputedStyle(el, null).getPropertyValue("display");
      let display = ["inline", "block", "table", "flex", "grid", "inline-flex"].filter((i) => directive3.modifiers.includes(i))[0] || "inline-block";
      display = directive3.modifiers.includes("remove") ? cache : display;
      el.style.display = isTruthy ? display : "none";
    }
  }

  // js/directives/wire:offline.js
  var offlineHandlers = /* @__PURE__ */ new Set();
  var onlineHandlers = /* @__PURE__ */ new Set();
  window.addEventListener("offline", () => offlineHandlers.forEach((i) => i()));
  window.addEventListener("online", () => onlineHandlers.forEach((i) => i()));
  directive2("offline", (el, directive3, { cleanup: cleanup3 }) => {
    let setOffline = () => toggleBooleanStateDirective(el, directive3, true);
    let setOnline = () => toggleBooleanStateDirective(el, directive3, false);
    offlineHandlers.add(setOffline);
    onlineHandlers.add(setOnline);
    cleanup3(() => {
      offlineHandlers.delete(setOffline);
      onlineHandlers.delete(setOnline);
    });
  });

  // js/directives/wire:loading.js
  directive2("loading", (el, directive3, { component }) => {
    let targets = getTargets(el);
    let [delay, abortDelay] = applyDelay(directive3);
    toggleBooleanStateDirective(el, directive3, false);
    whenTargetsArePartOfRequest(component, targets, [
      () => delay(() => toggleBooleanStateDirective(el, directive3, true)),
      () => abortDelay(() => toggleBooleanStateDirective(el, directive3, false))
    ]);
    whenTargetsArePartOfFileUpload(component, targets, [
      () => delay(() => toggleBooleanStateDirective(el, directive3, true)),
      () => abortDelay(() => toggleBooleanStateDirective(el, directive3, false))
    ]);
  });
  function applyDelay(directive3) {
    if (!directive3.modifiers.includes("delay"))
      return [(i) => i(), (i) => i()];
    let duration = 200;
    let delayModifiers = {
      "shortest": 50,
      "shorter": 100,
      "short": 150,
      "long": 300,
      "longer": 500,
      "longest": 1e3
    };
    Object.keys(delayModifiers).some((key) => {
      if (directive3.modifiers.includes(key)) {
        duration = delayModifiers[key];
        return true;
      }
    });
    let timeout;
    let started = false;
    return [
      (callback) => {
        timeout = setTimeout(() => {
          callback();
          started = true;
        }, duration);
      },
      (callback) => {
        if (started) {
          callback();
        } else {
          clearTimeout(timeout);
        }
      }
    ];
  }
  function whenTargetsArePartOfRequest(component, targets, [startLoading, endLoading]) {
    on("request", (iComponent, payload) => {
      if (iComponent !== component)
        return;
      if (targets.length > 0 && !containsTargets(payload, targets))
        return;
      startLoading();
      return () => {
        endLoading();
      };
    });
  }
  function whenTargetsArePartOfFileUpload(component, targets, [startLoading, endLoading]) {
    let eventMismatch = (e) => {
      let { id, property } = e.detail;
      if (id !== component.id)
        return true;
      if (targets.length > 0 && !targets.map((i) => i.target).includes(property))
        return true;
      return false;
    };
    window.addEventListener("livewire-upload-start", (e) => {
      if (eventMismatch(e))
        return;
      startLoading();
    });
    window.addEventListener("livewire-upload-finish", (e) => {
      if (eventMismatch(e))
        return;
      endLoading();
    });
    window.addEventListener("livewire-upload-error", (e) => {
      if (eventMismatch(e))
        return;
      endLoading();
    });
  }
  function containsTargets(payload, targets) {
    let { updates, calls } = payload;
    return targets.some(({ target, params }) => {
      if (params) {
        return calls.some(({ method, params: methodParams }) => {
          return target === method && params === quickHash(methodParams.toString());
        });
      }
      if (Object.keys(updates).map((i) => i.split(".")[0]).includes(target))
        return true;
      if (calls.map((i) => i.method).includes(target))
        return true;
    });
  }
  function getTargets(el) {
    let directives3 = getDirectives(el);
    let targets = [];
    if (directives3.has("target")) {
      let directive3 = directives3.get("target");
      let raw2 = directive3.expression;
      if (raw2.includes("(") && raw2.includes(")")) {
        targets.push({ target: directive3.method, params: quickHash(directive3.params.toString()) });
      } else if (raw2.includes(",")) {
        raw2.split(",").map((i) => i.trim()).forEach((target) => {
          targets.push({ target });
        });
      } else {
        targets.push({ target: raw2 });
      }
    } else {
      let nonActionOrModelLivewireDirectives = ["init", "dirty", "offline", "target", "loading", "poll", "ignore", "key", "id"];
      directives3.all().filter((i) => !nonActionOrModelLivewireDirectives.includes(i.value)).map((i) => i.expression.split("(")[0]).forEach((target) => targets.push({ target }));
    }
    return targets;
  }
  function quickHash(subject) {
    return btoa(encodeURIComponent(subject));
  }

  // js/directives/wire:stream.js
  directive2("stream", (el, { expression, modifiers }, { component, cleanup: cleanup3 }) => {
    let off = on("stream", ({ name, content, append }) => {
      if (name !== expression)
        return;
      if (modifiers.includes("append") || append) {
        el.innerHTML = el.innerHTML + content;
      } else {
        el.innerHTML = content;
      }
    });
    cleanup3(off);
  });
  on("fetch", () => {
    return (response) => {
      if (!response.headers.has("X-Livewire-Stream"))
        return response;
      return {
        ok: true,
        redirected: false,
        status: 200,
        async text() {
          let finalResponse = await interceptStreamAndReturnFinalResponse(response, (streamed) => {
            trigger2("stream", streamed);
          });
          if (contentIsFromDump(finalResponse)) {
            this.ok = false;
          }
          return finalResponse;
        }
      };
    };
  });
  async function interceptStreamAndReturnFinalResponse(response, callback) {
    let reader = response.body.getReader();
    let finalResponse = "";
    while (true) {
      let { done, value: chunk } = await reader.read();
      let decoder = new TextDecoder();
      let output = decoder.decode(chunk);
      if (output && output.startsWith('{"stream":true')) {
        callback(JSON.parse(output).body);
      } else {
        finalResponse = finalResponse + output;
      }
      if (done)
        return finalResponse;
    }
  }

  // js/directives/wire:ignore.js
  directive2("ignore", (el, { modifiers }) => {
    if (modifiers.includes("self")) {
      el.__livewire_ignore_self = true;
    } else {
      el.__livewire_ignore = true;
    }
  });

  // js/directives/wire:dirty.js
  var refreshDirtyStatesByComponent = new WeakBag();
  on("request", (component) => {
    return () => {
      setTimeout(() => {
        refreshDirtyStatesByComponent.each(component, (i) => i(false));
      });
    };
  });
  directive2("dirty", (el, directive3, { component }) => {
    let targets = dirtyTargets(el);
    let dirty = Alpine.reactive({ state: false });
    let oldIsDirty = false;
    let refreshDirtyState = (isDirty2) => {
      toggleBooleanStateDirective(el, directive3, isDirty2);
      oldIsDirty = isDirty2;
    };
    refreshDirtyStatesByComponent.add(component, refreshDirtyState);
    Alpine.effect(() => {
      let isDirty2 = false;
      if (targets.length === 0) {
        isDirty2 = JSON.stringify(component.canonical) !== JSON.stringify(component.reactive);
      } else {
        for (let i = 0; i < targets.length; i++) {
          if (isDirty2)
            break;
          let target = targets[i];
          isDirty2 = JSON.stringify(dataGet(component.canonical, target)) !== JSON.stringify(dataGet(component.reactive, target));
        }
      }
      if (oldIsDirty !== isDirty2) {
        refreshDirtyState(isDirty2);
      }
      oldIsDirty = isDirty2;
    });
  });
  function dirtyTargets(el) {
    let directives3 = getDirectives(el);
    let targets = [];
    if (directives3.has("model")) {
      targets.push(directives3.get("model").expression);
    }
    if (directives3.has("target")) {
      targets = targets.concat(directives3.get("target").expression.split(",").map((s) => s.trim()));
    }
    return targets;
  }

  // js/directives/wire:model.js
  directive2("model", (el, { expression, modifiers }, { component, cleanup: cleanup3 }) => {
    if (!expression) {
      return console.warn("Livewire: [wire:model] is missing a value.", el);
    }
    if (el.type && el.type.toLowerCase() === "file") {
      return handleFileUpload(el, expression, component, cleanup3);
    }
    forceUpdateOnDirty(component, el, expression, cleanup3);
    let isLive = modifiers.includes("live");
    let isLazy = modifiers.includes("lazy");
    let isDebounced = modifiers.includes("debounce");
    let update = () => component.$wire.$commit();
    let debouncedUpdate = isTextInput(el) && !isDebounced && isLive ? debounceByComponent(component, update, 150) : update;
    module_default.bind(el, {
      ["@change"]() {
        isLazy && isTextInput(el) && update();
      },
      ["x-model.unintrusive" + getModifierTail(modifiers)]() {
        return {
          get() {
            return dataGet(component.$wire, expression);
          },
          set(value) {
            dataSet(component.$wire, expression, value);
            isLive && debouncedUpdate();
          }
        };
      }
    });
  });
  function getModifierTail(modifiers) {
    modifiers = modifiers.filter((i) => ![
      "lazy",
      "defer"
    ].includes(i));
    if (modifiers.length === 0)
      return "";
    return "." + modifiers.join(".");
  }
  function isTextInput(el) {
    return ["INPUT", "TEXTAREA"].includes(el.tagName.toUpperCase()) && !["checkbox", "radio"].includes(el.type);
  }
  function forceUpdateOnDirty(component, el, expression, cleanup3) {
    let off = on("request", (iComponent) => {
      if (iComponent !== component)
        return;
      return () => {
        let dirty = component.effects.dirty;
        if (!dirty)
          return;
        if (isDirty(expression, dirty)) {
          el._x_forceModelUpdate(component.$wire.get(expression, false));
        }
      };
    });
    cleanup3(off);
  }
  function isDirty(subject, dirty) {
    if (dirty.includes(subject))
      return true;
    return dirty.some((i) => subject.startsWith(i));
  }

  // js/directives/wire:init.js
  directive2("init", (el, directive3) => {
    let fullMethod = directive3.expression ?? "$refresh";
    module_default.evaluate(el, `$wire.${fullMethod}`);
  });

  // js/directives/wire:poll.js
  directive2("poll", (el, directive3, { component }) => {
    let interval = extractDurationFrom(directive3.modifiers, 2e3);
    let { start: start3, pauseWhile, throttleWhile, stopWhen } = poll(() => {
      triggerComponentRequest(el, directive3);
    }, interval);
    start3();
    throttleWhile(() => theTabIsInTheBackground() && theDirectiveIsMissingKeepAlive(directive3));
    pauseWhile(() => theDirectiveHasVisible(directive3) && theElementIsNotInTheViewport(el));
    pauseWhile(() => theDirectiveIsOffTheElement(el));
    pauseWhile(() => livewireIsOffline());
    stopWhen(() => theElementIsDisconnected(el));
  });
  function triggerComponentRequest(el, directive3) {
    module_default.evaluate(el, directive3.expression ? "$wire." + directive3.expression : "$wire.$commit()");
  }
  function poll(callback, interval = 2e3) {
    let pauseConditions = [];
    let throttleConditions = [];
    let stopConditions = [];
    return {
      start() {
        clear = syncronizedInterval(interval, () => {
          if (stopConditions.some((i) => i()))
            return clear();
          if (pauseConditions.some((i) => i()))
            return;
          if (throttleConditions.some((i) => i()) && Math.random() < 0.95)
            return;
          callback();
        });
      },
      pauseWhile(condition) {
        pauseConditions.push(condition);
      },
      throttleWhile(condition) {
        throttleConditions.push(condition);
      },
      stopWhen(condition) {
        stopConditions.push(condition);
      }
    };
  }
  var clocks = [];
  function syncronizedInterval(ms, callback) {
    if (!clocks[ms]) {
      let clock = {
        timer: setInterval(() => clock.callbacks.forEach((i) => i()), ms),
        callbacks: /* @__PURE__ */ new Set()
      };
      clocks[ms] = clock;
    }
    clocks[ms].callbacks.add(callback);
    return () => {
      clocks[ms].callbacks.delete(callback);
      if (clocks[ms].callbacks.size === 0) {
        clearInterval(clocks[ms].timer);
        delete clocks[ms];
      }
    };
  }
  var isOffline = false;
  window.addEventListener("offline", () => isOffline = true);
  window.addEventListener("online", () => isOffline = false);
  function livewireIsOffline() {
    return isOffline;
  }
  var inBackground = false;
  document.addEventListener("visibilitychange", () => {
    inBackground = document.hidden;
  }, false);
  function theTabIsInTheBackground() {
    return inBackground;
  }
  function theDirectiveIsMissingKeepAlive(directive3) {
    return !directive3.modifiers.includes("keep-alive");
  }
  function theDirectiveIsOffTheElement(el) {
    return !getDirectives(el).has("poll");
  }
  function theDirectiveIsMissingKeepAlive(directive3) {
    return !directive3.modifiers.includes("keep-alive");
  }
  function theDirectiveHasVisible(directive3) {
    return directive3.modifiers.includes("visible");
  }
  function theElementIsNotInTheViewport(el) {
    let bounding = el.getBoundingClientRect();
    return !(bounding.top < (window.innerHeight || document.documentElement.clientHeight) && bounding.left < (window.innerWidth || document.documentElement.clientWidth) && bounding.bottom > 0 && bounding.right > 0);
  }
  function theElementIsDisconnected(el) {
    return el.isConnected === false;
  }
  function extractDurationFrom(modifiers, defaultDuration) {
    let durationInMilliSeconds;
    let durationInMilliSecondsString = modifiers.find((mod) => mod.match(/([0-9]+)ms/));
    let durationInSecondsString = modifiers.find((mod) => mod.match(/([0-9]+)s/));
    if (durationInMilliSecondsString) {
      durationInMilliSeconds = Number(durationInMilliSecondsString.replace("ms", ""));
    } else if (durationInSecondsString) {
      durationInMilliSeconds = Number(durationInSecondsString.replace("s", "")) * 1e3;
    }
    return durationInMilliSeconds || defaultDuration;
  }

  // js/index.js
  var Livewire = {
    directive: directive2,
    dispatchTo,
    getByName,
    start: start2,
    first,
    find,
    hook: on,
    trigger: trigger2,
    dispatch: dispatch3,
    on: on3
  };
  if (window.Livewire)
    console.warn("Detected multiple instances of Livewire running");
  if (window.Alpine)
    console.warn("Detected multiple instances of Alpine running");
  window.Livewire = Livewire;
  window.Alpine = module_default;
  dispatch(document, "livewire:init");
  Livewire.start();
  dispatch(document, "livewire:initialized");
})();<|MERGE_RESOLUTION|>--- conflicted
+++ resolved
@@ -16,17 +16,6 @@
       return this.get(key).forEach(callback);
     }
   };
-<<<<<<< HEAD
-=======
-  function dispatch(el, name, detail = {}, bubbles = true) {
-    el.dispatchEvent(new CustomEvent(name, {
-      detail,
-      bubbles,
-      composed: true,
-      cancelable: true
-    }));
-  }
->>>>>>> e70b8d2d
   function isObjecty(subject) {
     return typeof subject === "object" && subject !== null;
   }
@@ -1527,15 +1516,9 @@
   }
   function start() {
     if (!document.body)
-<<<<<<< HEAD
       warn2("Unable to initialize. Trying to load Alpine before `<body>` is available. Did you forget to add `defer` in Alpine's `<script>` tag?");
     dispatch(document, "alpine:init");
     dispatch(document, "alpine:initializing");
-=======
-      warn("Unable to initialize. Trying to load Alpine before `<body>` is available. Did you forget to add `defer` in Alpine's `<script>` tag?");
-    dispatch2(document, "alpine:init");
-    dispatch2(document, "alpine:initializing");
->>>>>>> e70b8d2d
     startObservingMutations();
     onElAdded((el) => initTree(el, walk));
     onElRemoved((el) => destroyTree(el));
