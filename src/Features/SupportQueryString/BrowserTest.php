<?php

namespace Livewire\Features\SupportQueryString;

use Livewire\Livewire;
use Livewire\Component;

class BrowserTest extends \Tests\BrowserTestCase
{
    /** @test */
    public function can_encode_url_containing_spaces_and_commas()
    {
        Livewire::visit([
            new class extends Component
            {
                #[BaseUrl]
                public $space = '';

                #[BaseUrl]
                public $comma = '';

                public function render()
                {
                    return <<<'HTML'
                    <div>
                        <input type="text" dusk="space" wire:model.live="space" />
                        <input type="text" dusk="comma" wire:model.live="comma" />
                    </div>
                    HTML;
                }
            }
        ])
            ->waitForLivewire()
            ->type('@space', 'foo bar')
            ->type('@comma', 'foo,bar')
            ->assertScript('return !! window.location.search.match(/space=foo\+bar/)')
            ->assertScript('return !! window.location.search.match(/comma=foo\,bar/)');
    }

<<<<<<< HEAD
     /** @test */
     public function can_encode_url_containing_reserved_characters()
     {
         Livewire::visit([
             new class extends Component {
                 #[BaseUrl]
                 public $exclamation = '';

                 #[BaseUrl]
                 public $quote = '';

                 #[BaseUrl]
                 public $parentheses = '';

                 #[BaseUrl]
                 public $asterisk = '';

                 public function render() { return <<<'HTML'
                     <div>
                         <input type="text" dusk="exclamation" wire:model.live="exclamation" />
                         <input type="text" dusk="quote" wire:model.live="quote" />
                         <input type="text" dusk="parentheses" wire:model.live="parentheses" />
                         <input type="text" dusk="asterisk" wire:model.live="asterisk" />
                     </div>
                     HTML;
                 }
             }
         ])
             ->waitForLivewire()
             ->type('@exclamation', 'foo!')
             ->type('@parentheses', 'foo(bar)')
             ->type('@asterisk', 'foo*')
             ->assertScript('return !! window.location.search.match(/exclamation=foo\!/)')
             ->assertScript('return !! window.location.search.match(/parentheses=foo\(bar\)/)')
             ->assertScript('return !! window.location.search.match(/asterisk=foo\*/)')
         ;
     }

    /** @test */
    public function can_use_url_on_form_object_properties()
    {
        Livewire::visit([
            new class extends Component {
=======
    /** @test */
    public function can_encode_url_containing_reserved_characters()
    {
        Livewire::visit([
            new class extends Component
            {
                #[BaseUrl]
                public $exclamation = '';

                #[BaseUrl]
                public $quote = '';

                #[BaseUrl]
                public $parentheses = '';

                #[BaseUrl]
                public $asterisk = '';

                public function render()
                {
                    return <<<'HTML'
                        <div>
                            <input type="text" dusk="exclamation" wire:model.live="exclamation" />
                            <input type="text" dusk="quote" wire:model.live="quote" />
                            <input type="text" dusk="parentheses" wire:model.live="parentheses" />
                            <input type="text" dusk="asterisk" wire:model.live="asterisk" />
                        </div>
                        HTML;
                }
            }
        ])
            ->waitForLivewire()
            ->type('@exclamation', 'foo!')
            ->type('@parentheses', 'foo(bar)')
            ->type('@asterisk', 'foo*')
            ->assertScript('return !! window.location.search.match(/exclamation=foo\!/)')
            ->assertScript('return !! window.location.search.match(/parentheses=foo\(bar\)/)')
            ->assertScript('return !! window.location.search.match(/asterisk=foo\*/)');
    }

    /** @test */
    public function can_use_url_on_form_object_properties()
    {
        Livewire::visit([
            new class extends Component
            {
>>>>>>> 9b8e3c96
                public FormObject $form;

                public function render()
                {
                    return <<<'HTML'
                    <div>
                        <input type="text" dusk="foo.input" wire:model.live="form.foo" />
                        <input type="text" dusk="bob.input" wire:model.live="form.bob" />
                    </div>
                    HTML;
                }
            }
        ])
            ->assertQueryStringMissing('foo')
            ->assertQueryStringMissing('bob')
            ->assertQueryStringMissing('aliased')
            ->waitForLivewire()->type('@foo.input', 'baz')
            ->assertQueryStringHas('foo', 'baz')
            ->assertQueryStringMissing('bob')
            ->assertQueryStringMissing('aliased')
            ->waitForLivewire()->type('@bob.input', 'law')
            ->assertQueryStringHas('foo', 'baz')
            ->assertQueryStringMissing('bob')
<<<<<<< HEAD
            ->assertQueryStringHas('aliased', 'law')
        ;
    }
=======
            ->assertQueryStringHas('aliased', 'law');
    }

    /** @test */
    public function can_use_url_on_lazy_component()
    {
        Livewire::visit([
            new class extends Component
            {
                public function render()
                {
                    return <<<'HTML'
                    <div>
                        <livewire:child lazy />
                    </div>
                    HTML;
                }
            },
            'child' => new class extends Component
            {
                #[BaseUrl]
                public $foo = 'bar';

                public function render()
                {
                    return <<<'HTML'
                    <div>
                        <div>lazy loaded</div>
                        <input type="text" dusk="foo.input" wire:model.live="foo" />
                    </div>
                    HTML;
                }
            },
        ])
            ->waitForText('lazy loaded')
            ->assertQueryStringMissing('foo')
            ->waitForLivewire()->type('@foo.input', 'baz')
            ->assertQueryStringHas('foo', 'baz')
            ;
    }
>>>>>>> 9b8e3c96
}

class FormObject extends \Livewire\Form
{
<<<<<<< HEAD
    #[\Livewire\Attributes\Url]
    public $foo = 'bar';

    #[\Livewire\Attributes\Url(as: 'aliased')]
=======
    #[BaseUrl]
    public $foo = 'bar';

    #[BaseUrl(as: 'aliased')]
>>>>>>> 9b8e3c96
    public $bob = 'lob';
}<|MERGE_RESOLUTION|>--- conflicted
+++ resolved
@@ -37,7 +37,6 @@
             ->assertScript('return !! window.location.search.match(/comma=foo\,bar/)');
     }
 
-<<<<<<< HEAD
      /** @test */
      public function can_encode_url_containing_reserved_characters()
      {
@@ -81,46 +80,7 @@
     {
         Livewire::visit([
             new class extends Component {
-=======
-    /** @test */
-    public function can_encode_url_containing_reserved_characters()
-    {
-        Livewire::visit([
-            new class extends Component
-            {
-                #[BaseUrl]
-                public $exclamation = '';
-
-                #[BaseUrl]
-                public $quote = '';
-
-                #[BaseUrl]
-                public $parentheses = '';
-
-                #[BaseUrl]
-                public $asterisk = '';
-
-                public function render()
-                {
-                    return <<<'HTML'
-                        <div>
-                            <input type="text" dusk="exclamation" wire:model.live="exclamation" />
-                            <input type="text" dusk="quote" wire:model.live="quote" />
-                            <input type="text" dusk="parentheses" wire:model.live="parentheses" />
-                            <input type="text" dusk="asterisk" wire:model.live="asterisk" />
-                        </div>
-                        HTML;
-                }
-            }
-        ])
-            ->waitForLivewire()
-            ->type('@exclamation', 'foo!')
-            ->type('@parentheses', 'foo(bar)')
-            ->type('@asterisk', 'foo*')
-            ->assertScript('return !! window.location.search.match(/exclamation=foo\!/)')
-            ->assertScript('return !! window.location.search.match(/parentheses=foo\(bar\)/)')
-            ->assertScript('return !! window.location.search.match(/asterisk=foo\*/)');
-    }
+                public FormObject $form;
 
     /** @test */
     public function can_use_url_on_form_object_properties()
@@ -128,7 +88,6 @@
         Livewire::visit([
             new class extends Component
             {
->>>>>>> 9b8e3c96
                 public FormObject $form;
 
                 public function render()
@@ -152,12 +111,8 @@
             ->waitForLivewire()->type('@bob.input', 'law')
             ->assertQueryStringHas('foo', 'baz')
             ->assertQueryStringMissing('bob')
-<<<<<<< HEAD
             ->assertQueryStringHas('aliased', 'law')
         ;
-    }
-=======
-            ->assertQueryStringHas('aliased', 'law');
     }
 
     /** @test */
@@ -197,21 +152,13 @@
             ->assertQueryStringHas('foo', 'baz')
             ;
     }
->>>>>>> 9b8e3c96
 }
 
 class FormObject extends \Livewire\Form
 {
-<<<<<<< HEAD
     #[\Livewire\Attributes\Url]
     public $foo = 'bar';
 
     #[\Livewire\Attributes\Url(as: 'aliased')]
-=======
-    #[BaseUrl]
-    public $foo = 'bar';
-
-    #[BaseUrl(as: 'aliased')]
->>>>>>> 9b8e3c96
     public $bob = 'lob';
 }