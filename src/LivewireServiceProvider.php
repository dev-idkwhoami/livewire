<?php

namespace Livewire;

use Exception;
use Illuminate\Routing\Route;
use Illuminate\Routing\Router;
use Livewire\Macros\RouteMacros;
use Livewire\Macros\RouterMacros;
use Illuminate\Filesystem\Filesystem;
use Illuminate\Support\Facades\Blade;
use Illuminate\View\Engines\PhpEngine;
use Illuminate\Support\Facades\Artisan;
use Illuminate\Support\ServiceProvider;
use Livewire\Commands\LivewireMakeCommand;
use Livewire\Exceptions\BypassViewHandler;
use Illuminate\View\Engines\CompilerEngine;
use Livewire\Commands\LivewireDestroyCommand;
use Livewire\Connection\HttpConnectionHandler;
use Illuminate\Support\Facades\Route as RouteFacade;
use Illuminate\Foundation\Http\Middleware\TrimStrings;
use Symfony\Component\HttpKernel\Exception\HttpException;
use Symfony\Component\HttpKernel\Exception\NotFoundHttpException;
use Illuminate\Foundation\Http\Middleware\ConvertEmptyStringsToNull;

class LivewireServiceProvider extends ServiceProvider
{
    public function register()
    {
        $this->app->singleton('livewire', LivewireManager::class);

        $this->app->instance(LivewireComponentsFinder::class, new LivewireComponentsFinder(
            new Filesystem, app()->bootstrapPath('cache/livewire-components.php'), app_path('Http/Livewire')
        ));

        $this->allowCertainExceptionsToBypassTheBladeViewHandler();
    }

    public function allowCertainExceptionsToBypassTheBladeViewHandler()
    {
        // Errors thrown while a view is rendering are caught by the Blade
        // compiler and wrapped in an "ErrorException". This makes Livewire errors
        // harder to read, AND causes issues like `abort(404)` not actually working.
        $this->app['view.engine.resolver']->register('blade', function () {
            return new class($this->app['blade.compiler']) extends CompilerEngine {
                protected function handleViewException(Exception $e, $obLevel)
                {
                    $uses = array_flip(class_uses_recursive($e));

                    if (
                        // Don't wrap "abort(404)".
                        $e instanceof NotFoundHttpException
                        // Don't wrap "abort(500)".
                        || $e instanceof HttpException
                        // Don't wrap most Livewire exceptions.
                        || isset($uses[BypassViewHandler::class])
                    ) {
                        // This is because there is no "parent::parent::".
                        PhpEngine::handleViewException($e, $obLevel);

                        return;
                    }

                    parent::handleViewException($e, $obLevel);
                }
            };
        });
    }

    public function boot()
    {
        if ($this->app['livewire']->isLivewireRequest()) {
            $this->bypassMiddleware([
                TrimStrings::class,
                ConvertEmptyStringsToNull::class,
            ]);
        }

        $this->registerRoutes();
        $this->registerViews();
        $this->registerCommands();
        $this->registerRouterMacros();
        $this->registerBladeDirectives();

        $this->publishes([
<<<<<<< HEAD
            __DIR__.'/../config/livewire.php' => base_path('config/livewire.php'),
        ], 'livewire-config');
=======
            __DIR__.'/../dist' => public_path('vendor/livewire'),
        ], ['livewire', 'livewire:assets']);
>>>>>>> 16ea482f
    }

    public function registerRoutes()
    {
        RouteFacade::get('/livewire/livewire.js', [LivewireJavaScriptAssets::class, 'unminified']);
        RouteFacade::get('/livewire/livewire.min.js', [LivewireJavaScriptAssets::class, 'minified']);

        RouteFacade::post('/livewire/message/{name}', HttpConnectionHandler::class);
    }

    public function registerViews()
    {
        $this->loadViewsFrom(__DIR__.DIRECTORY_SEPARATOR.'views', config('livewire.view-path', 'livewire'));
    }

    public function registerCommands()
    {
        if ($this->app->runningInConsole()) {
            $this->commands([
                LivewireMakeCommand::class,
                LivewireDestroyCommand::class,
            ]);

            Artisan::command('livewire:discover', function () {
                app(LivewireComponentsFinder::class)->build();

                $this->info('Livewire auto-discovery manifest rebuilt!');
            });
        }
    }

    public function registerRouterMacros()
    {
        Route::mixin(new RouteMacros);
        Router::mixin(new RouterMacros);
    }

    public function registerBladeDirectives()
    {
        Blade::directive('livewireAssets', [LivewireBladeDirectives::class, 'livewireAssets']);
        Blade::directive('livewire', [LivewireBladeDirectives::class, 'livewire']);
    }

    protected function bypassMiddleware(array $middlewareToExclude)
    {
        $kernel = $this->app->make(\Illuminate\Contracts\Http\Kernel::class);

        $openKernel = new ObjectPrybar($kernel);

        $middleware = $openKernel->getProperty('middleware');

        $openKernel->setProperty('middleware', array_diff($middleware, $middlewareToExclude));
    }
}<|MERGE_RESOLUTION|>--- conflicted
+++ resolved
@@ -83,13 +83,12 @@
         $this->registerBladeDirectives();
 
         $this->publishes([
-<<<<<<< HEAD
             __DIR__.'/../config/livewire.php' => base_path('config/livewire.php'),
         ], 'livewire-config');
-=======
+      
+        $this->publishes([
             __DIR__.'/../dist' => public_path('vendor/livewire'),
         ], ['livewire', 'livewire:assets']);
->>>>>>> 16ea482f
     }
 
     public function registerRoutes()
