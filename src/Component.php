<?php

namespace Livewire;

use Illuminate\View\View;
use BadMethodCallException;
use Illuminate\Support\Str;
use Illuminate\Routing\Route;
use Illuminate\Support\ViewErrorBag;
use Illuminate\Support\Traits\Macroable;
use Illuminate\Contracts\Container\Container;
use Livewire\Exceptions\CannotUseReservedLivewireComponentProperties;
use Livewire\Exceptions\PropertyNotFoundException;

abstract class Component
{
    use Macroable { __call as macroCall; }

    use ComponentConcerns\ValidatesInput,
        ComponentConcerns\HandlesActions,
        ComponentConcerns\ReceivesEvents,
        ComponentConcerns\PerformsRedirects,
        ComponentConcerns\TracksRenderedChildren,
        ComponentConcerns\InteractsWithProperties;

    public $id;

    protected $queryString = [];
    protected $computedPropertyCache = [];
    protected $initialLayoutConfiguration = [];
    protected $shouldSkipRender = false;
    protected $preRenderedView;
    protected $beforeRenders = [];

    public function __construct($id = null)
    {
        $this->id = $id ?? Str::random(20);

        $this->ensureIdPropertyIsntOverridden();
    }

    public function __invoke(Container $container, Route $route)
    {
        $componentParams = (new ImplicitRouteBinding($container))
            ->resolveAllParameters($route, $this);

        $manager = LifecycleManager::fromInitialInstance($this)
            ->initialHydrate()
            ->mount($componentParams)
            ->renderToView();

        $layoutType = $this->initialLayoutConfiguration['type'] ?? 'component';

        return app('view')->file(__DIR__."/Macros/livewire-view-{$layoutType}.blade.php", [
            'view' => $this->initialLayoutConfiguration['view'] ?? 'layouts.app',
            'params' => $this->initialLayoutConfiguration['params'] ?? [],
            'slotOrSection' => $this->initialLayoutConfiguration['slotOrSection'] ?? [
                'extends' => 'content', 'component' => 'default',
            ][$layoutType],
            'manager' => $manager,
        ]);
    }

    protected function ensureIdPropertyIsntOverridden()
    {
        throw_if(
            array_key_exists('id', $this->getPublicPropertiesDefinedBySubClass()),
            new CannotUseReservedLivewireComponentProperties('id', static::getName())
        );
    }

    public function initializeTraits()
    {
        foreach (class_uses_recursive($class = static::class) as $trait) {
            if (method_exists($class, $method = 'initialize'.class_basename($trait))) {
                $this->{$method}();
            }
        }
    }

    public static function getName()
    {
        $namespace = collect(explode('.', str_replace(['/', '\\'], '.', config('livewire.class_namespace', 'App\\Http\\Livewire'))))
            ->map([Str::class, 'kebab'])
            ->implode('.');

        $fullName = collect(explode('.', str_replace(['/', '\\'], '.', static::class)))
            ->map([Str::class, 'kebab'])
            ->implode('.');

        if (Str::startsWith($fullName, $namespace)) {
            return Str::substr($fullName, strlen($namespace) + 1);
        }

        return $fullName;
    }
    
    public static function guessViewPath()
    {
        $path = Str::of(config('livewire.view_path', 'livewire'))->replace(' ', '')->trim('/')->replace('/', '.');
        
        if (! $path->isEmpty()) {
            $path = $path->append('.');
        }
        
        return $path->append(static::getName());
    }

    public function getQueryString()
    {
        return $this->queryString;
    }

    public function skipRender()
    {
        $this->shouldSkipRender = true;
    }

    public function renderToView()
    {
        $this->callBeforeRenders();

        $view = method_exists($this, 'render')
            ? app()->call([$this, 'render'])
            : view(static::guessViewPath());

        if (is_string($view)) {
            $view = app('view')->make(CreateBladeView::fromString($view));
        }

        throw_unless($view instanceof View,
            new \Exception('"render" method on ['.get_class($this).'] must return instance of ['.View::class.']'));

        // Get the layout config from the view.
        if ($view->livewireLayout) {
            $this->initialLayoutConfiguration = $view->livewireLayout;
        }

        return $this->preRenderedView = $view;
    }

    public function output($errors = null)
    {
        if ($this->shouldSkipRender) return null;

        $view = $this->preRenderedView;

        // In the service provider, we hijack Laravel's Blade engine
        // with our own. However, we only want Livewire hijackings,
        // while we're rendering Livewire components. So we'll
        // activate it here, and deactivate it at the end
        // of this method.
        $engine = app('view.engine.resolver')->resolve('blade');
        $engine->startLivewireRendering($this);

        $this->setErrorBag(
            $errorBag = $errors ?: ($view->getData()['errors'] ?? $this->getErrorBag())
        );

        $previouslySharedErrors = app('view')->getShared()['errors'] ?? new ViewErrorBag;
        $previouslySharedInstance = app('view')->getShared()['_instance'] ?? null;

        $errors = (new ViewErrorBag)->put('default', $errorBag);

        $errors->getBag('default')->merge(
            $previouslySharedErrors->getBag('default')
        );

        $view->with([
            'errors' => $errors,
            '_instance' => $this,
        ] + $this->getPublicPropertiesDefinedBySubClass());

        app('view')->share('errors', $errors);
        app('view')->share('_instance', $this);

        $output = $view->render();

        app('view')->share('errors', $previouslySharedErrors);
        app('view')->share('_instance', $previouslySharedInstance);

        Livewire::dispatch('view:render', $view);

        $engine->endLivewireRendering();

        return $output;
    }

    public function normalizePublicPropertiesForJavaScript()
    {
        foreach ($this->getPublicPropertiesDefinedBySubClass() as $key => $value) {
            if (is_array($value)) {
                $this->$key = $this->reindexArrayWithNumericKeysOtherwiseJavaScriptWillMessWithTheOrder($value);
            }

            if ($value instanceof EloquentCollection) {
                // Preserve collection items order by reindexing underlying array.
                $this->$key = $value->values();
            }
        }
    }

    public function forgetComputed($key = null)
    {
        if (is_null($key)) {
           $this->computedPropertyCache = [];
           return;
        }

        $keys = is_array($key) ? $key : func_get_args();

        collect($keys)->each(function ($i) {
            if (isset($this->computedPropertyCache[$i])) {
                unset($this->computedPropertyCache[$i]);
            }
        });
    }

    public function beforeRender($callback)
    {
        $this->beforeRenders[] = $callback;
    }

    protected function callBeforeRenders()
    {
        foreach ($this->beforeRenders as $beforeRender) {
            $beforeRender();
        }
    }

    public function __get($property)
    {
        $studlyProperty = str_replace(' ', '', ucwords(str_replace(['-', '_'], ' ', $property)));

        if (method_exists($this, $computedMethodName = 'get'.$studlyProperty.'Property')) {
            if (isset($this->computedPropertyCache[$property])) {
                return $this->computedPropertyCache[$property];
            }

            return $this->computedPropertyCache[$property] = app()->call([$this, $computedMethodName]);
        }

<<<<<<< HEAD
        throw new \Exception("Property [{$property}] does not exist on the {static::getName()} component.");
=======
        throw new PropertyNotFoundException($property, $this::getName());
>>>>>>> 2125592c
    }

    public function __call($method, $params)
    {
        if (
            in_array($method, ['mount', 'hydrate', 'dehydrate', 'updating', 'updated'])
            || Str::startsWith($method, ['updating', 'updated', 'hydrate', 'dehydrate'])
        ) {
            // Eat calls to the lifecycle hooks if the dev didn't define them.
            return;
        }

        if (static::hasMacro($method)) {
            return $this->macroCall($method, $params);
        }

        throw new BadMethodCallException(sprintf(
            'Method %s::%s does not exist.', static::class, $method
        ));
    }
}<|MERGE_RESOLUTION|>--- conflicted
+++ resolved
@@ -94,15 +94,15 @@
 
         return $fullName;
     }
-    
+
     public static function guessViewPath()
     {
         $path = Str::of(config('livewire.view_path', 'livewire'))->replace(' ', '')->trim('/')->replace('/', '.');
-        
+
         if (! $path->isEmpty()) {
             $path = $path->append('.');
         }
-        
+
         return $path->append(static::getName());
     }
 
@@ -240,11 +240,7 @@
             return $this->computedPropertyCache[$property] = app()->call([$this, $computedMethodName]);
         }
 
-<<<<<<< HEAD
-        throw new \Exception("Property [{$property}] does not exist on the {static::getName()} component.");
-=======
-        throw new PropertyNotFoundException($property, $this::getName());
->>>>>>> 2125592c
+        throw new PropertyNotFoundException($property, static::getName());
     }
 
     public function __call($method, $params)
