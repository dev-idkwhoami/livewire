--- conflicted
+++ resolved
@@ -2,23 +2,14 @@
 
 namespace Livewire;
 
-<<<<<<< HEAD
-use Illuminate\Contracts\Container\Container;
-use Illuminate\Routing\Route;
-use Livewire\Request;
-use Livewire\Livewire;
-=======
->>>>>>> 0fd8ab09
 use Illuminate\View\View;
 use BadMethodCallException;
 use Illuminate\Support\Str;
+use Illuminate\Routing\Route;
 use Illuminate\Support\ViewErrorBag;
 use Illuminate\Support\Traits\Macroable;
-<<<<<<< HEAD
-use Illuminate\Validation\ValidationException;
-=======
+use Illuminate\Contracts\Container\Container;
 use Livewire\Macros\PretendClassMethodIsControllerMethod;
->>>>>>> 0fd8ab09
 use Illuminate\Database\Eloquent\Collection as EloquentCollection;
 use Livewire\Exceptions\CannotUseReservedLivewireComponentProperties;
 
@@ -53,12 +44,12 @@
 
     public function __invoke(Container $container, Route $route)
     {
-        $params = (new ImplicitRouteBinding($container))
+        $componentParams = (new ImplicitRouteBinding($container))
             ->resolveAllParameters($route, $this);
 
         $manager = LifecycleManager::fromInitialInstance($this)
             ->initialHydrate()
-            ->mount($params)
+            ->mount($componentParams)
             ->renderToView();
 
         $layoutType = $this->initialLayoutConfiguration['type'] ?? 'component';
