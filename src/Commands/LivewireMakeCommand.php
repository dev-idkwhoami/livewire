<?php

namespace Livewire\Commands;

use Illuminate\Console\Command;
use Illuminate\Console\DetectsApplicationNamespace;
use Illuminate\Support\Facades\File;

class LivewireMakeCommand extends Command
{
    use DetectsApplicationNamespace;

    protected $signature = 'make:livewire {name} {--force}';

    protected $description = 'Create a new Livewire component and it\'s corresponding blade view.';

    protected $parser;

    public function handle()
    {
        $this->parser = new LivewireMakeCommandParser(
            app_path(),
            head(config('view.paths')),
            $this->argument('name')
        );


        $force = $this->option('force');

        $class = $this->createClass($force);
        $view = $this->createView($force);

        ($class && $view) && $this->info("👍  Files created:");
        $class && $this->info("-> [{$class}]");
        $view && $this->info("-> [{$view}]");
    }

    protected function createClass($force = false)
    {
        $classPath = $this->parser->classPath();

        if (File::exists($classPath) && ! $force) {
            $this->error("Component class already exists [{$classPath}]");
            return false;
        }

<<<<<<< HEAD
        $this->makeDirectory($classFileName);

        File::put(
            $this->classFileName(),
            <<<EOT
<?php

namespace {$this->classNamespace()};

use Livewire\LivewireComponent;

class {$this->className()} extends LivewireComponent
{
    public static \$alias = '{$this->componentAlias()}';

    public function render()
    {
        return view('{$this->viewName()}');
    }
}
=======
        $this->ensureDirectoryExists($classPath);
>>>>>>> 377c5b19

        File::put($classPath, $this->parser->classContents());

        return $classPath;
    }

    protected function createView($force = false)
    {
        $viewPath = $this->parser->viewPath();

        if (File::exists($viewPath) && ! $force) {
            $this->error("Component view already exists [{$viewPath}]");
            return false;
        }

        $this->ensureDirectoryExists($viewPath);

        File::put($viewPath, $this->parser->viewContents());

<<<<<<< HEAD
    protected function componentAlias()
    {
        return $this->nameSplitByDirectories->map(function ($part) {
            return Str::kebab($part);
        })->implode('.');
    }

    protected function randomNugget()
    {
        $wisdom = require(__DIR__ . DIRECTORY_SEPARATOR . 'wisdom.php');

        return Arr::random($wisdom);
=======
        return $viewPath;
>>>>>>> 377c5b19
    }

    protected function ensureDirectoryExists($path)
    {
        if ( ! File::isDirectory(dirname($path))) {
            File::makeDirectory(dirname($path), 0777, $recursive = true, $force = true);
        }
    }
}<|MERGE_RESOLUTION|>--- conflicted
+++ resolved
@@ -44,30 +44,7 @@
             return false;
         }
 
-<<<<<<< HEAD
-        $this->makeDirectory($classFileName);
-
-        File::put(
-            $this->classFileName(),
-            <<<EOT
-<?php
-
-namespace {$this->classNamespace()};
-
-use Livewire\LivewireComponent;
-
-class {$this->className()} extends LivewireComponent
-{
-    public static \$alias = '{$this->componentAlias()}';
-
-    public function render()
-    {
-        return view('{$this->viewName()}');
-    }
-}
-=======
         $this->ensureDirectoryExists($classPath);
->>>>>>> 377c5b19
 
         File::put($classPath, $this->parser->classContents());
 
@@ -87,22 +64,7 @@
 
         File::put($viewPath, $this->parser->viewContents());
 
-<<<<<<< HEAD
-    protected function componentAlias()
-    {
-        return $this->nameSplitByDirectories->map(function ($part) {
-            return Str::kebab($part);
-        })->implode('.');
-    }
-
-    protected function randomNugget()
-    {
-        $wisdom = require(__DIR__ . DIRECTORY_SEPARATOR . 'wisdom.php');
-
-        return Arr::random($wisdom);
-=======
         return $viewPath;
->>>>>>> 377c5b19
     }
 
     protected function ensureDirectoryExists($path)
