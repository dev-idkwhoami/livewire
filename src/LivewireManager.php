<?php

namespace Livewire;

use Exception;
use Illuminate\Support\Str;
use Livewire\Testing\TestableLivewire;
use Livewire\Connection\ComponentHydrator;
use Livewire\Exceptions\ComponentNotFoundException;
use Illuminate\Routing\RouteDependencyResolverTrait;

class LivewireManager
{
    use RouteDependencyResolverTrait;

    protected $prefix = 'wire';
    protected $componentAliases = [];
    protected $customComponentResolver;
    protected $middlewaresFilter;
    protected $container;

    public function __construct()
    {
        // This property only exists to make the "RouteDependancyResolverTrait" work.
        $this->container = app();
    }

    public function prefix($prefix = null)
    {
        // Yes, this is both a getter and a setter. Fight me.
        return $this->prefix = $prefix ?: $this->prefix;
    }

    public function component($alias, $viewClass)
    {
        $this->componentAliases[$alias] = $viewClass;
    }

    public function componentResolver($callback)
    {
        $this->customComponentResolver = $callback;
    }

    public function getComponentClass($alias)
    {
        $finder = app()->make(LivewireComponentsFinder::class);

        $class = false;

        if ($this->customComponentResolver) {
            $class = call_user_func($this->customComponentResolver, $alias);
        }

        $class = $class ?: (
            $this->componentAliases[$alias] ?? $finder->find($alias)
        );

        throw_unless($class, new ComponentNotFoundException(
            "Unable to find component: [{$alias}]"
        ));

        return $class;
    }

    public function activate($component, $id)
    {
        $componentClass = $this->getComponentClass($component);

        throw_unless(class_exists($componentClass), new Exception(
            "Component [{$component}] class not found: [{$componentClass}]"
        ));

        return new $componentClass($id);
    }

    public function assets($options = [])
    {
        $appUrl = rtrim($options['base_url'] ?? '', '/');

        $options = $options ? json_encode($options) : '';

        $manifest = json_decode(file_get_contents(__DIR__.'/../dist/mix-manifest.json'), true);
        $versionedFileName = $manifest['/livewire.js'];

        $csrf = csrf_token();
        $fullAssetPath = "{$appUrl}/livewire{$versionedFileName}";

        return <<<EOT
<!-- Livewire Assets-->
<style>[wire\:loading] { display: none; } [wire\:dirty]:not(textarea):not(input):not(select) { display: none; }</style>
<script src="{$fullAssetPath}"></script>
<script>
    window.livewire = new Livewire({$options});
    document.addEventListener("DOMContentLoaded", function() {
        window.livewire.start()
        window.livewire_app_url = "{$appUrl}";
        window.livewire_token = "{$csrf}";
    });
</script>
EOT;
    }

    public function mount($name, ...$options)
    {
<<<<<<< HEAD
        $id = str_random(20);
        $instance = $this->activate($name, $id);
        $instance->mount(...$options);
=======
        $id = Str::random(20);

        $instance = $this->activate($name, $id);

        $parameters = $this->resolveClassMethodDependencies(
            $options,
            $instance,
            'mount'
        );

        $instance->mount(...array_values($parameters));

>>>>>>> c98fc2be
        $dom = $instance->output();
        $properties = ComponentHydrator::dehydrate($instance);
        $events = $instance->getEventsBeingListenedFor();
        $children = $instance->getRenderedChildren();
        $checksum = md5($name.$id);

        $middlewareStack = $this->currentMiddlewareStack();
        if ($this->middlewaresFilter) {
            $middlewareStack = array_filter($middlewareStack, $this->middlewaresFilter);
        }
        $middleware = encrypt($middlewareStack, $serialize = true);

        return new InitialResponsePayload([
            'id' => $id,
            'dom' => $dom,
            'data' => $properties,
            'name' => $name,
            'checksum' => $checksum,
            'children' => $children,
            'events' => $events,
            'middleware' => $middleware,
        ]);
    }

    public function currentMiddlewareStack()
    {
        if (app()->runningUnitTests()) {
            // There is no "request->route()" to access in unit tests.
            return [];
        }

        return request()->route()->gatherMiddleware();
    }

    public function filterMiddleware($filter)
    {
        return $this->middlewaresFilter = $filter;
    }

    public function dummyMount($id, $tagName)
    {
        return "<{$tagName} wire:id=\"{$id}\"></{$tagName}>";
    }

    public function test($name, ...$params)
    {
        return new TestableLivewire($name, $this->prefix, $params);
    }
}<|MERGE_RESOLUTION|>--- conflicted
+++ resolved
@@ -102,11 +102,6 @@
 
     public function mount($name, ...$options)
     {
-<<<<<<< HEAD
-        $id = str_random(20);
-        $instance = $this->activate($name, $id);
-        $instance->mount(...$options);
-=======
         $id = Str::random(20);
 
         $instance = $this->activate($name, $id);
@@ -119,7 +114,6 @@
 
         $instance->mount(...array_values($parameters));
 
->>>>>>> c98fc2be
         $dom = $instance->output();
         $properties = ComponentHydrator::dehydrate($instance);
         $events = $instance->getEventsBeingListenedFor();
