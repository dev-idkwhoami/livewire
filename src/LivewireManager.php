<?php

namespace Livewire;

use Exception;
use Illuminate\Support\Str;
use Livewire\Testing\TestableLivewire;
use Livewire\Connection\ComponentHydrator;
use Livewire\Exceptions\ComponentNotFoundException;
use Illuminate\Routing\RouteDependencyResolverTrait;

class LivewireManager
{
    use RouteDependencyResolverTrait;

    protected $prefix = 'wire';
    protected $componentAliases = [];
    protected $customComponentResolver;
    protected $middlewaresFilter;
    protected $container;

    public function __construct()
    {
        // This property only exists to make the "RouteDependancyResolverTrait" work.
        $this->container = app();
    }

    public function prefix($prefix = null)
    {
        // Yes, this is both a getter and a setter. Fight me.
        return $this->prefix = $prefix ?: $this->prefix;
    }

    public function component($alias, $viewClass)
    {
        $this->componentAliases[$alias] = $viewClass;
    }

    public function componentResolver($callback)
    {
        $this->customComponentResolver = $callback;
    }

    public function getComponentClass($alias)
    {
        $finder = app()->make(LivewireComponentsFinder::class);

        $class = false;

        if ($this->customComponentResolver) {
            $class = call_user_func($this->customComponentResolver, $alias);
        }

        $class = $class ?: (
            $this->componentAliases[$alias] ?? $finder->find($alias)
        );

        throw_unless($class, new ComponentNotFoundException(
            "Unable to find component: [{$alias}]"
        ));

        return $class;
    }

    public function activate($component, $id)
    {
        $componentClass = $this->getComponentClass($component);

        throw_unless(class_exists($componentClass), new Exception(
            "Component [{$component}] class not found: [{$componentClass}]"
        ));

        return new $componentClass($id);
    }

<<<<<<< HEAD
    public function assets($options = [])
    {
        $appUrl = '';

        if (file_exists(config_path('livewire.php'))) {
            $appUrl = config('livewire.base_url');
        }

        if (! empty($options['base_url'])) {
            $appUrl = rtrim($options['base_url'] ?? '', '/');
        }

        $options = $options ? json_encode($options) : '';

        $jsFileName = config('app.debug')
            ? '/livewire.js'
            : '/livewire.min.js';

        $manifest = json_decode(file_get_contents(__DIR__.'/../dist/mix-manifest.json'), true);
        $versionedFileName = $manifest[$jsFileName];

        $csrf = csrf_token();
        $fullAssetPath = "{$appUrl}/livewire{$versionedFileName}";

        return <<<EOT
<!-- Livewire Assets-->
<style>[wire\:loading] { display: none; } [wire\:dirty]:not(textarea):not(input):not(select) { display: none; }</style>
<script src="{$fullAssetPath}"></script>
<script>
    window.livewire = new Livewire({$options});
    document.addEventListener("DOMContentLoaded", function() {
        window.livewire.start()
        window.livewire_app_url = "{$appUrl}";
        window.livewire_token = "{$csrf}";
    });
</script>
EOT;
    }

=======
>>>>>>> 3ab5370d
    public function mount($name, ...$options)
    {
        $id = Str::random(20);

        $instance = $this->activate($name, $id);

        $parameters = $this->resolveClassMethodDependencies(
            $options,
            $instance,
            'mount'
        );

        $instance->mount(...array_values($parameters));

        $dom = $instance->output();
        $properties = ComponentHydrator::dehydrate($instance);
        $events = $instance->getEventsBeingListenedFor();
        $children = $instance->getRenderedChildren();
        $checksum = (new ComponentChecksumManager)->generate($name, $id, $properties);

        $middlewareStack = $this->currentMiddlewareStack();
        if ($this->middlewaresFilter) {
            $middlewareStack = array_filter($middlewareStack, $this->middlewaresFilter);
        }
        $middleware = encrypt($middlewareStack, $serialize = true);

        return new InitialResponsePayload([
            'instance' => $instance,
            'id' => $id,
            'dom' => $dom,
            'data' => $properties,
            'name' => $name,
            'checksum' => $checksum,
            'children' => $children,
            'events' => $events,
            'middleware' => $middleware,
        ]);
    }

    public function currentMiddlewareStack()
    {
        if (app()->runningUnitTests()) {
            // There is no "request->route()" to access in unit tests.
            return [];
        }

        return request()->route()->gatherMiddleware();
    }

    public function filterMiddleware($filter)
    {
        return $this->middlewaresFilter = $filter;
    }

    public function dummyMount($id, $tagName)
    {
        return "<{$tagName} wire:id=\"{$id}\"></{$tagName}>";
    }

    public function test($name, ...$params)
    {
        return new TestableLivewire($name, $this->prefix, $params);
    }

    public function assets($options = [])
    {
        $debug = config('app.debug');

        $jsFileName = $debug
            ? '/livewire.js'
            : '/livewire.min.js';

        $styles = $this->cssAssets();
        $scripts = $this->javaScriptAssets($jsFileName, $options);

        // <head> label.
        $html = $debug ? ['<!-- Livewire Assets-->'] : [];
        // CSS assets.
        $html[] = $debug ? $styles : $this->minify($styles);
        // JavaScript assets.
        $html[] = $debug ? $scripts : $this->minify($scripts);

        return implode("\n", $html);
    }

    protected function cssAssets()
    {
        return <<<HTML
<style>
    [wire\:loading] {
        display: none;
    }

    [wire\:dirty]:not(textarea):not(input):not(select) {
        display: none;
    }
</style>
HTML;
    }

    protected function javaScriptAssets($jsFileName, $options)
    {
        $jsonEncodedOptions = $options ? json_encode($options) : '';

        $appUrl = rtrim($options['base_url'] ?? '', '/');

        $csrf = csrf_token();

        $manifest = json_decode(file_get_contents(__DIR__.'/../dist/mix-manifest.json'), true);
        $versionedFileName = $manifest[$jsFileName];
        $fullAssetPath = "{$appUrl}/livewire{$versionedFileName}";

        // Adding semicolons for this JavaScript is important,
        // because it will be minified in production.
        return <<<HTML
<script src="{$fullAssetPath}"></script>
<script>
    document.addEventListener('livewire:available', function () {
        window.livewire = new Livewire({$jsonEncodedOptions});
        window.livewire.start();
        window.livewire_app_url = '{$appUrl}';
        window.livewire_token = '{$csrf}';
    });
</script>
HTML;
    }

    protected function minify($subject)
    {
        return preg_replace('~(\v|\t|\s{2,})~m', '', $subject);
    }
}<|MERGE_RESOLUTION|>--- conflicted
+++ resolved
@@ -73,48 +73,6 @@
         return new $componentClass($id);
     }
 
-<<<<<<< HEAD
-    public function assets($options = [])
-    {
-        $appUrl = '';
-
-        if (file_exists(config_path('livewire.php'))) {
-            $appUrl = config('livewire.base_url');
-        }
-
-        if (! empty($options['base_url'])) {
-            $appUrl = rtrim($options['base_url'] ?? '', '/');
-        }
-
-        $options = $options ? json_encode($options) : '';
-
-        $jsFileName = config('app.debug')
-            ? '/livewire.js'
-            : '/livewire.min.js';
-
-        $manifest = json_decode(file_get_contents(__DIR__.'/../dist/mix-manifest.json'), true);
-        $versionedFileName = $manifest[$jsFileName];
-
-        $csrf = csrf_token();
-        $fullAssetPath = "{$appUrl}/livewire{$versionedFileName}";
-
-        return <<<EOT
-<!-- Livewire Assets-->
-<style>[wire\:loading] { display: none; } [wire\:dirty]:not(textarea):not(input):not(select) { display: none; }</style>
-<script src="{$fullAssetPath}"></script>
-<script>
-    window.livewire = new Livewire({$options});
-    document.addEventListener("DOMContentLoaded", function() {
-        window.livewire.start()
-        window.livewire_app_url = "{$appUrl}";
-        window.livewire_token = "{$csrf}";
-    });
-</script>
-EOT;
-    }
-
-=======
->>>>>>> 3ab5370d
     public function mount($name, ...$options)
     {
         $id = Str::random(20);
@@ -219,7 +177,15 @@
     {
         $jsonEncodedOptions = $options ? json_encode($options) : '';
 
-        $appUrl = rtrim($options['base_url'] ?? '', '/');
+        $appUrl = '';
+
+        if (file_exists(config_path('livewire.php'))) {
+            $appUrl = config('livewire.base_url');
+        }
+
+        if (! empty($options['base_url'])) {
+            $appUrl = rtrim($options['base_url'] ?? '', '/');
+        }
 
         $csrf = csrf_token();
 
