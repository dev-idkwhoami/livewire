## Prerequisites
- Run `artisan view:clear`

## Alpine is now included
- Remove any Alpine CDN scripts or Alpine npm imports and use the one Livewire provides

## `wire:model.defer` is now default
- Change `wire:model.defer` to `wire:model`
- Change `wire:model.lazy` to `wire:model.blur`
- Change `wire:model` to `wire:model.live`

## @entangle is deferred by default
- Change `@entangle(...).defer` to `@entangle`
- Change `@entangle(...)` to `@entangle.live`

## `wire:submit.prevent` no longer needed
- Change `wire:submit.prevent` to `wire:submit`

## QueryString
- Replace by default now, add "push" to keep the same
- "except" is no longer needed

## `emit()` and `dispatchBrowserEvent()` are now just `dispatch()`
- Change `$this->emit()` and `$emit` to `$this->dispatch()` and `$dispatch()`
    - Same with `emitTo()`
    - Add parameter names
- Change `dispatchBrowserEvent()` to `dispatch()`
    - Change array syntax to named param syntax to match ->emit()
- Remove the concept of "up" ($emitUp or ->emitUp)
- "assertEmitted" -> "assertedDispatched"

## New component layout file default
- Previous: `resources/views/layouts/app.blade.php` | New: `resources/views/components/layouts/app.blade.php`

## Pagination
- Republish pagination views if you have previously published them.
- Can no longer access `$page` directly -> `$paginators['page']` or `getPage()`

## Remove wire:click.prefetch

<<<<<<< HEAD
### The component ID is no longer a public property ($id), please use $this->id() or $this->getId() to get the component id.
=======
## JS changes:
* prepend `$` to everything (`$watch`, `$upload`, etc...)
* Changed lifecycle hooks
* Removed page expired hook
* 'livewire:load' => 'livewire:init'
>>>>>>> 4c68f261

## Localization
Livewire 2 included support for a locale prefix.

In Livewire 3 this automatic prefix has been removed. Instead, you will need to add a custom Livewire update route to your `routes/web.php` file inside your route group that applies localization.

For example, here is how you would use a custom Livewire update route along with the `mcamara/laravel-localization` package:

```php
use Illuminate\Support\Facades\Route;
use Livewire\Livewire;
use Mcamara\LaravelLocalization\Facades\LaravelLocalization;

Route::prefix(LaravelLocalization::setLocale())
    ->group(function () {
        ... // Your other localized routes.

        Livewire::setUpdateRoute(function ($handle) {
            return Route::post('livewire/update', $handle);
        });
    });
```

See [[installation#Configuring Livewire's update endpoint]] for more details on creating a custom Livewire update endpoint.

---

## Extras
- Can no longer use same names for properties and methods


## Config modifications
- "asset_url" (in favor of the run-time one)
- "app_url" (in favor of the new run-time one)<|MERGE_RESOLUTION|>--- conflicted
+++ resolved
@@ -38,15 +38,13 @@
 
 ## Remove wire:click.prefetch
 
-<<<<<<< HEAD
 ### The component ID is no longer a public property ($id), please use $this->id() or $this->getId() to get the component id.
-=======
+
 ## JS changes:
 * prepend `$` to everything (`$watch`, `$upload`, etc...)
 * Changed lifecycle hooks
 * Removed page expired hook
 * 'livewire:load' => 'livewire:init'
->>>>>>> 4c68f261
 
 ## Localization
 Livewire 2 included support for a locale prefix.
